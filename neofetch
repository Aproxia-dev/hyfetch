#!/usr/bin/env bash
# vim: noai:ts=4:sw=4:expandtab
# shellcheck source=/dev/null
# shellcheck disable=2009
#
# Neofetch: A command-line system information tool written in bash 3.2+.
# https://github.com/dylanaraps/neofetch
#
# The MIT License (MIT)
#
# Copyright (c) 2015-2021 Dylan Araps
#
# Permission is hereby granted, free of charge, to any person obtaining a copy
# of this software and associated documentation files (the "Software"), to deal
# in the Software without restriction, including without limitation the rights
# to use, copy, modify, merge, publish, distribute, sublicense, and/or sell
# copies of the Software, and to permit persons to whom the Software is
# furnished to do so, subject to the following conditions:
#
# The above copyright notice and this permission notice shall be included in all
# copies or substantial portions of the Software.
#
# THE SOFTWARE IS PROVIDED "AS IS", WITHOUT WARRANTY OF ANY KIND, EXPRESS OR
# IMPLIED, INCLUDING BUT NOT LIMITED TO THE WARRANTIES OF MERCHANTABILITY,
# FITNESS FOR A PARTICULAR PURPOSE AND NONINFRINGEMENT. IN NO EVENT SHALL THE
# AUTHORS OR COPYRIGHT HOLDERS BE LIABLE FOR ANY CLAIM, DAMAGES OR OTHER
# LIABILITY, WHETHER IN AN ACTION OF CONTRACT, TORT OR OTHERWISE, ARISING FROM,
# OUT OF OR IN CONNECTION WITH THE SOFTWARE OR THE USE OR OTHER DEALINGS IN THE
# SOFTWARE.

version=7.1.0

# Fallback to a value of '5' for shells which support bash
# but do not set the 'BASH_' shell variables (osh).
bash_version=${BASH_VERSINFO[0]:-5}
shopt -s eval_unsafe_arith &>/dev/null

sys_locale=${LANG:-C}
XDG_CONFIG_HOME=${XDG_CONFIG_HOME:-${HOME}/.config}
PATH=$PATH:/usr/xpg4/bin:/usr/sbin:/sbin:/usr/etc:/usr/libexec
reset='\e[0m'
shopt -s nocasematch

# Speed up script by not using unicode.
LC_ALL=C
LANG=C

# Fix issues with gsettings.
[[ -z $GIO_EXTRA_MODULES ]] && export GIO_EXTRA_MODULES=/usr/lib/x86_64-linux-gnu/gio/modules/

# Neofetch default config.
read -rd '' config <<'EOF'
# See this wiki page for more info:
# https://github.com/dylanaraps/neofetch/wiki/Customizing-Info
print_info() {
    info title
    info underline

    info "OS" distro
    info "Host" model
    info "Kernel" kernel
    info "Uptime" uptime
    info "Packages" packages
    info "Shell" shell
    info "Resolution" resolution
    info "DE" de
    info "WM" wm
    info "WM Theme" wm_theme
    info "Theme" theme
    info "Icons" icons
    info "Terminal" term
    info "Terminal Font" term_font
    info "CPU" cpu
    info "GPU" gpu
    info "Memory" memory

    # info "GPU Driver" gpu_driver  # Linux/macOS only
    # info "Disk" disk
    # info "Battery" battery
    # info "Power Adapter" power_adapter # macOS only
    # info "Font" font
    # info "Song" song
    # [[ "$player" ]] && prin "Music Player" "$player"
    # info "Local IP" local_ip
    # info "Public IP" public_ip
    # info "Users" users
    # info "Locale" locale  # This only works on glibc systems.

    info cols
}

# Title


# Hide/Show Fully qualified domain name.
#
# Default:  'off'
# Values:   'on', 'off'
# Flag:     --title_fqdn
title_fqdn="off"


# Kernel


# Shorten the output of the kernel function.
#
# Default:  'on'
# Values:   'on', 'off'
# Flag:     --kernel_shorthand
# Supports: Everything except *BSDs (except PacBSD and PC-BSD)
#
# Example:
# on:  '4.8.9-1-ARCH'
# off: 'Linux 4.8.9-1-ARCH'
kernel_shorthand="on"


# Distro


# Shorten the output of the distro function
#
# Default:  'off'
# Values:   'on', 'tiny', 'off'
# Flag:     --distro_shorthand
# Supports: Everything except Windows and Haiku
distro_shorthand="off"

# Show/Hide OS Architecture.
# Show 'x86_64', 'x86' and etc in 'Distro:' output.
#
# Default: 'on'
# Values:  'on', 'off'
# Flag:    --os_arch
#
# Example:
# on:  'Arch Linux x86_64'
# off: 'Arch Linux'
os_arch="on"


# Uptime


# Shorten the output of the uptime function
#
# Default: 'on'
# Values:  'on', 'tiny', 'off'
# Flag:    --uptime_shorthand
#
# Example:
# on:   '2 days, 10 hours, 3 mins'
# tiny: '2d 10h 3m'
# off:  '2 days, 10 hours, 3 minutes'
uptime_shorthand="on"


# Memory


# Show memory percentage in output.
#
# Default: 'off'
# Values:  'on', 'off'
# Flag:    --memory_percent
#
# Example:
# on:   '1801MiB / 7881MiB (22%)'
# off:  '1801MiB / 7881MiB'
memory_percent="off"

# Change memory output unit.
#
# Default: 'mib'
# Values:  'kib', 'mib', 'gib'
# Flag:    --memory_unit
#
# Example:
# kib  '1020928KiB / 7117824KiB'
# mib  '1042MiB / 6951MiB'
# gib: ' 0.98GiB / 6.79GiB'
memory_unit="mib"


# Packages


# Show/Hide Package Manager names.
#
# Default: 'tiny'
# Values:  'on', 'tiny' 'off'
# Flag:    --package_managers
#
# Example:
# on:   '998 (pacman), 8 (flatpak), 4 (snap)'
# tiny: '908 (pacman, flatpak, snap)'
# off:  '908'
package_managers="on"


# Shell


# Show the path to $SHELL
#
# Default: 'off'
# Values:  'on', 'off'
# Flag:    --shell_path
#
# Example:
# on:  '/bin/bash'
# off: 'bash'
shell_path="off"

# Show $SHELL version
#
# Default: 'on'
# Values:  'on', 'off'
# Flag:    --shell_version
#
# Example:
# on:  'bash 4.4.5'
# off: 'bash'
shell_version="on"


# CPU


# CPU speed type
#
# Default: 'bios_limit'
# Values: 'scaling_cur_freq', 'scaling_min_freq', 'scaling_max_freq', 'bios_limit'.
# Flag:    --speed_type
# Supports: Linux with 'cpufreq'
# NOTE: Any file in '/sys/devices/system/cpu/cpu0/cpufreq' can be used as a value.
speed_type="bios_limit"

# CPU speed shorthand
#
# Default: 'off'
# Values: 'on', 'off'.
# Flag:    --speed_shorthand
# NOTE: This flag is not supported in systems with CPU speed less than 1 GHz
#
# Example:
# on:    'i7-6500U (4) @ 3.1GHz'
# off:   'i7-6500U (4) @ 3.100GHz'
speed_shorthand="off"

# Enable/Disable CPU brand in output.
#
# Default: 'on'
# Values:  'on', 'off'
# Flag:    --cpu_brand
#
# Example:
# on:   'Intel i7-6500U'
# off:  'i7-6500U (4)'
cpu_brand="on"

# CPU Speed
# Hide/Show CPU speed.
#
# Default: 'on'
# Values:  'on', 'off'
# Flag:    --cpu_speed
#
# Example:
# on:  'Intel i7-6500U (4) @ 3.1GHz'
# off: 'Intel i7-6500U (4)'
cpu_speed="on"

# CPU Cores
# Display CPU cores in output
#
# Default: 'logical'
# Values:  'logical', 'physical', 'off'
# Flag:    --cpu_cores
# Support: 'physical' doesn't work on BSD.
#
# Example:
# logical:  'Intel i7-6500U (4) @ 3.1GHz' (All virtual cores)
# physical: 'Intel i7-6500U (2) @ 3.1GHz' (All physical cores)
# off:      'Intel i7-6500U @ 3.1GHz'
cpu_cores="logical"

# CPU Temperature
# Hide/Show CPU temperature.
# Note the temperature is added to the regular CPU function.
#
# Default: 'off'
# Values:  'C', 'F', 'off'
# Flag:    --cpu_temp
# Supports: Linux, BSD
# NOTE: For FreeBSD and NetBSD-based systems, you'll need to enable
#       coretemp kernel module. This only supports newer Intel processors.
#
# Example:
# C:   'Intel i7-6500U (4) @ 3.1GHz [27.2°C]'
# F:   'Intel i7-6500U (4) @ 3.1GHz [82.0°F]'
# off: 'Intel i7-6500U (4) @ 3.1GHz'
cpu_temp="off"


# GPU


# Enable/Disable GPU Brand
#
# Default: 'on'
# Values:  'on', 'off'
# Flag:    --gpu_brand
#
# Example:
# on:  'AMD HD 7950'
# off: 'HD 7950'
gpu_brand="on"

# Which GPU to display
#
# Default: 'all'
# Values:  'all', 'dedicated', 'integrated'
# Flag:    --gpu_type
# Supports: Linux
#
# Example:
# all:
#   GPU1: AMD HD 7950
#   GPU2: Intel Integrated Graphics
#
# dedicated:
#   GPU1: AMD HD 7950
#
# integrated:
#   GPU1: Intel Integrated Graphics
gpu_type="all"


# Resolution


# Display refresh rate next to each monitor
# Default: 'off'
# Values:  'on', 'off'
# Flag:    --refresh_rate
# Supports: Doesn't work on Windows.
#
# Example:
# on:  '1920x1080 @ 60Hz'
# off: '1920x1080'
refresh_rate="off"


# Gtk Theme / Icons / Font


# Shorten output of GTK Theme / Icons / Font
#
# Default: 'off'
# Values:  'on', 'off'
# Flag:    --gtk_shorthand
#
# Example:
# on:  'Numix, Adwaita'
# off: 'Numix [GTK2], Adwaita [GTK3]'
gtk_shorthand="off"


# Enable/Disable gtk2 Theme / Icons / Font
#
# Default: 'on'
# Values:  'on', 'off'
# Flag:    --gtk2
#
# Example:
# on:  'Numix [GTK2], Adwaita [GTK3]'
# off: 'Adwaita [GTK3]'
gtk2="on"

# Enable/Disable gtk3 Theme / Icons / Font
#
# Default: 'on'
# Values:  'on', 'off'
# Flag:    --gtk3
#
# Example:
# on:  'Numix [GTK2], Adwaita [GTK3]'
# off: 'Numix [GTK2]'
gtk3="on"


# IP Address


# Website to ping for the public IP
#
# Default: 'http://ident.me'
# Values:  'url'
# Flag:    --ip_host
public_ip_host="http://ident.me"

# Public IP timeout.
#
# Default: '2'
# Values:  'int'
# Flag:    --ip_timeout
public_ip_timeout=2

# Local IP interface
#
# Default: 'auto' (interface of default route)
# Values:  'auto', 'en0', 'en1'
# Flag:    --ip_interface
local_ip_interface=('auto')


# Desktop Environment


# Show Desktop Environment version
#
# Default: 'on'
# Values:  'on', 'off'
# Flag:    --de_version
de_version="on"


# Disk


# Which disks to display.
# The values can be any /dev/sdXX, mount point or directory.
# NOTE: By default we only show the disk info for '/'.
#
# Default: '/'
# Values:  '/', '/dev/sdXX', '/path/to/drive'.
# Flag:    --disk_show
#
# Example:
# disk_show=('/' '/dev/sdb1'):
#      'Disk (/): 74G / 118G (66%)'
#      'Disk (/mnt/Videos): 823G / 893G (93%)'
#
# disk_show=('/'):
#      'Disk (/): 74G / 118G (66%)'
#
disk_show=('/')

# Disk subtitle.
# What to append to the Disk subtitle.
#
# Default: 'mount'
# Values:  'mount', 'name', 'dir', 'none'
# Flag:    --disk_subtitle
#
# Example:
# name:   'Disk (/dev/sda1): 74G / 118G (66%)'
#         'Disk (/dev/sdb2): 74G / 118G (66%)'
#
# mount:  'Disk (/): 74G / 118G (66%)'
#         'Disk (/mnt/Local Disk): 74G / 118G (66%)'
#         'Disk (/mnt/Videos): 74G / 118G (66%)'
#
# dir:    'Disk (/): 74G / 118G (66%)'
#         'Disk (Local Disk): 74G / 118G (66%)'
#         'Disk (Videos): 74G / 118G (66%)'
#
# none:   'Disk: 74G / 118G (66%)'
#         'Disk: 74G / 118G (66%)'
#         'Disk: 74G / 118G (66%)'
disk_subtitle="mount"

# Disk percent.
# Show/Hide disk percent.
#
# Default: 'on'
# Values:  'on', 'off'
# Flag:    --disk_percent
#
# Example:
# on:  'Disk (/): 74G / 118G (66%)'
# off: 'Disk (/): 74G / 118G'
disk_percent="on"


# Song


# Manually specify a music player.
#
# Default: 'auto'
# Values:  'auto', 'player-name'
# Flag:    --music_player
#
# Available values for 'player-name':
#
# amarok
# audacious
# banshee
# bluemindo
# clementine
# cmus
# deadbeef
# deepin-music
# dragon
# elisa
# exaile
# gnome-music
# gmusicbrowser
# gogglesmm
# guayadeque
# io.elementary.music
# iTunes
# Music
# juk
# lollypop
# MellowPlayer
# mocp
# mopidy
# mpd
# muine
# netease-cloud-music
# olivia
# playerctl
# pogo
# pragha
# qmmp
# quodlibet
# rhythmbox
# sayonara
# smplayer
# spotify
# strawberry
# tauonmb
# tomahawk
# vlc
# xmms2d
# xnoise
# yarock
music_player="auto"

# Format to display song information.
#
# Default: '%artist% - %album% - %title%'
# Values:  '%artist%', '%album%', '%title%'
# Flag:    --song_format
#
# Example:
# default: 'Song: Jet - Get Born - Sgt Major'
song_format="%artist% - %album% - %title%"

# Print the Artist, Album and Title on separate lines
#
# Default: 'off'
# Values:  'on', 'off'
# Flag:    --song_shorthand
#
# Example:
# on:  'Artist: The Fratellis'
#      'Album: Costello Music'
#      'Song: Chelsea Dagger'
#
# off: 'Song: The Fratellis - Costello Music - Chelsea Dagger'
song_shorthand="off"

# 'mpc' arguments (specify a host, password etc).
#
# Default:  ''
# Example: mpc_args=(-h HOST -P PASSWORD)
mpc_args=()


# Text Colors


# Text Colors
#
# Default:  'distro'
# Values:   'distro', 'num' 'num' 'num' 'num' 'num' 'num'
# Flag:     --colors
#
# Each number represents a different part of the text in
# this order: 'title', '@', 'underline', 'subtitle', 'colon', 'info'
#
# Example:
# colors=(distro)      - Text is colored based on Distro colors.
# colors=(4 6 1 8 8 6) - Text is colored in the order above.
colors=(distro)


# Text Options


# Toggle bold text
#
# Default:  'on'
# Values:   'on', 'off'
# Flag:     --bold
bold="on"

# Enable/Disable Underline
#
# Default:  'on'
# Values:   'on', 'off'
# Flag:     --underline
underline_enabled="on"

# Underline character
#
# Default:  '-'
# Values:   'string'
# Flag:     --underline_char
underline_char="-"


# Info Separator
# Replace the default separator with the specified string.
#
# Default:  ':'
# Flag:     --separator
#
# Example:
# separator="->":   'Shell-> bash'
# separator=" =":   'WM = dwm'
separator=":"


# Color Blocks


# Color block range
# The range of colors to print.
#
# Default:  '0', '15'
# Values:   'num'
# Flag:     --block_range
#
# Example:
#
# Display colors 0-7 in the blocks.  (8 colors)
# neofetch --block_range 0 7
#
# Display colors 0-15 in the blocks. (16 colors)
# neofetch --block_range 0 15
block_range=(0 15)

# Toggle color blocks
#
# Default:  'on'
# Values:   'on', 'off'
# Flag:     --color_blocks
color_blocks="on"

# Color block width in spaces
#
# Default:  '3'
# Values:   'num'
# Flag:     --block_width
block_width=3

# Color block height in lines
#
# Default:  '1'
# Values:   'num'
# Flag:     --block_height
block_height=1

# Color Alignment
#
# Default: 'auto'
# Values: 'auto', 'num'
# Flag: --col_offset
#
# Number specifies how far from the left side of the terminal (in spaces) to
# begin printing the columns, in case you want to e.g. center them under your
# text.
# Example:
# col_offset="auto" - Default behavior of neofetch
# col_offset=7      - Leave 7 spaces then print the colors
col_offset="auto"

# Progress Bars


# Bar characters
#
# Default:  '-', '='
# Values:   'string', 'string'
# Flag:     --bar_char
#
# Example:
# neofetch --bar_char 'elapsed' 'total'
# neofetch --bar_char '-' '='
bar_char_elapsed="-"
bar_char_total="="

# Toggle Bar border
#
# Default:  'on'
# Values:   'on', 'off'
# Flag:     --bar_border
bar_border="on"

# Progress bar length in spaces
# Number of chars long to make the progress bars.
#
# Default:  '15'
# Values:   'num'
# Flag:     --bar_length
bar_length=15

# Progress bar colors
# When set to distro, uses your distro's logo colors.
#
# Default:  'distro', 'distro'
# Values:   'distro', 'num'
# Flag:     --bar_colors
#
# Example:
# neofetch --bar_colors 3 4
# neofetch --bar_colors distro 5
bar_color_elapsed="distro"
bar_color_total="distro"


# Info display
# Display a bar with the info.
#
# Default: 'off'
# Values:  'bar', 'infobar', 'barinfo', 'off'
# Flags:   --memory_display
#          --battery_display
#          --disk_display
#
# Example:
# bar:     '[---=======]'
# infobar: 'info [---=======]'
# barinfo: '[---=======] info'
# off:     'info'
memory_display="off"
battery_display="off"
disk_display="off"


# Backend Settings


# Image backend.
#
# Default:  'ascii'
# Values:   'ascii', 'caca', 'catimg', 'chafa', 'jp2a', 'iterm2', 'off',
#           'pot', 'termpix', 'pixterm', 'tycat', 'w3m', 'kitty', 'ueberzug',
#           'viu'

# Flag:     --backend
image_backend="ascii"

# Image Source
#
# Which image or ascii file to display.
#
# Default:  'auto'
# Values:   'auto', 'ascii', 'wallpaper', '/path/to/img', '/path/to/ascii', '/path/to/dir/'
#           'command output (neofetch --ascii "$(fortune | cowsay -W 30)")'
# Flag:     --source
#
# NOTE: 'auto' will pick the best image source for whatever image backend is used.
#       In ascii mode, distro ascii art will be used and in an image mode, your
#       wallpaper will be used.
image_source="auto"


# Ascii Options


# Ascii distro
# Which distro's ascii art to display.
#
# Default: 'auto'
# Values:  'auto', 'distro_name'
# Flag:    --ascii_distro
# NOTE: AIX, Asahi, Hash, Alpine, AlterLinux, Amazon, AmogOS, Anarchy, Android, instantOS,
#       Antergos, antiX, "AOSC OS", "AOSC OS/Retro", Apricity, ArchCraft,
#       ArcoLinux, ArchBox, ARCHlabs, ArchStrike, XFerience, ArchMerge, Arch,
#       Artix, Arya, Bedrock, BigLinux, Bitrig, BlackArch, BLAG, BlankOn, BlueLight,
#       Bodhi, bonsai, BSD, BunsenLabs, \"Cachy OS\", Calculate, CalinixOS, Carbs, CentOS, CenterOS, Chakra, ChaletOS,
#       Chapeau, Chrom*, Cleanjaro, ClearOS, Clear_Linux, Clover, Condres,
#       Container_Linux, Crystal Linux, CRUX, Cucumber, dahlia, Debian, Deepin,
#       DesaOS, Devuan, DracOS, DarkOs, Itc, DragonFly, Drauger, Elementary, Elive,
#       EndeavourOS, EncryptOS, Endless, EuroLinux, Exherbo, Fedora, Feren, Finnix, FreeBSD,
#       FreeMiNT, Frugalware, Funtoo, FusionX, GalliumOS, Garuda, Gentoo, Pentoo,
#       Glaucus, gNewSense, GNOME, GNU, GoboLinux, GrapheneOS, Grombyang, Guix, Haiku, Huayra,
#       HydroOS, Hyperbola, iglunix, janus, Kali, KaOS, KDE_neon, Kibojoe, Kogaion, Korora,
#       KSLinux, Kaisen_Linux, Kubuntu, LEDE, LangitKetujuh, LaxerOS, LibreELEC, LFS, Linux_Lite, LMDE,
#       Lubuntu, Lunar, macos, Mageia, MagpieOS, Mandriva, Manjaro, TeArch, Maui,
#       Mer, Minix, MIRACLE_LINUX, Linspire, LinuxMint, Live_Raizo, MX_Linux, Namib, Neptune, NetBSD,
#       Netrunner, Nitrux, NixOS, NomadBSD, Nurunner, NuTyX, OBRevenge, OpenBSD,
#       openEuler, OpenIndiana, openmamba, OpenMandriva, OpenStage, OpenWrt,
#       osmc, Oracle, Orchid, OS Elbrus, PacBSD, Parabola, Pardus, Parrot, Parsix,
#       TrueOS, PCLinuxOS, pearOS, Pengwin, Peppermint, Pisi, popos, Porteus, PostMarketOS,
#       Proxmox, PuffOS, Puppy, PureOS, Qubes, Qubyt, Quibian, Radix, Raspbian,
#       Reborn_OS, Redstar, Redcore, Redhat, Refracted_Devuan, Regata, Regolith,
#       Rocky, Rosa, sabotage, Sabayon, Sailfish, SalentOS, ShastraOS, Scientific, Septor,
#       SereneLinux, SharkLinux, Siduction, SkiffOS, Slackware, SliTaz, SmartOS,
#       Solus, Soda, Sulin, Source_Mage, Sparky, Star, SteamOS, SunOS, openSUSE_Leap, t2,
#       openSUSE_Tumbleweed, openSUSE, SwagArch, Tails, Trisquel,
#       Ubuntu-Cinnamon, Ubuntu-Budgie, Ubuntu-GNOME, Ubuntu-Kylin, Ubuntu Touch, Ubuntu-MATE,
#       Ubuntu-Studio, Ubuntu-Sway, Ubuntu, Ultramarine, Univention, Uos, Venom, Void, yiffOS, VNux, semc,
#       Obarun, wii-linux-ngx, whiite-linux, gc-linux, windows10, Windows7, Xubuntu, Zorin, and IRIX have ascii logos.
# NOTE: Arch, Ubuntu, Redhat, Fedora and Dragonfly have 'old' logo variants.
#       Use '{distro name}_old' to use the old logos.
# NOTE: Ubuntu has flavor variants.
#       Change this to Lubuntu, Kubuntu, Xubuntu, Ubuntu-GNOME, Ubuntu-Kylin
#       Ubuntu-Studio, Ubuntu-Mate  or Ubuntu-Budgie to use the flavors.
# NOTE: "AOSC OS/Retro", Arcolinux, Dragonfly, Fedora, Alpine, Arch, Ubuntu,
#       CRUX, Debian, Gentoo, FreeBSD, Mac, NixOS, OpenBSD, Orchid, android,
#       Artix, CentOS, Cleanjaro, ElementaryOS, GUIX, Hyperbola,
#       Manjaro, MXLinux, NetBSD, Parabola, POP_OS, PureOS,
#       Slackware, SunOS, LinuxLite, OpenSUSE, Raspbian,
#       postmarketOS, and Void have a smaller logo variant.
#       Use '{distro name}_small' to use the small variants.
ascii_distro="auto"

# Ascii Colors
#
# Default:  'distro'
# Values:   'distro', 'num' 'num' 'num' 'num' 'num' 'num'
# Flag:     --ascii_colors
#
# Example:
# ascii_colors=(distro)      - Ascii is colored based on Distro colors.
# ascii_colors=(4 6 1 8 8 6) - Ascii is colored using these colors.
ascii_colors=(distro)

# Bold ascii logo
# Whether or not to bold the ascii logo.
#
# Default: 'on'
# Values:  'on', 'off'
# Flag:    --ascii_bold
ascii_bold="on"


# Image Options


# Image loop
# Setting this to on will make neofetch redraw the image constantly until
# Ctrl+C is pressed. This fixes display issues in some terminal emulators.
#
# Default:  'off'
# Values:   'on', 'off'
# Flag:     --loop
image_loop="off"

# Thumbnail directory
#
# Default: '~/.cache/thumbnails/neofetch'
# Values:  'dir'
thumbnail_dir="${XDG_CACHE_HOME:-${HOME}/.cache}/thumbnails/neofetch"

# Crop mode
#
# Default:  'normal'
# Values:   'normal', 'fit', 'fill'
# Flag:     --crop_mode
#
# See this wiki page to learn about the fit and fill options.
# https://github.com/dylanaraps/neofetch/wiki/What-is-Waifu-Crop%3F
crop_mode="normal"

# Crop offset
# Note: Only affects 'normal' crop mode.
#
# Default:  'center'
# Values:   'northwest', 'north', 'northeast', 'west', 'center'
#           'east', 'southwest', 'south', 'southeast'
# Flag:     --crop_offset
crop_offset="center"

# Image size
# The image is half the terminal width by default.
#
# Default: 'auto'
# Values:  'auto', '00px', '00%', 'none'
# Flags:   --image_size
#          --size
image_size="auto"

# Catimg block size.
# Control the resolution of catimg.
#
# Default: '2'
# Values:  '1', '2'
# Flags:   --catimg_size
catimg_size="2"

# Gap between image and text
#
# Default: '3'
# Values:  'num', '-num'
# Flag:    --gap
gap=3

# Image offsets
# Only works with the w3m backend.
#
# Default: '0'
# Values:  'px'
# Flags:   --xoffset
#          --yoffset
yoffset=0
xoffset=0

# Image background color
# Only works with the w3m backend.
#
# Default: ''
# Values:  'color', 'blue'
# Flag:    --bg_color
background_color=


# Misc Options

# Stdout mode
# Turn off all colors and disables image backend (ASCII/Image).
# Useful for piping into another command.
# Default: 'off'
# Values: 'on', 'off'
stdout="off"
EOF

# DETECT INFORMATION

get_os() {
    # $kernel_name is set in a function called cache_uname and is
    # just the output of "uname -s".
    case $kernel_name in
        Darwin)   os=$darwin_name ;;
        SunOS)    os=Solaris ;;
        Haiku)    os=Haiku ;;
        MINIX)    os=MINIX ;;
        AIX)      os=AIX ;;
        IRIX*)    os=IRIX ;;
        FreeMiNT) os=FreeMiNT ;;

        Linux|GNU*)
            os=Linux
        ;;

        *BSD|DragonFly|Bitrig)
            os=BSD
        ;;

        CYGWIN*|MSYS*|MINGW*)
            os=Windows
        ;;

        *)
            printf '%s\n' "Unknown OS detected: '$kernel_name', aborting..." >&2
            printf '%s\n' "Open an issue on GitHub to add support for your OS." >&2
            exit 1
        ;;
    esac
}

get_distro() {
    [[ $distro ]] && return

    case $os in
        Linux|BSD|MINIX)
            if [[ -f /bedrock/etc/bedrock-release && -z $BEDROCK_RESTRICT ]]; then
                case $distro_shorthand in
                    on|tiny) distro="Bedrock Linux" ;;
                    *) distro=$(< /bedrock/etc/bedrock-release)
                esac

            elif [[ -f /etc/redstar-release ]]; then
                case $distro_shorthand in
                    on|tiny) distro="Red Star OS" ;;
                    *) distro="Red Star OS $(awk -F'[^0-9*]' '$0=$2' /etc/redstar-release)"
                esac

            elif [[ -f /etc/armbian-release ]]; then
                . /etc/armbian-release
                distro="Armbian $DISTRIBUTION_CODENAME (${VERSION:-})"

            elif [[ -f /etc/manjaro-release ]]; then
                case $distro_shorthand in
                    on|tiny) distro="Manjaro Linux" ;;
                    *) distro="Manjaro Linux $(lsb_release -src)"
                esac

            elif [[ -f /etc/siduction-version ]]; then
                case $distro_shorthand in
                    on|tiny) distro=Siduction ;;
                    *) distro="Siduction ($(lsb_release -sic))"
                esac

            elif [[ -f /etc/q4os_version ]]; then
                case $distro_shorthand in
                    on|tiny) distro="Q4OS" ;;
                    *) distro="Q4OS $(cat /etc/q4os_version)"
                esac
               
            elif [[ -f /etc/mcst_version ]]; then
                case $distro_shorthand in
                    on|tiny) distro="OS Elbrus" ;;
                    *) distro="OS Elbrus $(< /etc/mcst_version)"
                esac

            elif [[ -f /etc/NIXOS ]]; then
                case $distro_shorthand in
                    on) distro="NixOS $(nixos-version | awk '{print substr($1,0,5),$2}')" ;;
                    tiny) distro="NixOS" ;;
                    *) distro="NixOS $(nixos-version)" ;;
                esac
				
            elif [[ -f /etc/linspire-version ]]; then
                case $distro_shorthand in
                    on|tiny) distro="Linspire" ;;
                    *) distro="Linspire $(awk '/Version/ {print $2}' /etc/linspire-version)"
                esac
				
            elif [[ -f /etc/lindowsos-version ]]; then
                case $distro_shorthand in
                    on|tiny) distro="LindowsOS" ;;
                    *) distro="$(awk '/Version/ {print $2,$3}' /etc/lindowsos-version)"
                esac
				
            elif type -p pveversion >/dev/null; then
                case $distro_shorthand in
                    on|tiny) distro="Proxmox VE" ;;
                    *)
                        distro=$(pveversion)
                        distro=${distro#pve-manager/}
                        distro="Proxmox VE ${distro%/*}"
                esac

            elif type -p lsb_release >/dev/null; then
                case $distro_shorthand in
                    on)   lsb_flags=-si ;;
                    tiny) lsb_flags=-si ;;
                    *)    lsb_flags=-sd ;;
                esac
                distro=$(lsb_release "$lsb_flags")

            elif [[ -f /etc/os-release || \
                    -f /usr/lib/os-release || \
                    -f /etc/openwrt_release || \
                    -f /etc/lsb-release ]]; then

                # Source the os-release file
                for file in /etc/lsb-release    /etc/os-release \
                            /usr/lib/os-release /etc/openwrt_release; do
                    source "$file" && break
                done

                # Format the distro name.
                case $distro_shorthand in
                    on)   distro="${NAME:-${DISTRIB_ID}} ${VERSION_ID:-${DISTRIB_RELEASE}}" ;;
                    tiny) distro="${NAME:-${DISTRIB_ID:-${TAILS_PRODUCT_NAME}}}" ;;
                    off)  distro="${PRETTY_NAME:-${DISTRIB_DESCRIPTION}} ${UBUNTU_CODENAME}" ;;
                esac

                # Workaround for NomadBSD.
                [[ $distro = "FreeBSD"* ]] && [[ -f /usr/bin/nomadbsd-sysinfo ]] && distro=NomadBSD

            elif [[ -f /etc/GoboLinuxVersion ]]; then
                case $distro_shorthand in
                    on|tiny) distro=GoboLinux ;;
                    *) distro="GoboLinux $(< /etc/GoboLinuxVersion)"
                esac

            elif [[ -f /etc/SDE-VERSION ]]; then
                distro="$(< /etc/SDE-VERSION)"
                case $distro_shorthand in
                    on|tiny) distro="${distro% *}" ;;
                esac

            elif type -p crux >/dev/null; then
                distro=$(crux)
                case $distro_shorthand in
                    on)   distro=${distro//version} ;;
                    tiny) distro=${distro//version*}
                esac

            elif type -p tazpkg >/dev/null; then
                distro="SliTaz $(< /etc/slitaz-release)"

            elif type -p kpt >/dev/null && \
                 type -p kpm >/dev/null; then
                distro=KSLinux

            elif [[ -d /system/app/ && -d /system/priv-app ]]; then
                distro="Android $(getprop ro.build.version.release)"

            # Chrome OS doesn't conform to the /etc/*-release standard.
            # While the file is a series of variables they can't be sourced
            # by the shell since the values aren't quoted.
            elif [[ -f /etc/lsb-release && $(< /etc/lsb-release) == *CHROMEOS* ]]; then
                distro='Chrome OS'

            elif type -p guix >/dev/null; then
                case $distro_shorthand in
                    on|tiny) distro="Guix System" ;;
                    *) distro="Guix System $(guix -V | awk 'NR==1{printf $4}')"
                esac

            # Display whether using '-current' or '-release' on OpenBSD.
            elif [[ $kernel_name = OpenBSD ]] ; then
                read -ra kernel_info <<< "$(sysctl -n kern.version)"
                distro=${kernel_info[*]:0:2}

            else
                for release_file in /etc/*-release; do
                    distro+=$(< "$release_file")
                done

                if [[ -z $distro ]]; then
                    case $distro_shorthand in
                        on|tiny) distro=$kernel_name ;;
                        *) distro="$kernel_name $kernel_version" ;;
                    esac

                    distro=${distro/DragonFly/DragonFlyBSD}

                    # Workarounds for some BSD based distros.
                    [[ -f /etc/pcbsd-lang ]]       && distro=PCBSD
                    [[ -f /etc/trueos-lang ]]      && distro=TrueOS
                    [[ -f /etc/pacbsd-release ]]   && distro=PacBSD
                    [[ -f /etc/hbsd-update.conf ]] && distro=HardenedBSD
                fi
            fi

            if [[ $(< /proc/version) == *Microsoft* || $kernel_version == *Microsoft* ]]; then
                windows_version=$(wmic.exe os get Version)
                windows_version=$(trim "${windows_version/Version}")

                case $distro_shorthand in
                    on)   distro+=" [Windows $windows_version]" ;;
                    tiny) distro="Windows ${windows_version::2}" ;;
                    *)    distro+=" on Windows $windows_version" ;;
                esac

            elif [[ $(< /proc/version) == *chrome-bot* || -f /dev/cros_ec ]]; then
                [[ $distro != *Chrome* ]] &&
                    case $distro_shorthand in
                        on)   distro+=" [Chrome OS]" ;;
                        tiny) distro="Chrome OS" ;;
                        *)    distro+=" on Chrome OS" ;;
                    esac
                    distro=${distro## on }
            fi

            distro=$(trim_quotes "$distro")
            distro=${distro/NAME=}

            if [[ -f /usr/bin/system-image-cli ]]; then
            	local ut_ota
                ut_ota=$(system-image-cli -i | awk '/version tag:/ { print $3 }');
                distro="Ubuntu Touch $ut_ota";

                # There's a weird UT bug where the HOSTNAME is set to android.
                HOSTNAME=$(hostname);
            fi

            # Get Ubuntu flavor.
            if [[ $distro == "Ubuntu"* ]]; then
                case $XDG_CONFIG_DIRS in
                    *"studio"*)   distro=${distro/Ubuntu/Ubuntu Studio} ;;
                    *"plasma"*)   distro=${distro/Ubuntu/Kubuntu} ;;
                    *"mate"*)     distro=${distro/Ubuntu/Ubuntu MATE} ;;
                    *"xubuntu"*)  distro=${distro/Ubuntu/Xubuntu} ;;
                    *"Lubuntu"*)  distro=${distro/Ubuntu/Lubuntu} ;;
                    *"budgie"*)   distro=${distro/Ubuntu/Ubuntu Budgie} ;;
                    *"cinnamon"*) distro=${distro/Ubuntu/Ubuntu Cinnamon} ;;
                    *"ubuntusway"*) distro=${distro/Ubuntu/Ubuntu Sway} ;;
                    *"ukui"*)     distro=${distro/Ubuntu/Ubuntu Kylin} ;;
                esac
            fi
        ;;

        "Mac OS X"|"macOS")
            case $osx_version in
                10.4*)  codename="Mac OS X Tiger" ;;
                10.5*)  codename="Mac OS X Leopard" ;;
                10.6*)  codename="Mac OS X Snow Leopard" ;;
                10.7*)  codename="Mac OS X Lion" ;;
                10.8*)  codename="OS X Mountain Lion" ;;
                10.9*)  codename="OS X Mavericks" ;;
                10.10*) codename="OS X Yosemite" ;;
                10.11*) codename="OS X El Capitan" ;;
                10.12*) codename="macOS Sierra" ;;
                10.13*) codename="macOS High Sierra" ;;
                10.14*) codename="macOS Mojave" ;;
                10.15*) codename="macOS Catalina" ;;
                10.16*) codename="macOS Big Sur" ;;
                11.*)  codename="macOS Big Sur" ;;
                12.*)  codename="macOS Monterey" ;;
                13.*)  codename="macOS Ventura" ;;
                *)      codename=macOS ;;
            esac

            distro="$codename $osx_version $osx_build"

            case $distro_shorthand in
                on) distro=${distro/ ${osx_build}} ;;

                tiny)
                    case $osx_version in
                        10.[4-7]*)            distro=${distro/${codename}/Mac OS X} ;;
                        10.[8-9]*|10.1[0-1]*) distro=${distro/${codename}/OS X} ;;
                        10.1[2-6]*|11.0*)     distro=${distro/${codename}/macOS} ;;
                    esac
                    distro=${distro/ ${osx_build}}
                ;;
            esac
        ;;

        "iPhone OS")
            distro="iOS $osx_version"

            # "uname -m" doesn't print architecture on iOS.
            os_arch=off
        ;;

        Windows)
            distro=$(wmic os get Caption)
            distro=${distro/Caption}
            distro=${distro/Microsoft }
        ;;

        Solaris)
            case $distro_shorthand in
                on|tiny) distro=$(awk 'NR==1 {print $1,$3}' /etc/release) ;;
                *)       distro=$(awk 'NR==1 {print $1,$2,$3}' /etc/release) ;;
            esac
            distro=${distro/\(*}
        ;;

        Haiku)
            distro=Haiku
        ;;

        AIX)
            distro="AIX $(oslevel)"
        ;;

        IRIX)
            distro="IRIX ${kernel_version}"
        ;;

        FreeMiNT)
            distro=FreeMiNT
        ;;
    esac

    distro=${distro//Enterprise Server}

    [[ $distro ]] || distro="$os (Unknown)"

    # Get OS architecture.
    case $os-$kernel_name in
        Solaris-*|AIX-*|Haiku-*|IRIX-*|FreeMiNT-*|BSD-FreeBSD)
            machine_arch=$(uname -p)
        ;;

        *)  machine_arch=$kernel_machine ;;
    esac

    [[ $os_arch == on ]] && \
        distro+=" $machine_arch"

    [[ ${ascii_distro:-auto} == auto ]] && \
        ascii_distro=$(trim "$distro")
}

get_model() {
    case $os in
        Linux)
            if [[ -d /android/system/ || -d /system/app/ ]]; then
                model="$(getprop ro.product.brand) $(getprop ro.product.model)"

            elif [[ -f /sys/devices/virtual/dmi/id/board_vendor ||
                    -f /sys/devices/virtual/dmi/id/board_name ]]; then
                model=$(< /sys/devices/virtual/dmi/id/board_vendor)
                model+=" $(< /sys/devices/virtual/dmi/id/board_name)"

            elif [[ -f /sys/devices/virtual/dmi/id/product_name ||
                    -f /sys/devices/virtual/dmi/id/product_version ]]; then
                model=$(< /sys/devices/virtual/dmi/id/product_name)
                model+=" $(< /sys/devices/virtual/dmi/id/product_version)"

            elif [[ -f /sys/firmware/devicetree/base/model ]]; then
                model=$(< /sys/firmware/devicetree/base/model)

            elif [[ -f /tmp/sysinfo/model ]]; then
                model=$(< /tmp/sysinfo/model)
            fi
        ;;

        "Mac OS X"|"macOS")
            if [[ $(kextstat | grep -F -e "FakeSMC" -e "VirtualSMC" -e "Lilu") != "" ]]; then
                model="Hackintosh (SMBIOS: $(sysctl -n hw.model))"
            else
                if [[ $osx_version =~ "10.4" || $osx_version =~ "10.5" ]]; then
                    model="$(system_profiler SPHardwareDataType | grep Machine\ Name\:)"
                    model=${model/Machine\ Name\:/}

                    model="$model ($(sysctl -n hw.model))"
                else
                    model=$(sysctl -n hw.model)  
                fi

                case $model in
                    MacBookPro18,[3-4]):    "MacBook Pro (14-inch, 2021)" ;;
                    MacBookPro18,[1-2]):    "MacBook Pro (16-inch, 2021)" ;;
                    MacBookPro17,1):        "MacBook Pro (13-inch, M1, 2020)" ;;
                    MacBookPro16,4):        "MacBook Pro (16-inch, 2019)" ;;
                    MacBookPro16,3):        "MacBook Pro (13-inch, 2020, Two Thunderbolt 3 ports)" ;;
                    MacBookPro16,2):        "MacBook Pro (13-inch, 2020, Four Thunderbolt 3 ports)" ;;
                    MacBookPro16,1):        "MacBook Pro (16-inch, 2019)" ;;
                    MacBookPro15,4):        "MacBook Pro (13-inch, 2019, Two Thunderbolt 3 ports)" ;;
                    MacBookPro15,3):        "MacBook Pro (15-inch, 2019)" ;;
                    MacBookPro15,2):        "MacBook Pro (13-inch, 2018/2019, Four Thunderbolt 3 ports)" ;;
                    MacBookPro15,1):        "MacBook Pro (15-inch, 2018/2019)" ;;
                    MacBookPro14,3):        "MacBook Pro (15-inch, 2017)" ;;
                    MacBookPro14,2):        "MacBook Pro (13-inch, 2017, Four Thunderbolt 3 ports)" ;;
                    MacBookPro14,1):        "MacBook Pro (13-inch, 2017, Two Thunderbolt 3 ports)" ;;
                    MacBookPro13,3):        "MacBook Pro (15-inch, 2016)" ;;
                    MacBookPro13,2):        "MacBook Pro (13-inch, 2016, Four Thunderbolt 3 ports)" ;;
                    MacBookPro13,1):        "MacBook Pro (13-inch, 2016, Two Thunderbolt 3 ports)" ;;
                    MacBookPro12,1):        "MacBook Pro (Retina, 13-inch, Early 2015)" ;;
                    MacBookPro11,[4-5]):    "MacBook Pro (Retina, 15-inch, Mid 2015)" ;;
                    MacBookPro11,[2-3]):    "MacBook Pro (Retina, 15-inch, Late 2013/Mid 2014)" ;;
                    MacBookPro11,1):        "MacBook Pro (Retina, 13-inch, Late 2013/Mid 2014)" ;;
                    MacBookPro10,2):        "MacBook Pro (Retina, 13-inch, Late 2012/Early 2013)" ;;
                    MacBookPro10,1):        "MacBook Pro (Retina, 15-inch, Mid 2012/Early 2013)" ;;
                    MacBookPro9,2):         "MacBook Pro (13-inch, Mid 2012)" ;;
                    MacBookPro9,1):         "MacBook Pro (15-inch, Mid 2012)" ;;
                    MacBookPro8,3):         "MacBook Pro (17-inch, 2011)" ;;
                    MacBookPro8,2):         "MacBook Pro (15-inch, 2011)" ;;
                    MacBookPro8,1):         "MacBook Pro (13-inch, 2011)" ;;
                    MacBookPro7,1):         "MacBook Pro (13-inch, Mid 2010)" ;;
                    MacBookPro6,2):         "MacBook Pro (15-inch, Mid 2010)" ;;
                    MacBookPro6,1):         "MacBook Pro (17-inch, Mid 2010)" ;;
                    MacBookPro5,5):         "MacBook Pro (13-inch, Mid 2009)" ;;
                    MacBookPro5,3):         "MacBook Pro (15-inch, Mid 2009)" ;;
                    MacBookPro5,2):         "MacBook Pro (17-inch, Mid/Early 2009)" ;;
                    MacBookPro5,1):         "MacBook Pro (15-inch, Late 2008)" ;;
                    MacBookPro4,1):         "MacBook Pro (17/15-inch, Early 2008)" ;;
                    MacBookAir10,1):        "MacBook Air (M1, 2020)" ;;
                    MacBookAir9,1):         "MacBook Air (Retina, 13-inch, 2020)" ;;
                    MacBookAir8,2):         "MacBook Air (Retina, 13-inch, 2019)" ;;
                    MacBookAir8,1):         "MacBook Air (Retina, 13-inch, 2018)" ;;
                    MacBookAir7,2):         "MacBook Air (13-inch, Early 2015/2017)" ;;
                    MacBookAir7,1):         "MacBook Air (11-inch, Early 2015)" ;;
                    MacBookAir6,2):         "MacBook Air (13-inch, Mid 2013/Early 2014)" ;;
                    MacBookAir6,1):         "MacBook Air (11-inch, Mid 2013/Early 2014)" ;;
                    MacBookAir5,2):         "MacBook Air (13-inch, Mid 2012)" ;;
                    MacBookAir5,1):         "MacBook Air (11-inch, Mid 2012)" ;;
                    MacBookAir4,2):         "MacBook Air (13-inch, Mid 2011)" ;;
                    MacBookAir4,1):         "MacBook Air (11-inch, Mid 2011)" ;;
                    MacBookAir3,2):         "MacBook Air (13-inch, Late 2010)" ;;
                    MacBookAir3,1):         "MacBook Air (11-inch, Late 2010)" ;;
                    MacBookAir2,1):         "MacBook Air (Mid 2009)" ;;
                    MacBook10,1):           "MacBook (Retina, 12-inch, 2017)" ;;
                    MacBook9,1):            "MacBook (Retina, 12-inch, Early 2016)" ;;
                    MacBook8,1):            "MacBook (Retina, 12-inch, Early 2015)" ;;
                    MacBook7,1):            "MacBook (13-inch, Mid 2010)" ;;
                    MacBook6,1):            "MacBook (13-inch, Late 2009)" ;;
                    MacBook5,2):            "MacBook (13-inch, Early/Mid 2009)" ;;
                    *):                     "$model" ;;
                esac

                model=$_
            fi
        ;;

        "iPhone OS")
            case $kernel_machine in
                iPad1,1):            "iPad" ;;
                iPad2,[1-4]):        "iPad 2" ;;
                iPad3,[1-3]):        "iPad 3" ;;
                iPad3,[4-6]):        "iPad 4" ;;
                iPad6,1[1-2]):       "iPad 5" ;;
                iPad7,[5-6]):        "iPad 6" ;;
                iPad7,1[1-2]):       "iPad 7" ;;
                iPad11,[6-7]):       "iPad 8" ;;
                iPad12,[1-2]):       "iPad 9" ;;
                iPad4,[1-3]):        "iPad Air" ;;
                iPad5,[3-4]):        "iPad Air 2" ;;
                iPad11,[3-4]):       "iPad Air 3" ;;
                iPad13,[1-2]):       "iPad Air 4";;
                iPad6,[7-8]):        "iPad Pro (12.9 Inch)" ;;
                iPad6,[3-4]):        "iPad Pro (9.7 Inch)" ;;
                iPad7,[1-2]):        "iPad Pro 2 (12.9 Inch)" ;;
                iPad7,[3-4]):        "iPad Pro (10.5 Inch)" ;;
                iPad8,[1-4]):        "iPad Pro (11 Inch)" ;;
                iPad8,[5-8]):        "iPad Pro 3 (12.9 Inch)" ;;
                iPad8,9 | iPad8,10): "iPad Pro 4 (11 Inch)" ;;
                iPad8,1[1-2]):       "iPad Pro 4 (12.9 Inch)" ;;
                iPad13,[4-7]):       "iPad Pro 5 (11 Inch)" ;;
                iPad13,8 | iPad13,11):"iPad Pro 5 (12.9 Inch)" ;;
                iPad2,[5-7]):        "iPad mini" ;;
                iPad4,[4-6]):        "iPad mini 2" ;;
                iPad4,[7-9]):        "iPad mini 3" ;;
                iPad5,[1-2]):        "iPad mini 4" ;;
                iPad11,[1-2]):       "iPad mini 5" ;;
                iPad14,[1-2]):       "iPad mini 6" ;;

                iPhone1,1):     "iPhone" ;;
                iPhone1,2):     "iPhone 3G" ;;
                iPhone2,1):     "iPhone 3GS" ;;
                iPhone3,[1-3]): "iPhone 4" ;;
                iPhone4,1):     "iPhone 4S" ;;
                iPhone5,[1-2]): "iPhone 5" ;;
                iPhone5,[3-4]): "iPhone 5c" ;;
                iPhone6,[1-2]): "iPhone 5s" ;;
                iPhone7,2):     "iPhone 6" ;;
                iPhone7,1):     "iPhone 6 Plus" ;;
                iPhone8,1):     "iPhone 6s" ;;
                iPhone8,2):     "iPhone 6s Plus" ;;
                iPhone8,4):     "iPhone SE" ;;
                iPhone9,[13]):  "iPhone 7" ;;
                iPhone9,[24]):  "iPhone 7 Plus" ;;
                iPhone10,[14]): "iPhone 8" ;;
                iPhone10,[25]): "iPhone 8 Plus" ;;
                iPhone10,[36]): "iPhone X" ;;
                iPhone11,2):    "iPhone XS" ;;
                iPhone11,[46]): "iPhone XS Max" ;;
                iPhone11,8):    "iPhone XR" ;;
                iPhone12,1):    "iPhone 11" ;;
                iPhone12,3):    "iPhone 11 Pro" ;;
                iPhone12,5):    "iPhone 11 Pro Max" ;;
                iPhone12,8):    "iPhone SE 2020" ;;
                iPhone13,1):    "iPhone 12 Mini" ;;
                iPhone13,2):    "iPhone 12" ;;
                iPhone13,3):    "iPhone 12 Pro" ;;
                iPhone13,4):    "iPhone 12 Pro Max" ;;
                iPhone14,2):    "iPhone 13 Pro" ;;
                iPhone14,3):    "iPhone 13 Pro Max" ;;
                iPhone14,4):    "iPhone 13 Mini" ;;
                iPhone14,5):    "iPhone 13" ;;

                iPod1,1): "iPod touch" ;;
                ipod2,1): "iPod touch 2G" ;;
                ipod3,1): "iPod touch 3G" ;;
                ipod4,1): "iPod touch 4G" ;;
                ipod5,1): "iPod touch 5G" ;;
                ipod7,1): "iPod touch 6G" ;;
                iPod9,1): "iPod touch 7G" ;;
            esac

            model=$_
        ;;

        BSD|MINIX)
            model=$(sysctl -n hw.vendor hw.product)
        ;;

        Windows)
            model=$(wmic computersystem get manufacturer,model)
            model=${model/Manufacturer}
            model=${model/Model}
        ;;

        Solaris)
            model=$(prtconf -b | awk -F':' '/banner-name/ {printf $2}')
        ;;

        AIX)
            model=$(/usr/bin/uname -M)
        ;;

        FreeMiNT)
            model=$(sysctl -n hw.model)
            model=${model/ (_MCH *)}
        ;;
    esac

    # Remove dummy OEM info.
    model=${model//To be filled by O.E.M.}
    model=${model//To Be Filled*}
    model=${model//OEM*}
    model=${model//Not Applicable}
    model=${model//System Product Name}
    model=${model//System Version}
    model=${model//Undefined}
    model=${model//Default string}
    model=${model//Not Specified}
    model=${model//Type1ProductConfigId}
    model=${model//INVALID}
    model=${model//All Series}
    model=${model//�}

    case $model in
        "Standard PC"*) model="KVM/QEMU (${model})" ;;
        OpenBSD*)       model="vmm ($model)" ;;
    esac
}

get_title() {
    user=${USER:-$(id -un || printf %s "${HOME/*\/}")}

    case $title_fqdn in
        on) hostname=$(hostname -f) ;;
        *)  hostname=${HOSTNAME:-$(hostname)} ;;
    esac

    title=${title_color}${bold}${user}${at_color}@${title_color}${bold}${hostname}
    length=$((${#user} + ${#hostname} + 1))
}

get_kernel() {
    # Since these OS are integrated systems, it's better to skip this function altogether
    [[ $os =~ (AIX|IRIX) ]] && return

    # Haiku uses 'uname -v' and not - 'uname -r'.
    [[ $os == Haiku ]] && {
        kernel=$(uname -v)
        return
    }

    # In Windows 'uname' may return the info of GNUenv thus use wmic for OS kernel.
    [[ $os == Windows ]] && {
        kernel=$(wmic os get Version)
        kernel=${kernel/Version}
        return
    }

    case $kernel_shorthand in
        on)  kernel=$kernel_version ;;
        off) kernel="$kernel_name $kernel_version" ;;
    esac

    # Hide kernel info if it's identical to the distro info.
    [[ $os =~ (BSD|MINIX) && $distro == *"$kernel_name"* ]] &&
        case $distro_shorthand in
            on|tiny) kernel=$kernel_version ;;
            *)       unset kernel ;;
        esac
}

get_uptime() {
    # Get uptime in seconds.
    case $os in
        Linux|Windows|MINIX)
            if [[ -r /proc/uptime ]]; then
                s=$(< /proc/uptime)
                s=${s/.*}
            else
                boot=$(date -d"$(uptime -s)" +%s)
                now=$(date +%s)
                s=$((now - boot))
            fi
        ;;

        "Mac OS X"|"macOS"|"iPhone OS"|BSD|FreeMiNT)
            boot=$(sysctl -n kern.boottime)
            boot=${boot/\{ sec = }
            boot=${boot/,*}

            # Get current date in seconds.
            now=$(date +%s)
            s=$((now - boot))
        ;;

        Solaris)
            s=$(kstat -p unix:0:system_misc:snaptime | awk '{print $2}')
            s=${s/.*}
        ;;

        AIX|IRIX)
            t=$(LC_ALL=POSIX ps -o etime= -p 1)

            [[ $t == *-*   ]] && { d=${t%%-*}; t=${t#*-}; }
            [[ $t == *:*:* ]] && { h=${t%%:*}; t=${t#*:}; }

            h=${h#0}
            t=${t#0}

            s=$((${d:-0}*86400 + ${h:-0}*3600 + ${t%%:*}*60 + ${t#*:}))
        ;;

        Haiku)
            s=$(($(system_time) / 1000000))
        ;;
    esac

    d="$((s / 60 / 60 / 24)) days"
    h="$((s / 60 / 60 % 24)) hours"
    m="$((s / 60 % 60)) minutes"

    # Remove plural if < 2.
    ((${d/ *} == 1)) && d=${d/s}
    ((${h/ *} == 1)) && h=${h/s}
    ((${m/ *} == 1)) && m=${m/s}

    # Hide empty fields.
    ((${d/ *} == 0)) && unset d
    ((${h/ *} == 0)) && unset h
    ((${m/ *} == 0)) && unset m

    # Add "(!)" if more than 100 days
    ((${d/ *} > 100)) && d="${d}(!)"

    uptime=${d:+$d, }${h:+$h, }$m
    uptime=${uptime%', '}
    uptime=${uptime:-$s seconds}

    # Make the output of uptime smaller.
    case $uptime_shorthand in
        on)
            uptime=${uptime/ minutes/ mins}
            uptime=${uptime/ minute/ min}
            uptime=${uptime/ seconds/ secs}
        ;;

        tiny)
            uptime=${uptime/ days/d}
            uptime=${uptime/ day/d}
            uptime=${uptime/ hours/h}
            uptime=${uptime/ hour/h}
            uptime=${uptime/ minutes/m}
            uptime=${uptime/ minute/m}
            uptime=${uptime/ seconds/s}
            uptime=${uptime//,}
        ;;
    esac
}

get_packages() {
    # to adjust the number of pkgs per pkg manager
    pkgs_h=0

    # has: Check if package manager installed.
    # dir: Count files or dirs in a glob.
    # pac: If packages > 0, log package manager name.
    # tot: Count lines in command output.
    has() { type -p "$1" >/dev/null && manager=$1; }
    # globbing is intentional here
    # shellcheck disable=SC2206
    dir() { pkgs=($@); ((packages+=${#pkgs[@]})); pac "$((${#pkgs[@]}-pkgs_h))"; }
    pac() { (($1 > 0)) && { managers+=("$1 (${manager})"); manager_string+="${manager}, "; }; }
    tot() {
        IFS=$'\n' read -d "" -ra pkgs <<< "$("$@")";
        ((packages+=${#pkgs[@]}));
        pac "$((${#pkgs[@]}-pkgs_h))";
    }

    # Redefine tot() and dir() for Bedrock Linux.
    [[ -f /bedrock/etc/bedrock-release && $PATH == */bedrock/cross/* ]] && {
        br_strata=$(brl list)
        tot() {
            IFS=$'\n' read -d "" -ra pkgs <<< "$(for s in ${br_strata}; do strat -r "$s" "$@"; done)"
            ((packages+="${#pkgs[@]}"))
            pac "$((${#pkgs[@]}-pkgs_h))";
        }
        dir() {
            local pkgs=()
            # globbing is intentional here
            # shellcheck disable=SC2206
            for s in ${br_strata}; do pkgs+=(/bedrock/strata/$s/$@); done
            ((packages+=${#pkgs[@]}))
            pac "$((${#pkgs[@]}-pkgs_h))"
        }
    }

    case $os in
        Linux|BSD|"iPhone OS"|Solaris)
            # Package Manager Programs.
            has kiss       && tot kiss l
            has cpt-list   && tot cpt-list
            has pacman-key && tot pacman -Qq --color never
            has click      && tot click list
            has dpkg       && tot dpkg-query -f '.\n' -W
            has xbps-query && tot xbps-query -l
            has apk        && tot apk info
            has opkg       && tot opkg list-installed
            has pacman-g2  && tot pacman-g2 -Q
            has lvu        && tot lvu installed
            has tce-status && tot tce-status -i
            has pkg_info   && tot pkg_info
            has pkgin      && tot pkgin list
            has tazpkg     && pkgs_h=6 tot tazpkg list && ((packages-=6))
            has sorcery    && tot gaze installed
            has alps       && tot alps showinstalled
            has butch      && tot butch list
            has swupd      && tot swupd bundle-list --quiet
            has pisi       && tot pisi li
<<<<<<< HEAD
            has pacstall   && tot pacstall -L
            has bulge      && tot bulge list
=======
            has pm         && tot pm list packages
>>>>>>> cddaff72

            # Using the dnf package cache is much faster than rpm.
            if has dnf && type -p sqlite3 >/dev/null && [[ -f /var/cache/dnf/packages.db ]]; then
                pac "$(sqlite3 /var/cache/dnf/packages.db "SELECT count(pkg) FROM installed")"
            else
                has rpm && tot rpm -qa
            fi

            # 'mine' conflicts with minesweeper games.
            [[ -f /etc/SDE-VERSION ]] &&
                has mine && tot mine -q

            # Counting files/dirs.
            # Variables need to be unquoted here. Only Bedrock Linux is affected.
            # $br_prefix is fixed and won't change based on user input so this is safe either way.
            # shellcheck disable=SC2086
            {
            shopt -s nullglob
            has brew    && dir "$(brew --cellar)/* $(brew --caskroom)/*"
            has emerge  && dir "/var/db/pkg/*/*"
            has Compile && dir "/Programs/*/"
            has eopkg   && dir "/var/lib/eopkg/package/*"
            has inary   && dir "/var/lib/inary/package/*"
            has tekel   && dir "/data/app/$USER/* /data/app/system/*"
            has crew    && dir "${CREW_PREFIX:-/usr/local}/etc/crew/meta/*.filelist"
            has pkgtool && dir "/var/log/packages/*"
            has scratch && dir "/var/lib/scratchpkg/index/*/.pkginfo"
            has kagami  && dir "/var/lib/kagami/pkgs/*"
            has cave    && dir "/var/db/paludis/repositories/cross-installed/*/data/*/ \
                               /var/db/paludis/repositories/installed/data/*/"
            shopt -u nullglob
            }

            # Other (Needs complex command)
            has kpm-pkg && ((packages+=$(kpm  --get-selections | grep -cv deinstall$)))

            has guix && {
                manager=guix-system && tot guix package -p /run/current-system/profile -I
                manager=guix-user   && tot guix package -I
                manager=guix-home   && tot guix package -p ~/.guix-home/profile -I
            }

            has nix-store && {
                nix-user-pkgs() {
                    nix-store -qR ~/.nix-profile
                    nix-store -qR /etc/profiles/per-user/"$USER"
                }
                manager=nix-system  && tot nix-store -qR /run/current-system/sw
                manager=nix-user    && tot nix-user-pkgs
                manager=nix-default && tot nix-store -qR /nix/var/nix/profiles/default
            }

            # pkginfo is also the name of a python package manager which is painfully slow.
            # TODO: Fix this somehow.
            has pkginfo && tot pkginfo -i

            case $os-$kernel_name in
                BSD-FreeBSD|BSD-DragonFly)
                    has pkg && tot pkg info </dev/null
                ;;

                BSD-*)
                    has pkg && dir /var/db/pkg/*

                    ((packages == 0)) &&
                        has pkg && tot pkg list
                ;;
            esac

            # List these last as they accompany regular package managers.
            has flatpak && tot flatpak list
            has spm     && tot spm list -i
            has puyo    && dir ~/.puyo/installed
            has cargo   && dir ~/.cargo/bin/*

            # Snap hangs if the command is run without the daemon running.
            # Only run snap if the daemon is also running.
            has snap && ps -e | grep -qFm 1 snapd >/dev/null && \
            pkgs_h=1 tot snap list && ((packages-=1))

            # This is the only standard location for appimages.
            # See: https://github.com/AppImage/AppImageKit/wiki
            manager=appimage && has appimaged && dir ~/.local/bin/*.[Aa]pp[Ii]mage
        ;;

        "Mac OS X"|"macOS"|MINIX)
            has port  && pkgs_h=1 tot port installed && ((packages-=1))
            has brew  && dir "$(brew --cellar)/* $(brew --caskroom)/*"
            has pkgin && tot pkgin list
            has dpkg  && tot dpkg-query -f '.\n' -W

            has nix-store && {
                nix-user-pkgs() {
                    nix-store -qR ~/.nix-profile
                    nix-store -qR /etc/profiles/per-user/"$USER"
                }
                manager=nix-system && tot nix-store -qR /run/current-system/sw
                manager=nix-user   && tot nix-user-pkgs
            }
        ;;

        AIX|FreeMiNT)
            has lslpp && ((packages+=$(lslpp -J -l -q | grep -cv '^#')))
            has rpm   && tot rpm -qa
        ;;

        Windows)
            case $kernel_name in
                CYGWIN*) has cygcheck && tot cygcheck -cd ;;
                MSYS*)   has pacman   && tot pacman -Qq --color never ;;
            esac

            # Scoop environment throws errors if `tot scoop list` is used
            has scoop && pkgs_h=1 dir ~/scoop/apps/* && ((packages-=1))

            # Count chocolatey packages.
            # [[ -d /c/ProgramData/chocolatey/lib ]] && \
            #     dir /c/ProgramData/chocolatey/lib/*
            has choco && tot choco list --localonly

            # Count winget
            has winget && tot winget list
        ;;

        Haiku)
            has pkgman && dir /boot/system/package-links/*
            packages=${packages/pkgman/depot}
        ;;

        IRIX)
            manager=swpkg
            pkgs_h=3 tot versions -b && ((packages-=3))
        ;;
    esac

    if ((packages == 0)); then
        unset packages

    elif [[ $package_managers == on ]]; then
        printf -v packages '%s, ' "${managers[@]}"
        packages=${packages%,*}

    elif [[ $package_managers == tiny ]]; then
        packages+=" (${manager_string%,*})"
    fi

    packages=${packages/pacman-key/pacman}
}

get_shell() {
    case $shell_path in
        on)  shell="$SHELL " ;;
        off) shell="${SHELL##*/} " ;;
    esac

    [[ $shell_version != on ]] && return

    case ${shell_name:=${SHELL##*/}} in
        bash)
            [[ $BASH_VERSION ]] ||
                BASH_VERSION=$("$SHELL" -c "printf %s \"\$BASH_VERSION\"")

            shell+=${BASH_VERSION/-*}
        ;;

        sh|ash|dash|es) ;;

        *ksh)
            shell+=$("$SHELL" -c "printf %s \"\$KSH_VERSION\"")
            shell=${shell/ * KSH}
            shell=${shell/version}
        ;;

        osh)
            if [[ $OIL_VERSION ]]; then
                shell+=$OIL_VERSION
            else
                shell+=$("$SHELL" -c "printf %s \"\$OIL_VERSION\"")
            fi
        ;;

        tcsh)
            shell+=$("$SHELL" -c "printf %s \$tcsh")
        ;;

        yash)
            shell+=$("$SHELL" --version 2>&1)
            shell=${shell/ $shell_name}
            shell=${shell/ Yet another shell}
            shell=${shell/Copyright*}
        ;;

        nu)
            shell+=$("$SHELL" -c "version | get version")
            shell=${shell/ $shell_name}
        ;;


        *)
            shell+=$("$SHELL" --version 2>&1)
            shell=${shell/ $shell_name}
        ;;
    esac

    # Remove unwanted info.
    shell=${shell/, version}
    shell=${shell/xonsh\//xonsh }
    shell=${shell/options*}
    shell=${shell/\(*\)}
}

get_de() {
    # If function was run, stop here.
    ((de_run == 1)) && return

    case $os in
        "Mac OS X"|"macOS") de=Aqua ;;

        Windows)
            case $distro in
                *"Windows 10"*|*"Windows 11"*)
                    de=Fluent
                ;;

                *"Windows 8"*)
                    de=Metro
                ;;

                *)
                    de=Aero
                ;;
            esac
        ;;

        FreeMiNT)
            freemint_wm=(/proc/*)

            case ${freemint_wm[*]} in
                *thing*)  de=Thing ;;
                *jinnee*) de=Jinnee ;;
                *tera*)   de=Teradesk ;;
                *neod*)   de=NeoDesk ;;
                *zdesk*)  de=zDesk ;;
                *mdesk*)  de=mDesk ;;
            esac
        ;;

        *)
            ((wm_run != 1)) && get_wm

            # Temporary support for Regolith Linux
            if [[ $DESKTOP_SESSION == *regolith ]]; then
                de=Regolith

            elif [[ $XDG_CURRENT_DESKTOP ]]; then
                de=${XDG_CURRENT_DESKTOP/X\-}
                de=${de/Budgie:GNOME/Budgie}
                de=${de/:Unity7:ubuntu}

            elif [[ $DESKTOP_SESSION ]]; then
                de=${DESKTOP_SESSION##*/}

            elif [[ $GNOME_DESKTOP_SESSION_ID ]]; then
                de=GNOME

            elif [[ $MATE_DESKTOP_SESSION_ID ]]; then
                de=MATE

            elif [[ $TDE_FULL_SESSION ]]; then
                de=Trinity
            fi

            # When a window manager is started from a display manager
            # the desktop variables are sometimes also set to the
            # window manager name. This checks to see if WM == DE
            # and discards the DE value.
            [[ $de == "$wm" ]] && { unset -v de; return; }
        ;;
    esac

    # Fallback to using xprop.
    [[ $DISPLAY && -z $de ]] && type -p xprop &>/dev/null && \
        de=$(xprop -root | awk '/KDE_SESSION_VERSION|^_MUFFIN|xfce4|xfce5/')

    # Format strings.
    case $de in
        KDE_SESSION_VERSION*) de=KDE${de/* = } ;;
        *xfce4*)  de=Xfce4 ;;
        *xfce5*)  de=Xfce5 ;;
        *xfce*)   de=Xfce ;;
        *mate*)   de=MATE ;;
        *GNOME*)  de=GNOME ;;
        *MUFFIN*) de=Cinnamon ;;
    esac

    ((${KDE_SESSION_VERSION:-0} >= 4)) && de=${de/KDE/Plasma}

    if [[ $de_version == on && $de ]]; then
        case $de in
            Plasma*)
                       de_ver=$(plasmashell --version)
                       kf_ver=$(kf5-config --version)
                       qt_ver=${kf_ver/KDE*}
                       qt_ver=${qt_ver/Qt:}
                       qt_ver=$(trim $qt_ver)
                       kf_ver=${kf_ver/kf5*}
                       kf_ver=${kf_ver/*:}
                       kf_ver=$(trim $kf_ver)
            ;;
            MATE*)     de_ver=$(mate-session --version) ;;
            Xfce*)     de_ver=$(xfce4-session --version) ;;
            GNOME*)    de_ver=$(gnome-shell --version) ;;
            Cinnamon*) de_ver=$(cinnamon --version) ;;
            Deepin*)   de_ver=$(awk -F'=' '/MajorVersion/ {print $2}' /etc/os-version) ;;
            Budgie*)   de_ver=$(budgie-desktop --version) ;;
            Cutefish*) de_ver=$(awk -F'=' '/Version/ {print $2}' /etc/cutefish) ;;
            LXQt*)     de_ver=$(lxqt-session --version) ;;
            Lumina*)   de_ver=$(lumina-desktop --version 2>&1) ;;
            Trinity*)  de_ver=$(tde-config --version) ;;
            Unity*)    de_ver=$(unity --version) ;;
        esac

        de_ver=${de_ver/*TDE:}
        de_ver=${de_ver/tde-config*}
        de_ver=${de_ver/liblxqt*}
        de_ver=${de_ver/Copyright*}
        de_ver=${de_ver/)*}
        de_ver=${de_ver/* }
        de_ver=${de_ver//\"}

        de+=" $de_ver"

        [[ $de == "Plasma"* ]] && de+=" [KF5 $kf_ver] [Qt $qt_ver]"
    fi

    # TODO:
    #  - New config option + flag: --de_display_server on/off ?
    #  - Add display of X11, Arcan and anything else relevant.
    [[ $de && $WAYLAND_DISPLAY ]] &&
        de+=" (Wayland)"

    de_run=1
}

get_wm() {
    # If function was run, stop here.
    ((wm_run == 1)) && return

    case $kernel_name in
        *OpenBSD*) ps_flags=(x -c) ;;
        *)         ps_flags=(-e) ;;
    esac

    if [[ -O "${XDG_RUNTIME_DIR}/${WAYLAND_DISPLAY:-wayland-0}" ]]; then
        if tmp_pid="$(lsof -t "${XDG_RUNTIME_DIR}/${WAYLAND_DISPLAY:-wayland-0}" 2>&1)" ||
           tmp_pid="$(fuser   "${XDG_RUNTIME_DIR}/${WAYLAND_DISPLAY:-wayland-0}" 2>&1)"; then
            wm="$(ps -p "${tmp_pid}" -ho comm=)"
        else
            # lsof may not exist, or may need root on some systems. Similarly fuser.
            # On those systems we search for a list of known window managers, this can mistakenly
            # match processes for another user or session and will miss unlisted window managers.
            wm=$(ps "${ps_flags[@]}" | grep -m 1 -o -F \
                               -e arcan \
                               -e asc \
                               -e clayland \
                               -e dwc \
                               -e fireplace \
                               -e gnome-shell \
                               -e greenfield \
                               -e grefsen \
                               -e hikari \
                               -e kwin \
                               -e lipstick \
                               -e maynard \
                               -e mazecompositor \
                               -e motorcar \
                               -e orbital \
                               -e orbment \
                               -e perceptia \
                               -e river \
                               -e rustland \
                               -e sway \
                               -e ulubis \
                               -e velox \
                               -e wavy \
                               -e way-cooler \
                               -e wayfire \
                               -e wayhouse \
                               -e westeros \
                               -e westford \
                               -e weston)
        fi

    elif [[ $DISPLAY && $os != "Mac OS X" && $os != "macOS" && $os != FreeMiNT ]]; then
        # non-EWMH WMs.
        wm=$(ps "${ps_flags[@]}" | grep -m 1 -o \
                           -e "[s]owm" \
                           -e "[c]atwm" \
                           -e "[f]vwm" \
                           -e "[d]wm" \
                           -e "[2]bwm" \
                           -e "[m]onsterwm" \
                           -e "[t]inywm" \
                           -e "[x]11fs" \
                           -e "[x]monad")

        [[ -z $wm ]] && type -p xprop &>/dev/null && {
            id=$(xprop -root -notype _NET_SUPPORTING_WM_CHECK)
            id=${id##* }
            wm=$(xprop -id "$id" -notype -len 100 -f _NET_WM_NAME 8t)
            wm=${wm/*WM_NAME = }
            wm=${wm/\"}
            wm=${wm/\"*}
        }

    else
        case $os in
            "Mac OS X"|"macOS")
                ps_line=$(ps -e | grep -o \
                    -e "[S]pectacle" \
                    -e "[A]methyst" \
                    -e "[k]wm" \
                    -e "[c]hun[k]wm" \
                    -e "[y]abai" \
                    -e "[R]ectangle")

                case $ps_line in
                    *chunkwm*)   wm=chunkwm ;;
                    *kwm*)       wm=Kwm ;;
                    *yabai*)     wm=yabai ;;
                    *Amethyst*)  wm=Amethyst ;;
                    *Spectacle*) wm=Spectacle ;;
                    *Rectangle*) wm=Rectangle ;;
                    *)           wm="Quartz Compositor" ;;
                esac
            ;;

            Windows)
                wm=$(
                    tasklist |

                    grep -Fom 1 \
                         -e bugn \
                         -e Windawesome \
                         -e blackbox \
                         -e emerge \
                         -e litestep
                )

                [[ $wm == blackbox ]] &&
                    wm="bbLean (Blackbox)"

                wm=${wm:+$wm, }DWM.exe
            ;;

            FreeMiNT)
                freemint_wm=(/proc/*)

                case ${freemint_wm[*]} in
                    *xaaes* | *xaloader*) wm=XaAES ;;
                    *myaes*)              wm=MyAES ;;
                    *naes*)               wm=N.AES ;;
                    geneva)               wm=Geneva ;;
                    *)                    wm="Atari AES" ;;
                esac
            ;;
        esac
    fi

    # Rename window managers to their proper values.
    [[ $wm == *WINDOWMAKER* ]] && wm=wmaker
    [[ $wm == *GNOME*Shell* ]] && wm=Mutter

    wm_run=1
}

get_wm_theme() {
    ((wm_run != 1)) && get_wm
    ((de_run != 1)) && get_de

    case $wm  in
        E16)
            wm_theme=$(awk -F "= " '/theme.name/ {print $2}' "${HOME}/.e16/e_config--0.0.cfg")
        ;;

        Sawfish)
            wm_theme=$(awk -F '\\(quote|\\)' '/default-frame-style/ {print $(NF-4)}' \
                       "$HOME/.sawfish/custom")
        ;;

        Cinnamon|Muffin|"Mutter (Muffin)")
            detheme=$(gsettings get org.cinnamon.theme name)
            wm_theme=$(gsettings get org.cinnamon.desktop.wm.preferences theme)
            wm_theme="$detheme ($wm_theme)"
        ;;

        Compiz|Mutter|Gala)
            if type -p gsettings >/dev/null; then
                wm_theme=$(gsettings get org.gnome.shell.extensions.user-theme name)

                [[ ${wm_theme//\'} ]] || \
                    wm_theme=$(gsettings get org.gnome.desktop.wm.preferences theme)

            elif type -p gconftool-2 >/dev/null; then
                wm_theme=$(gconftool-2 -g /apps/metacity/general/theme)
            fi
        ;;

        Metacity*)
            if [[ $de == Deepin ]]; then
                wm_theme=$(gsettings get com.deepin.wrap.gnome.desktop.wm.preferences theme)

            elif [[ $de == MATE ]]; then
                wm_theme=$(gsettings get org.mate.Marco.general theme)

            else
                wm_theme=$(gconftool-2 -g /apps/metacity/general/theme)
            fi
        ;;

        E17|Enlightenment)
            if type -p eet >/dev/null; then
                wm_theme=$(eet -d "$HOME/.e/e/config/standard/e.cfg" config |\
                            awk '/value \"file\" string.*.edj/ {print $4}')
                wm_theme=${wm_theme##*/}
                wm_theme=${wm_theme%.*}
            fi
        ;;

        Fluxbox)
            [[ -f $HOME/.fluxbox/init ]] &&
                wm_theme=$(awk -F "/" '/styleFile/ {print $NF}' "$HOME/.fluxbox/init")
        ;;

        IceWM*)
            [[ -f $HOME/.icewm/theme ]] &&
                wm_theme=$(awk -F "[\",/]" '!/#/ {print $2}' "$HOME/.icewm/theme")
        ;;

        Openbox)
            case $de in
                LXDE*) ob_file=lxde-rc ;;
                LXQt*) ob_file=lxqt-rc ;;
                    *) ob_file=rc ;;
            esac

            ob_file=$XDG_CONFIG_HOME/openbox/$ob_file.xml

            [[ -f $ob_file ]] &&
                wm_theme=$(awk '/<theme>/ {while (getline n) {if (match(n, /<name>/))
                            {l=n; exit}}} END {split(l, a, "[<>]"); print a[3]}' "$ob_file")
        ;;

        PekWM)
            [[ -f $HOME/.pekwm/config ]] &&
                wm_theme=$(awk -F "/" '/Theme/{gsub(/\"/,""); print $NF}' "$HOME/.pekwm/config")
        ;;

        Xfwm4)
            [[ -f $HOME/.config/xfce4/xfconf/xfce-perchannel-xml/xfwm4.xml ]] &&
                wm_theme=$(xfconf-query -c xfwm4 -p /general/theme)
        ;;

        KWin*)
            kde_config_dir
            kwinrc=$kde_config_dir/kwinrc
            kdebugrc=$kde_config_dir/kdebugrc

            if [[ -f $kwinrc ]]; then
                wm_theme=$(awk '/theme=/ {
                                    gsub(/theme=.*qml_|theme=.*svg__/,"",$0);
                                    print $0;
                                    exit
                                 }' "$kwinrc")

                [[ "$wm_theme" ]] ||
                    wm_theme=$(awk '/library=org.kde/ {
                                        gsub(/library=org.kde./,"",$0);
                                        print $0;
                                        exit
                                     }' "$kwinrc")

                [[ $wm_theme ]] ||
                    wm_theme=$(awk '/PluginLib=kwin3_/ {
                                        gsub(/PluginLib=kwin3_/,"",$0);
                                        print $0;
                                        exit
                                     }' "$kwinrc")

            elif [[ -f $kdebugrc ]]; then
                wm_theme=$(awk '/(decoration)/ {gsub(/\[/,"",$1); print $1; exit}' "$kdebugrc")
            fi

            wm_theme=${wm_theme/theme=}
        ;;

        "Quartz Compositor")
            global_preferences=$HOME/Library/Preferences/.GlobalPreferences.plist
            wm_theme=$(PlistBuddy -c "Print AppleInterfaceStyle" "$global_preferences")
            wm_theme_color=$(PlistBuddy -c "Print AppleAccentColor" "$global_preferences")

            [[ "$wm_theme" ]] ||
                wm_theme=Light

            case $wm_theme_color in
                -1) wm_theme_color=Graphite ;;
                0)  wm_theme_color=Red ;;
                1)  wm_theme_color=Orange ;;
                2)  wm_theme_color=Yellow ;;
                3)  wm_theme_color=Green ;;
                5)  wm_theme_color=Purple ;;
                6)  wm_theme_color=Pink ;;
                *)  wm_theme_color=Blue ;;
            esac

            wm_theme="$wm_theme_color ($wm_theme)"
        ;;

        *Explorer)
            path=/proc/registry/HKEY_CURRENT_USER/Software/Microsoft
            path+=/Windows/CurrentVersion/Themes/CurrentTheme

            wm_theme=$(head -n1 "$path")
            wm_theme=${wm_theme##*\\}
            wm_theme=${wm_theme%.*}
        ;;

        Blackbox|bbLean*)
            path=$(wmic process get ExecutablePath | grep -F "blackbox")
            path=${path//\\/\/}

            wm_theme=$(grep '^session\.styleFile:' "${path/\.exe/.rc}")
            wm_theme=${wm_theme/session\.styleFile: }
            wm_theme=${wm_theme##*\\}
            wm_theme=${wm_theme%.*}
        ;;
    esac

    wm_theme=$(trim_quotes "$wm_theme")
}

get_cpu() {
    case $os in
        "Linux" | "MINIX" | "Windows")
            # Get CPU name.
            cpu_file="/proc/cpuinfo"

            case $kernel_machine in
                "frv" | "hppa" | "m68k" | "openrisc" | "or"* | "powerpc" | "ppc"* | "sparc"*)
                    cpu="$(awk -F':' '/^cpu\t|^CPU/ {printf $2; exit}' "$cpu_file")"
                ;;

                "s390"*)
                    cpu="$(awk -F'=' '/machine/ {print $4; exit}' "$cpu_file")"
                ;;

                "ia64" | "m32r")
                    cpu="$(awk -F':' '/model/ {print $2; exit}' "$cpu_file")"
                    [[ -z "$cpu" ]] && cpu="$(awk -F':' '/family/ {printf $2; exit}' "$cpu_file")"
                ;;

                "loongarch64")
                    cpu="$(awk -F':' '/Model/ {print $2; exit}' "$cpu_file")"
                ;;

                "arm"* | "aarch64")
                    if [[ $(trim "$ascii_distro") == Android* ]]; then
                      # Android roms have modified cpuinfo that shows CPU model as a string
                      cpu="$(awk -F '\\s*: | @' \
                             '/model name|Hardware|Processor|^cpu model|chip type|^cpu type/ {
                             cpu=$2; if ($1 == "Hardware") exit } END { print cpu }' "$cpu_file")"
                    else
                      # ARM linux displays binary model code in cpuinfo, which needs to be decoded with lscpu
                      cpu="$(lscpu | awk -F': ' '/Vendor ID/ {print $2; exit}') $(lscpu | awk -F': ' '/Model name/ {print $2; exit}')"
                    fi
                ;;

                "riscv"*)
                    cpu="$(awk -F': ' '/uarch/ {print $2; exit}' "$cpu_file")"
                ;;
		
                *)
                    cpu="$(awk -F '\\s*: | @' \
                            '/model name|Hardware|Processor|^cpu model|chip type|^cpu type/ {
                            cpu=$2; if ($1 == "Hardware") exit } END { print cpu }' "$cpu_file")"
                ;;
            esac

            speed_dir="/sys/devices/system/cpu/cpu0/cpufreq"

            # Select the right temperature file.
            for temp_dir in /sys/class/hwmon/*; do
                [[ "$(< "${temp_dir}/name")" =~ (cpu_thermal|coretemp|fam15h_power|k10temp) ]] && {
                    temp_dirs=("$temp_dir"/temp*_input)
                    temp_dir=${temp_dirs[0]}
                    break
                }
            done

            # Get CPU speed.
            if [[ -d "$speed_dir" ]]; then
                # Fallback to bios_limit if $speed_type fails.
                speed="$(< "${speed_dir}/${speed_type}")" ||\
                speed="$(< "${speed_dir}/bios_limit")" ||\
                speed="$(< "${speed_dir}/scaling_max_freq")" ||\
                speed="$(< "${speed_dir}/cpuinfo_max_freq")"
                speed="$((speed / 1000))"

            else
                case $kernel_machine in
                    "sparc"*)
                        # SPARC systems use a different file to expose clock speed information.
                        speed_file="/sys/devices/system/cpu/cpu0/clock_tick"
                        speed="$(($(< "$speed_file") / 1000000))"
                    ;;

                    *)
                        speed="$(awk -F ': |\\.' '/cpu MHz|^clock/ {printf $2; exit}' "$cpu_file")"
                        speed="${speed/MHz}"
                    ;;
                esac
            fi

            # Get CPU temp.
            [[ -f "$temp_dir" ]] && deg="$(($(< "$temp_dir") * 100 / 10000))"

            # Get CPU cores.
            case $kernel_machine in
                "sparc"*)
                    case $cpu_cores in
                        # SPARC systems doesn't expose detailed topology information in
                        # /proc/cpuinfo so I have to use lscpu here.
                        "logical" | "on")
                            cores="$(lscpu | awk -F ': *' '/^CPU\(s\)/ {print $2}')"
                        ;;
                        "physical")
                            cores="$(lscpu | awk -F ': *' '/^Core\(s\) per socket/ {print $2}')"
                            sockets="$(lscpu | awk -F ': *' '/^Socket\(s\)/ {print $2}')"
                            cores="$((sockets * cores))"
                        ;;
                    esac
                ;;

                *)
                    case $cpu_cores in
                        "logical" | "on")
                            cores="$(grep -c "^processor" "$cpu_file")"
                        ;;
                        "physical")
                            cores="$(awk '/^core id/&&!a[$0]++{++i} END {print i}' "$cpu_file")"
                        ;;
                    esac
                ;;
            esac
        ;;

        "Mac OS X"|"macOS")
            if [[ $osx_version =~ "10.4" || $osx_version =~ "10.5" ]]; then
                cpu="$(system_profiler SPHardwareDataType | grep CPU\ Type)"
                cpu="${cpu/CPU\ Type\:/}"
                
                speed="$(system_profiler SPHardwareDataType | grep CPU\ Speed)"
                speed="${speed/CPU\ Speed\:/}"
		speed="${speed/ MHz/}"
		speed="${speed/ GHz/}"

                cores="$(system_profiler SPHardwareDataType | grep Number\ Of\ CPUs)"
                cores="${cores/Number\ Of\ CPUs\:/}"
            else
                cpu="$(sysctl -n machdep.cpu.brand_string)"
            fi

            # Get CPU cores.
            case $cpu_cores in
                "logical" | "on") cores="$(sysctl -n hw.logicalcpu_max)" ;;
                "physical")       cores="$(sysctl -n hw.physicalcpu_max)" ;;
            esac
        ;;

        "iPhone OS")
            case $kernel_machine in
                "iPhone1,"[1-2] | "iPod1,1"): "Samsung S5L8900 (1) @ 412MHz" ;;
                "iPhone2,1"):                 "Samsung S5PC100 (1) @ 600MHz" ;;
                "iPhone3,"[1-3] | "iPod4,1"): "Apple A4 (1) @ 800MHz" ;;
                "iPhone4,1" | "iPod5,1"):     "Apple A5 (2) @ 800MHz" ;;
                "iPhone5,"[1-4]): "Apple A6 (2) @ 1.3GHz" ;;
                "iPhone6,"[1-2]): "Apple A7 (2) @ 1.3GHz" ;;
                "iPhone7,"[1-2]): "Apple A8 (2) @ 1.4GHz" ;;
                "iPhone8,"[1-4] | "iPad6,1"[12]): "Apple A9 (2) @ 1.85GHz" ;;
                "iPhone9,"[1-4] | "iPad7,"[5-6] | "iPad7,1"[1-2]):
                    "Apple A10 Fusion (4) @ 2.34GHz"
                ;;
                "iPhone10,"[1-6]): "Apple A11 Bionic (6) @ 2.39GHz" ;;
                "iPhone11,"[2468] | "iPad11,"[1-4] | "iPad11,"[6-7]): "Apple A12 Bionic (6) @ 2.49GHz" ;;
                "iPhone12,"[1358]): "Apple A13 Bionic (6) @ 2.65GHz" ;;
                "iPhone13,"[1-4] | "iPad13,"[1-2]): "Apple A14 Bionic (6) @ 3.00Ghz" ;;

                "iPod2,1"): "Samsung S5L8720 (1) @ 533MHz" ;;
                "iPod3,1"): "Samsung S5L8922 (1) @ 600MHz" ;;
                "iPod7,1"): "Apple A8 (2) @ 1.1GHz" ;;
                "iPad1,1"): "Apple A4 (1) @ 1GHz" ;;
                "iPad2,"[1-7]): "Apple A5 (2) @ 1GHz" ;;
                "iPad3,"[1-3]): "Apple A5X (2) @ 1GHz" ;;
                "iPad3,"[4-6]): "Apple A6X (2) @ 1.4GHz" ;;
                "iPad4,"[1-3]): "Apple A7 (2) @ 1.4GHz" ;;
                "iPad4,"[4-9]): "Apple A7 (2) @ 1.4GHz" ;;
                "iPad5,"[1-2]): "Apple A8 (2) @ 1.5GHz" ;;
                "iPad5,"[3-4]): "Apple A8X (3) @ 1.5GHz" ;;
                "iPad6,"[3-4]): "Apple A9X (2) @ 2.16GHz" ;;
                "iPad6,"[7-8]): "Apple A9X (2) @ 2.26GHz" ;;
                "iPad7,"[1-4]): "Apple A10X Fusion (6) @ 2.39GHz" ;;
                "iPad8,"[1-8]): "Apple A12X Bionic (8) @ 2.49GHz" ;;
                "iPad8,9" | "iPad8,1"[0-2]): "Apple A12Z Bionic (8) @ 2.49GHz" ;;
            esac
            cpu="$_"
        ;;

        "BSD")
            # Get CPU name.
            cpu="$(sysctl -n hw.model)"
            cpu="${cpu/[0-9]\.*}"
            cpu="${cpu/ @*}"

            # Get CPU speed.
            speed="$(sysctl -n hw.cpuspeed)"
            [[ -z "$speed" ]] && speed="$(sysctl -n  hw.clockrate)"

            # Get CPU cores.
            case $kernel_name in
                "OpenBSD"*)
                    [[ "$(sysctl -n hw.smt)" == "1" ]] && smt="on" || smt="off"
                    ncpufound="$(sysctl -n hw.ncpufound)"
                    ncpuonline="$(sysctl -n hw.ncpuonline)"
                    cores="${ncpuonline}/${ncpufound},\\xc2\\xa0SMT\\xc2\\xa0${smt}"
                ;;
                *)
                    cores="$(sysctl -n hw.ncpu)"
                ;;
            esac

            # Get CPU temp.
            case $kernel_name in
                "FreeBSD"* | "DragonFly"* | "NetBSD"*)
                    deg="$(sysctl -n dev.cpu.0.temperature)"
                    deg="${deg/C}"
                ;;
                "OpenBSD"* | "Bitrig"*)
                    deg="$(sysctl hw.sensors | \
                        awk -F'=|degC' '/(ksmn|adt|lm|cpu)0.temp0/ {printf("%2.1f", $2); exit}')"
                ;;
            esac
        ;;

        "Solaris")
            # Get CPU name.
            cpu="$(psrinfo -pv)"
            cpu="${cpu//*$'\n'}"
            cpu="${cpu/[0-9]\.*}"
            cpu="${cpu/ @*}"
            cpu="${cpu/\(portid*}"

            # Get CPU speed.
            speed="$(psrinfo -v | awk '/operates at/ {print $6; exit}')"

            # Get CPU cores.
            case $cpu_cores in
                "logical" | "on") cores="$(kstat -m cpu_info | grep -c -F "chip_id")" ;;
                "physical") cores="$(psrinfo -p)" ;;
            esac
        ;;

        "Haiku")
            # Get CPU name.
            cpu="$(sysinfo -cpu | awk -F '\\"' '/CPU #0/ {print $2}')"
            cpu="${cpu/@*}"

            # Get CPU speed.
            speed="$(sysinfo -cpu | awk '/running at/ {print $NF; exit}')"
            speed="${speed/MHz}"

            # Get CPU cores.
            cores="$(sysinfo -cpu | grep -c -F 'CPU #')"
        ;;

        "AIX")
            # Get CPU name.
            cpu="$(lsattr -El proc0 -a type | awk '{printf $2}')"

            # Get CPU speed.
            speed="$(prtconf -s | awk -F':' '{printf $2}')"
            speed="${speed/MHz}"

            # Get CPU cores.
            case $cpu_cores in
                "logical" | "on")
                    cores="$(lparstat -i | awk -F':' '/Online Virtual CPUs/ {printf $2}')"
                ;;

                "physical")
                    cores="$(lparstat -i | awk -F':' '/Active Physical CPUs/ {printf $2}')"
                ;;
            esac
        ;;

        "IRIX")
            # Get CPU name.
            cpu="$(hinv -c processor | awk -F':' '/CPU:/ {printf $2}')"

            # Get CPU speed.
            speed="$(hinv -c processor | awk '/MHZ/ {printf $2}')"

            # Get CPU cores.
            cores="$(sysconf NPROC_ONLN)"
        ;;

        "FreeMiNT")
            cpu="$(awk -F':' '/CPU:/ {printf $2}' /kern/cpuinfo)"
            speed="$(awk -F '[:.M]' '/Clocking:/ {printf $2}' /kern/cpuinfo)"
        ;;
    esac

    # Remove un-needed patterns from cpu output.
    cpu="${cpu//(TM)}"
    cpu="${cpu//(tm)}"
    cpu="${cpu//(R)}"
    cpu="${cpu//(r)}"
    cpu="${cpu//CPU}"
    cpu="${cpu//Processor}"
    cpu="${cpu//Dual-Core}"
    cpu="${cpu//Quad-Core}"
    cpu="${cpu//Six-Core}"
    cpu="${cpu//Eight-Core}"
    cpu="${cpu//[1-9][0-9]-Core}"
    cpu="${cpu//[0-9]-Core}"
    cpu="${cpu//, * Compute Cores}"
    cpu="${cpu//Core / }"
    cpu="${cpu//(\"AuthenticAMD\"*)}"
    cpu="${cpu//with Radeon*Graphics}"
    cpu="${cpu//, altivec supported}"
    cpu="${cpu//FPU*}"
    cpu="${cpu//Chip Revision*}"
    cpu="${cpu//Technologies, Inc}"
    cpu="${cpu//Core2/Core 2}"

    # Trim spaces from core and speed output
    cores="${cores//[[:space:]]}"
    speed="${speed//[[:space:]]}"

    # Remove CPU brand from the output.
    if [[ "$cpu_brand" == "off" ]]; then
        cpu="${cpu/AMD }"
        cpu="${cpu/Intel }"
        cpu="${cpu/Core? Duo }"
        cpu="${cpu/Qualcomm }"
    fi

    # Add CPU cores to the output.
    [[ "$cpu_cores" != "off" && "$cores" ]] && \
        case $os in
            "Mac OS X"|"macOS")
                if [[ $(uname -m) == 'arm64' ]]; then
                    cpu="$cpu ($cores)"
                else
                    cpu="${cpu/@/(${cores}) @}"
                fi
            ;;
            *) cpu="$cpu ($cores)" ;;
        esac

    # Add CPU speed to the output.
    if [[ "$cpu_speed" != "off" && "$speed" ]]; then
        if (( speed < 1000 )); then
            cpu="$cpu @ ${speed}MHz"
        else
            [[ "$speed_shorthand" == "on" ]] && speed="$((speed / 100))"
            speed="${speed:0:1}.${speed:1}"
            cpu="$cpu @ ${speed}GHz"
        fi
    fi

    # Add CPU temp to the output.
    if [[ "$cpu_temp" != "off" && "$deg" ]]; then
        deg="${deg//.}"

        # Convert to Fahrenheit if enabled
        [[ "$cpu_temp" == "F" ]] && deg="$((deg * 90 / 50 + 320))"

        # Format the output
        deg="[${deg/${deg: -1}}.${deg: -1}°${cpu_temp:-C}]"
        cpu="$cpu $deg"
    fi
}

get_gpu() {
    case $os in
        "Linux")
            # Read GPUs into array.
            gpu_cmd="$(lspci -mm |
                       awk -F '\"|\" \"|\\(' \
                              '/"Display|"3D|"VGA/ {
                                  a[$0] = $1 " " $3 " " ($(NF-1) ~ /^$|^Device [[:xdigit:]]+$/ ? $4 : $(NF-1))
                              }
                              END { for (i in a) {
                                  if (!seen[a[i]]++) {
                                      sub("^[^ ]+ ", "", a[i]);
                                      print a[i]
                                  }
                              }}')"

            if [[ "$gpu_cmd" == "" ]]; then
                gpu_cmd="$(glxinfo -B | grep -F 'OpenGL renderer string')"
                gpu_cmd="${gpu_cmd/OpenGL renderer string: }"
            fi

            IFS=$'\n' read -d "" -ra gpus <<< "$gpu_cmd"

            # Remove duplicate Intel Graphics outputs.
            # This fixes cases where the outputs are both
            # Intel but not entirely identical.
            #
            # Checking the first two array elements should
            # be safe since there won't be 2 intel outputs if
            # there's a dedicated GPU in play.
            [[ "${gpus[0]}" == *Intel* && "${gpus[1]}" == *Intel* ]] && unset -v "gpus[0]"

            for gpu in "${gpus[@]}"; do
                # GPU shorthand tests.
                [[ "$gpu_type" == "dedicated" && "$gpu" == *Intel* ]] || \
                [[ "$gpu_type" == "integrated" && ! "$gpu" == *Intel* ]] && \
                    { unset -v gpu; continue; }

                case $gpu in
                    *"Advanced"*)
                        brand="${gpu/*AMD*ATI*/AMD ATI}"
                        brand="${brand:-${gpu/*AMD*/AMD}}"
                        brand="${brand:-${gpu/*ATI*/ATi}}"

                        gpu="${gpu/\[AMD\/ATI\] }"
                        gpu="${gpu/\[AMD\] }"
                        gpu="${gpu/OEM }"
                        gpu="${gpu/Advanced Micro Devices, Inc.}"
                        gpu="${gpu/*\[}"
                        gpu="${gpu/\]*}"
                        gpu="$brand $gpu"
                    ;;

                    *"NVIDIA"*)
                        gpu="${gpu/*NVIDIA}"
                        gpu="${gpu/*\[}"
                        gpu="${gpu/\]*}"
                        gpu="NVIDIA $gpu"
                    ;;

                    *"Intel"*)
                        gpu="${gpu/*Intel/Intel}"
                        gpu="${gpu/\(R\)}"
                        gpu="${gpu/Corporation}"
                        gpu="${gpu/ \(*}"
                        gpu="${gpu/Integrated Graphics Controller}"
                        gpu="${gpu/*Xeon*/Intel HD Graphics}"

                        [[ -z "$(trim "$gpu")" ]] && gpu="Intel Integrated Graphics"
                    ;;

                    *"MCST"*)
                        gpu="${gpu/*MCST*MGA2*/MCST MGA2}"
                    ;;

                    *"VirtualBox"*)
                        gpu="VirtualBox Graphics Adapter"
                    ;;

                    *) continue ;;
                esac

                if [[ "$gpu_brand" == "off" ]]; then
                    gpu="${gpu/AMD }"
                    gpu="${gpu/NVIDIA }"
                    gpu="${gpu/Intel }"
                fi

                prin "${subtitle:+${subtitle}${gpu_name}}" "$gpu"
            done

            return
        ;;

        "Mac OS X"|"macOS")
            if [[ -f "${cache_dir}/neofetch/gpu" ]]; then
                source "${cache_dir}/neofetch/gpu"

            else
                if [[ $(uname -m) == 'arm64' ]]; then
                    chipset=$(system_profiler SPDisplaysDataType | awk '/Chipset Model/ { printf "%s %s %s", $3, $4, $5 }')
                    cores=$(system_profiler SPDisplaysDataType | awk '/Total Number of Cores/ { printf "%d", $5 }')
                    gpu="${chipset} (${cores})"
                else
                    gpu="$(system_profiler SPDisplaysDataType |\
                        awk -F': ' '/^\ *Chipset Model:/ {printf $2 ", "}')"
                    gpu="${gpu//\/ \$}"
                    gpu="${gpu%,*}"
                fi

                cache "gpu" "$gpu"
            fi
        ;;

        "iPhone OS")
            case $kernel_machine in
                "iPhone1,"[1-2]):                             "PowerVR MBX Lite 3D" ;;
                "iPhone2,1" | "iPhone3,"[1-3] | "iPod3,1" | "iPod4,1" | "iPad1,1"):
                    "PowerVR SGX535"
                ;;
                "iPhone4,1" | "iPad2,"[1-7] | "iPod5,1"):     "PowerVR SGX543MP2" ;;
                "iPhone5,"[1-4]):                             "PowerVR SGX543MP3" ;;
                "iPhone6,"[1-2] | "iPad4,"[1-9]):             "PowerVR G6430" ;;
                "iPhone7,"[1-2] | "iPod7,1" | "iPad5,"[1-2]): "PowerVR GX6450" ;;
                "iPhone8,"[1-4] | "iPad6,1"[12]):             "PowerVR GT7600" ;;
                "iPhone9,"[1-4] | "iPad7,"[5-6]):             "PowerVR GT7600 Plus" ;;
                "iPhone10,"[1-6]):                            "Apple Designed GPU (A11)" ;;
                "iPhone11,"[2468] | "iPad11,"[67]):           "Apple Designed GPU (A12)" ;;
                "iPhone12,"[1358]):                           "Apple Designed GPU (A13)" ;;
                "iPhone13,"[1234] | "iPad13,"[12]):           "Apple Designed GPU (A14)" ;;

                "iPad3,"[1-3]):     "PowerVR SGX534MP4" ;;
                "iPad3,"[4-6]):     "PowerVR SGX554MP4" ;;
                "iPad5,"[3-4]):     "PowerVR GXA6850" ;;
                "iPad6,"[3-8]):     "PowerVR 7XT" ;;

                "iPod1,1" | "iPod2,1")
                    : "PowerVR MBX Lite"
                ;;
            esac
            gpu="$_"
        ;;

        "Windows")
            wmic path Win32_VideoController get caption | while read -r line; do
                line=$(trim "$line")

                case $line in
                    *Caption*|'')
                        continue
                    ;;

                    *)
                        prin "${subtitle:+${subtitle}${gpu_name}}" "$line"
                    ;;
                esac
            done
        ;;

        "Haiku")
            gpu="$(listdev | grep -A2 -F 'device Display controller' |\
                   awk -F':' '/device beef/ {print $2}')"
        ;;

        *)
            case $kernel_name in
                "FreeBSD"* | "DragonFly"*)
                    gpu="$(pciconf -lv | grep -B 4 -F "VGA" | grep -F "device")"
                    gpu="${gpu/*device*= }"
                    gpu="$(trim_quotes "$gpu")"
                ;;

                *)
                    gpu="$(glxinfo -B | grep -F 'OpenGL renderer string')"
                    gpu="${gpu/OpenGL renderer string: }"
                ;;
            esac
        ;;
    esac

    if [[ "$gpu_brand" == "off" ]]; then
        gpu="${gpu/AMD}"
        gpu="${gpu/NVIDIA}"
        gpu="${gpu/Intel}"
    fi
}

get_memory() {
    case $os in
        "Linux" | "Windows")
            # MemUsed = Memtotal + Shmem - MemFree - Buffers - Cached - SReclaimable
            # Source: https://github.com/KittyKatt/screenFetch/issues/386#issuecomment-249312716
            while IFS=":" read -r a b; do
                case $a in
                    "MemTotal") ((mem_used+=${b/kB})); mem_total="${b/kB}" ;;
                    "Shmem") ((mem_used+=${b/kB}))  ;;
                    "MemFree" | "Buffers" | "Cached" | "SReclaimable")
                        mem_used="$((mem_used-=${b/kB}))"
                    ;;

                    # Available since Linux 3.14rc (34e431b0ae398fc54ea69ff85ec700722c9da773).
                    # If detected this will be used over the above calculation for mem_used.
                    "MemAvailable")
                        mem_avail=${b/kB}
                    ;;
                esac
            done < /proc/meminfo

            if [[ $mem_avail ]]; then
                mem_used=$(((mem_total - mem_avail) / 1024))
            else
                mem_used="$((mem_used / 1024))"
            fi

            mem_total="$((mem_total / 1024))"
        ;;

        "Mac OS X" | "macOS" | "iPhone OS")
            if [[ $osx_version =~ "10.4" || $osx_version =~ "10.5" ]]; then
                mem_total="$(system_profiler SPHardwareDataType | grep Memory:)"
                mem_total="${mem_total/Memory\: /}"
                mem_total="${mem_total/ MB/}"

                mem_used="$(vm_stat | grep Pages\ active\:)"
                mem_used="${mem_used/Pages active\: /}"
                mem_used="${mem_used/\./}"

		pages_inactive=$(vm_stat | grep "Pages inactive")
		pages_inactive=${pages_inactive/Pages inactive\: /}
		pages_inactive=${pages_inactive/\./}

		mem_used=$((mem_used + pages_inactive))
                mem_used=$((mem_used * 4096 / 1048576))
            else
                hw_pagesize="$(sysctl -n hw.pagesize)"
                mem_total="$(($(sysctl -n hw.memsize) / 1024 / 1024))"
                pages_app="$(($(sysctl -n vm.page_pageable_internal_count) - $(sysctl -n vm.page_purgeable_count)))"
                pages_wired="$(vm_stat | awk '/ wired/ { print $4 }')"
                pages_compressed="$(vm_stat | awk '/ occupied/ { printf $5 }')"
                pages_compressed="${pages_compressed:-0}"
                mem_used="$(((pages_app + ${pages_wired//.} + ${pages_compressed//.}) * hw_pagesize / 1024 / 1024))"
            fi
        ;;

        "BSD" | "MINIX")
            # Mem total.
            case $kernel_name in
                "NetBSD"*) mem_total="$(($(sysctl -n hw.physmem64) / 1024 / 1024))" ;;
                *) mem_total="$(($(sysctl -n hw.physmem) / 1024 / 1024))" ;;
            esac

            # Mem free.
            case $kernel_name in
                "NetBSD"*)
                    mem_free="$(($(awk -F ':|kB' '/MemFree:/ {printf $2}' /proc/meminfo) / 1024))"
                ;;

                "FreeBSD"* | "DragonFly"*)
                    hw_pagesize="$(sysctl -n hw.pagesize)"
                    mem_inactive="$(($(sysctl -n vm.stats.vm.v_inactive_count) * hw_pagesize))"
                    mem_unused="$(($(sysctl -n vm.stats.vm.v_free_count) * hw_pagesize))"
                    mem_cache="$(($(sysctl -n vm.stats.vm.v_cache_count) * hw_pagesize))"
                    mem_free="$(((mem_inactive + mem_unused + mem_cache) / 1024 / 1024))"
                ;;

                "MINIX")
                    mem_free="$(top -d 1 | awk -F ',' '/^Memory:/ {print $2}')"
                    mem_free="${mem_free/M Free}"
                ;;

                "OpenBSD"*) ;;
                *) mem_free="$(($(vmstat | awk 'END {printf $5}') / 1024))" ;;
            esac

            # Mem used.
            case $kernel_name in
                "OpenBSD"*)
                    mem_used="$(vmstat | awk 'END {printf $3}')"
                    mem_used="${mem_used/M}"
                ;;

                *) mem_used="$((mem_total - mem_free))" ;;
            esac
        ;;

        "Solaris" | "AIX")
            hw_pagesize="$(pagesize)"
            case $os in
                "Solaris")
                    pages_total="$(kstat -p unix:0:system_pages:pagestotal | awk '{print $2}')"
                    pages_free="$(kstat -p unix:0:system_pages:pagesfree | awk '{print $2}')"
                ;;

                "AIX")
                    IFS=$'\n'"| " read -d "" -ra mem_stat <<< "$(svmon -G -O unit=page)"
                    pages_total="${mem_stat[11]}"
                    pages_free="${mem_stat[16]}"
                ;;
            esac
            mem_total="$((pages_total * hw_pagesize / 1024 / 1024))"
            mem_free="$((pages_free * hw_pagesize / 1024 / 1024))"
            mem_used="$((mem_total - mem_free))"
        ;;

        "Haiku")
            mem_total="$(($(sysinfo -mem | awk -F '\\/ |)' '{print $2; exit}') / 1024 / 1024))"
            mem_used="$(sysinfo -mem | awk -F '\\/|)' '{print $2; exit}')"
            mem_used="$((${mem_used/max} / 1024 / 1024))"
        ;;

        "IRIX")
            IFS=$'\n' read -d "" -ra mem_cmd <<< "$(pmem)"
            IFS=" " read -ra mem_stat <<< "${mem_cmd[0]}"

            mem_total="$((mem_stat[3] / 1024))"
            mem_free="$((mem_stat[5] / 1024))"
            mem_used="$((mem_total - mem_free))"
        ;;

        "FreeMiNT")
            mem="$(awk -F ':|kB' '/MemTotal:|MemFree:/ {printf $2, " "}' /kern/meminfo)"
            mem_free="${mem/*  }"
            mem_total="${mem/$mem_free}"
            mem_used="$((mem_total - mem_free))"
            mem_total="$((mem_total / 1024))"
            mem_used="$((mem_used / 1024))"
        ;;

    esac

    [[ "$memory_percent" == "on" ]] && ((mem_perc=mem_used * 100 / mem_total))

    case $memory_unit in
        gib)
            mem_used=$(awk '{printf "%.2f", $1 / $2}' <<< "$mem_used 1024")
            mem_total=$(awk '{printf "%.2f", $1 / $2}' <<< "$mem_total 1024")
            mem_label=GiB
        ;;

        kib)
            mem_used=$((mem_used * 1024))
            mem_total=$((mem_total * 1024))
            mem_label=KiB
        ;;
    esac

    memory="${mem_used}${mem_label:-MiB} / ${mem_total}${mem_label:-MiB} ${mem_perc:+(${mem_perc}%)}"

    # Bars.
    case $memory_display in
        "bar")     memory="$(bar "${mem_used}" "${mem_total}")" ;;
        "infobar") memory="${memory} $(bar "${mem_used}" "${mem_total}")" ;;
        "barinfo") memory="$(bar "${mem_used}" "${mem_total}")${info_color} ${memory}" ;;
    esac
}

get_song() {
    players=(
        "amarok"
        "audacious"
        "banshee"
        "bluemindo"
        "clementine"
        "cmus"
        "deadbeef"
        "deepin-music"
        "dragon"
        "elisa"
        "exaile"
        "gnome-music"
        "gmusicbrowser"
        "gogglesmm"
        "guayadeque"
        "io.elementary.music"
        "iTunes"
        "Music"
        "juk"
        "lollypop"
        "MellowPlayer"
        "mocp"
        "mopidy"
        "mpd"
        "muine"
        "netease-cloud-music"
        "olivia"
        "plasma-browser-integration"
        "playerctl"
        "pogo"
        "pragha"
        "qmmp"
        "quodlibet"
        "rhythmbox"
        "sayonara"
        "smplayer"
        "spotify"
        "Spotify"
        "strawberry"
        "tauonmb"
        "tomahawk"
        "vlc"
        "xmms2d"
        "xnoise"
        "yarock"
    )

    printf -v players "|%s" "${players[@]}"
    player="$(ps aux | awk -v pattern="(${players:1})" \
        '!/ awk / && !/iTunesHelper/ && match($0,pattern){print substr($0,RSTART,RLENGTH); exit}')"

    [[ "$music_player" && "$music_player" != "auto" ]] && player="$music_player"

    get_song_dbus() {
        # Multiple players use an almost identical dbus command to get the information.
        # This function saves us using the same command throughout the function.
        song="$(\
            dbus-send --print-reply --dest=org.mpris.MediaPlayer2."${1}" /org/mpris/MediaPlayer2 \
            org.freedesktop.DBus.Properties.Get string:'org.mpris.MediaPlayer2.Player' \
            string:'Metadata' |\
            awk -F '"' 'BEGIN {RS=" entry"}; /"xesam:artist"/ {a = $4} /"xesam:album"/ {b = $4}
                        /"xesam:title"/ {t = $4} END {print a " \n" b " \n" t}'
        )"
    }

    case ${player/*\/} in
        "mocp"*)          song="$(mocp -Q '%artist \n%album \n%song')" ;;
        "deadbeef"*)      song="$(deadbeef --nowplaying-tf '%artist% \\n%album% \\n%title%')" ;;
        "qmmp"*)          song="$(qmmp --nowplaying '%p \n%a \n%t')" ;;
        "gnome-music"*)   get_song_dbus "GnomeMusic" ;;
        "lollypop"*)      get_song_dbus "Lollypop" ;;
        "clementine"*)    get_song_dbus "clementine" ;;
        "cmus"*)          get_song_dbus "cmus" ;;
        "juk"*)           get_song_dbus "juk" ;;
        "bluemindo"*)     get_song_dbus "Bluemindo" ;;
        "guayadeque"*)    get_song_dbus "guayadeque" ;;
        "yarock"*)        get_song_dbus "yarock" ;;
        "deepin-music"*)  get_song_dbus "DeepinMusic" ;;
        "tomahawk"*)      get_song_dbus "tomahawk" ;;
        "elisa"*)         get_song_dbus "elisa" ;;
        "sayonara"*)      get_song_dbus "sayonara" ;;
        "audacious"*)     get_song_dbus "audacious" ;;
        "vlc"*)           get_song_dbus "vlc" ;;
        "gmusicbrowser"*) get_song_dbus "gmusicbrowser" ;;
        "pragha"*)        get_song_dbus "pragha" ;;
        "amarok"*)        get_song_dbus "amarok" ;;
        "dragon"*)        get_song_dbus "dragonplayer" ;;
        "smplayer"*)      get_song_dbus "smplayer" ;;
        "rhythmbox"*)     get_song_dbus "rhythmbox" ;;
        "strawberry"*)    get_song_dbus "strawberry" ;;
        "gogglesmm"*)     get_song_dbus "gogglesmm" ;;
        "xnoise"*)        get_song_dbus "xnoise" ;;
        "tauonmb"*)       get_song_dbus "tauon" ;;
        "olivia"*)        get_song_dbus "olivia" ;;
        "exaile"*)        get_song_dbus "exaile" ;;
        "netease-cloud-music"*)        get_song_dbus "netease-cloud-music" ;;
        "plasma-browser-integration"*) get_song_dbus "plasma-browser-integration" ;;
        "io.elementary.music"*)        get_song_dbus "Music" ;;
        "MellowPlayer"*)  get_song_dbus "MellowPlayer3" ;;

        "mpd"* | "mopidy"*)
            song="$(mpc -f '%artist% \n%album% \n%title%' current "${mpc_args[@]}")"
        ;;

        "xmms2d"*)
            song="$(xmms2 current -f "\${artist}"$' \n'"\${album}"$' \n'"\${title}")"
        ;;

        "spotify"*)
            case $os in
                "Linux") get_song_dbus "spotify" ;;

                "Mac OS X"|"macOS")
                    song="$(osascript -e 'tell application "Spotify" to artist of current track as¬
                                          string & "\n" & album of current track as¬
                                          string & "\n" & name of current track as string')"
                ;;
            esac
        ;;

        "itunes"*)
            song="$(osascript -e 'tell application "iTunes" to artist of current track as¬
                                  string & "\n" & album of current track as¬
                                  string & "\n" & name of current track as string')"
        ;;

        "music"*)
            song="$(osascript -e 'tell application "Music" to artist of current track as¬
                                  string & "\n" & album of current track as¬
                                  string & "\n" & name of current track as string')"
        ;;

        "banshee"*)
            song="$(banshee --query-artist --query-album --query-title |\
                    awk -F':' '/^artist/ {a=$2} /^album/ {b=$2} /^title/ {t=$2}
                               END {print a " \n" b " \n"t}')"
        ;;

        "muine"*)
            song="$(dbus-send --print-reply --dest=org.gnome.Muine /org/gnome/Muine/Player \
                    org.gnome.Muine.Player.GetCurrentSong |
                    awk -F':' '/^artist/ {a=$2} /^album/ {b=$2} /^title/ {t=$2}
                               END {print a " \n" b " \n" t}')"
        ;;

        "quodlibet"*)
            song="$(dbus-send --print-reply --dest=net.sacredchao.QuodLibet \
                    /net/sacredchao/QuodLibet net.sacredchao.QuodLibet.CurrentSong |\
                    awk -F'"' 'BEGIN {RS=" entry"}; /"artist"/ {a=$4} /"album"/ {b=$4}
                    /"title"/ {t=$4} END {print a " \n" b " \n" t}')"
        ;;

        "pogo"*)
            song="$(dbus-send --print-reply --dest=org.mpris.pogo /Player \
                    org.freedesktop.MediaPlayer.GetMetadata |
                    awk -F'"' 'BEGIN {RS=" entry"}; /"artist"/ {a=$4} /"album"/ {b=$4}
                    /"title"/ {t=$4} END {print a " \n" b " \n" t}')"
        ;;

        "playerctl"*)
            song="$(playerctl metadata --format '{{ artist }} \n{{ album }} \n{{ title }}')"
         ;;

        *) mpc &>/dev/null && song="$(mpc -f '%artist% \n%album% \n%title%' current)" || return ;;
    esac

    IFS=$'\n' read -d "" -r artist album title <<< "${song//'\n'/$'\n'}"

    # Make sure empty tags are truly empty.
    artist="$(trim "$artist")"
    album="$(trim "$album")"
    title="$(trim "$title")"

    # Set default values if no tags were found.
    : "${artist:=Unknown Artist}" "${album:=Unknown Album}" "${title:=Unknown Song}"

    # Display Artist, Album and Title on separate lines.
    if [[ "$song_shorthand" == "on" ]]; then
        prin "Artist" "$artist"
        prin "Album"  "$album"
        prin "Song"   "$title"
    else
        song="${song_format/\%artist\%/$artist}"
        song="${song/\%album\%/$album}"
        song="${song/\%title\%/$title}"
    fi
}

get_resolution() {
    case $os in
        "Mac OS X"|"macOS")
            if type -p screenresolution >/dev/null; then
                resolution="$(screenresolution get 2>&1 | awk '/Display/ {printf $6 "Hz, "}')"
                resolution="${resolution//x??@/ @ }"

            else
                resolution="$(system_profiler SPDisplaysDataType |\
                              awk '/Resolution:/ {printf $2"x"$4" @ "$6"Hz, "}')"
            fi

            if [[ -e "/Library/Preferences/com.apple.windowserver.plist" ]]; then
                scale_factor="$(PlistBuddy -c "Print DisplayAnyUserSets:0:0:Resolution" \
                                /Library/Preferences/com.apple.windowserver.plist)"
            else
                scale_factor=""
            fi

            # If no refresh rate is empty.
            [[ "$resolution" == *"@ Hz"* ]] && \
                resolution="${resolution//@ Hz}"

            [[ "${scale_factor%.*}" == 2 ]] && \
                resolution="${resolution// @/@2x @}"

            if [[ "$refresh_rate" == "off" ]]; then
                resolution="${resolution// @ [0-9][0-9]Hz}"
                resolution="${resolution// @ [0-9][0-9][0-9]Hz}"
            fi

            [[ "$resolution" == *"0Hz"* ]] && \
                resolution="${resolution// @ 0Hz}"
        ;;

        "Windows")
            IFS=$'\n' read -d "" -ra sw \
                <<< "$(wmic path Win32_VideoController get CurrentHorizontalResolution)"

            IFS=$'\n' read -d "" -ra sh \
                <<< "$(wmic path Win32_VideoController get CurrentVerticalResolution)"

            sw=("${sw[@]//CurrentHorizontalResolution}")
            sh=("${sh[@]//CurrentVerticalResolution}")

            for ((mn = 0; mn < ${#sw[@]}; mn++)) {
                [[ ${sw[mn]//[[:space:]]} && ${sh[mn]//[[:space:]]} ]] &&
                    resolution+="${sw[mn]//[[:space:]]}x${sh[mn]//[[:space:]]}, "
            }

            resolution=${resolution%,}
        ;;

        "Haiku")
            resolution="$(screenmode | awk -F ' |, ' 'END{printf $2 "x" $3 " @ " $6 $7}')"

            [[ "$refresh_rate" == "off" ]] && resolution="${resolution/ @*}"
        ;;

        "FreeMiNT")
            # Need to block X11 queries
        ;;

        *)
            if type -p xrandr >/dev/null && [[ $DISPLAY && -z $WAYLAND_DISPLAY ]]; then
                case $refresh_rate in
                    "on")
                        resolution="$(xrandr --nograb --current |\
                                      awk 'match($0,/[0-9]*\.[0-9]*\*/) {
                                           printf $1 " @ " substr($0,RSTART,RLENGTH) "Hz, "}')"
                    ;;

                    "off")
                        resolution="$(xrandr --nograb --current |\
                                      awk -F 'connected |\\+|\\(' \
                                             '/ connected.*[0-9]+x[0-9]+\+/ && $2 {printf $2 ", "}')"

                        resolution="${resolution/primary, }"
                        resolution="${resolution/primary }"
                    ;;
                esac
                resolution="${resolution//\*}"

            elif type -p xwininfo >/dev/null && [[ $DISPLAY && -z $WAYLAND_DISPLAY ]]; then
                read -r w h \
                    <<< "$(xwininfo -root | awk -F':' '/Width|Height/ {printf $2}')"
                resolution="${w}x${h}"

            elif type -p xdpyinfo >/dev/null && [[ $DISPLAY && -z $WAYLAND_DISPLAY ]]; then
                resolution="$(xdpyinfo | awk '/dimensions:/ {printf $2}')"

            elif [[ -d /sys/class/drm ]]; then
                for dev in /sys/class/drm/*/modes; do
                    read -r single_resolution _ < "$dev"

                    [[ $single_resolution ]] && resolution="${single_resolution}, ${resolution}"
                done
            fi
        ;;
    esac

    resolution="${resolution%%,}"
    resolution="${resolution%%, }"
    [[ -z "${resolution/x}" ]] && resolution=
}

get_style() {
    # Fix weird output when the function is run multiple times.
    unset gtk2_theme gtk3_theme theme path

    if [[ "$DISPLAY" && $os != "Mac OS X" && $os != "macOS" ]]; then
        # Get DE if user has disabled the function.
        ((de_run != 1)) && get_de

        # Remove version from '$de'.
        [[ $de_version == on ]] && de=${de/ *}

        # Check for DE Theme.
        case $de in
            "KDE"* | "Plasma"*)
                kde_config_dir

                if [[ -f "${kde_config_dir}/kdeglobals" ]]; then
                    kde_config_file="${kde_config_dir}/kdeglobals"

                    kde_theme="$(grep "^${kde}" "$kde_config_file")"
                    kde_theme="${kde_theme/*=}"
                    if [[ "$kde" == "font" ]]; then
                        kde_font_size="${kde_theme#*,}"
                        kde_font_size="${kde_font_size/,*}"
                        kde_theme="${kde_theme/,*} ${kde_theme/*,} ${kde_font_size}"
                    fi
                    kde_theme="$kde_theme [$de], "
                else
                    err "Theme: KDE config files not found, skipping."
                fi
            ;;

            *"Cinnamon"*)
                if type -p gsettings >/dev/null; then
                    gtk3_theme="$(gsettings get org.cinnamon.desktop.interface "$gsettings")"
                    gtk2_theme="$gtk3_theme"
                fi
            ;;

            "Gnome"* | "Unity"* | "Budgie"*)
                if type -p gsettings >/dev/null; then
                    gtk3_theme="$(gsettings get org.gnome.desktop.interface "$gsettings")"
                    gtk2_theme="$gtk3_theme"

                elif type -p gconftool-2 >/dev/null; then
                    gtk2_theme="$(gconftool-2 -g /desktop/gnome/interface/"$gconf")"
                fi
            ;;

            "Mate"*)
                gtk3_theme="$(gsettings get org.mate.interface "$gsettings")"
                gtk2_theme="$gtk3_theme"
            ;;

            "Xfce"*)
                type -p xfconf-query >/dev/null && \
                    gtk2_theme="$(xfconf-query -c xsettings -p "$xfconf")"
            ;;
        esac

        # Check for general GTK2 Theme.
        if [[ -z "$gtk2_theme" ]]; then
            if [[ -n "$GTK2_RC_FILES" ]]; then
                IFS=: read -ra rc_files <<< "$GTK2_RC_FILES"
                gtk2_theme="$(grep "^[^#]*${name}" "${rc_files[@]}")"
            elif [[ -f "${HOME}/.gtkrc-2.0"  ]]; then
                gtk2_theme="$(grep "^[^#]*${name}" "${HOME}/.gtkrc-2.0")"

            elif [[ -f "/etc/gtk-2.0/gtkrc" ]]; then
                gtk2_theme="$(grep "^[^#]*${name}" /etc/gtk-2.0/gtkrc)"

            elif [[ -f "/usr/share/gtk-2.0/gtkrc" ]]; then
                gtk2_theme="$(grep "^[^#]*${name}" /usr/share/gtk-2.0/gtkrc)"

            fi

            gtk2_theme="${gtk2_theme/*${name}*=}"
        fi

        # Check for general GTK3 Theme.
        if [[ -z "$gtk3_theme" ]]; then
            if [[ -f "${XDG_CONFIG_HOME}/gtk-3.0/settings.ini" ]]; then
                gtk3_theme="$(grep "^[^#]*$name" "${XDG_CONFIG_HOME}/gtk-3.0/settings.ini")"

            elif type -p gsettings >/dev/null; then
                gtk3_theme="$(gsettings get org.gnome.desktop.interface "$gsettings")"

            elif [[ -f "/etc/gtk-3.0/settings.ini" ]]; then
                gtk3_theme="$(grep "^[^#]*$name" /etc/gtk-3.0/settings.ini)"

            elif [[ -f "/usr/share/gtk-3.0/settings.ini" ]]; then
                gtk3_theme="$(grep "^[^#]*$name" /usr/share/gtk-3.0/settings.ini)"
            fi

            gtk3_theme="${gtk3_theme/${name}*=}"
        fi

        # Trim whitespace.
        gtk2_theme="$(trim "$gtk2_theme")"
        gtk3_theme="$(trim "$gtk3_theme")"

        # Remove quotes.
        gtk2_theme="$(trim_quotes "$gtk2_theme")"
        gtk3_theme="$(trim_quotes "$gtk3_theme")"

        # Toggle visibility of GTK themes.
        [[ "$gtk2" == "off" ]] && unset gtk2_theme
        [[ "$gtk3" == "off" ]] && unset gtk3_theme

        # Format the string based on which themes exist.
        if [[ "$gtk2_theme" && "$gtk2_theme" == "$gtk3_theme" ]]; then
            gtk3_theme+=" [GTK2/3]"
            unset gtk2_theme

        elif [[ "$gtk2_theme" && "$gtk3_theme" ]]; then
            gtk2_theme+=" [GTK2], "
            gtk3_theme+=" [GTK3] "

        else
            [[ "$gtk2_theme" ]] && gtk2_theme+=" [GTK2] "
            [[ "$gtk3_theme" ]] && gtk3_theme+=" [GTK3] "
        fi

        # Final string.
        theme="${kde_theme}${gtk2_theme}${gtk3_theme}"
        theme="${theme%, }"

        # Make the output shorter by removing "[GTKX]" from the string.
        if [[ "$gtk_shorthand" == "on" ]]; then
            theme="${theme// '[GTK'[0-9]']'}"
            theme="${theme/ '[GTK2/3]'}"
            theme="${theme/ '[KDE]'}"
            theme="${theme/ '[Plasma]'}"
        fi
    fi
}

get_theme() {
    name="gtk-theme-name"
    gsettings="gtk-theme"
    gconf="gtk_theme"
    xfconf="/Net/ThemeName"
    kde="Name"

    get_style
}

get_icons() {
    name="gtk-icon-theme-name"
    gsettings="icon-theme"
    gconf="icon_theme"
    xfconf="/Net/IconThemeName"
    kde="Theme"

    get_style
    icons="$theme"
}

get_font() {
    name="gtk-font-name"
    gsettings="font-name"
    gconf="font_theme"
    xfconf="/Gtk/FontName"
    kde="font"

    get_style
    font="$theme"
}

get_term() {
    # If function was run, stop here.
    ((term_run == 1)) && return

    # Workaround for macOS systems that
    # don't support the block below.
    case $TERM_PROGRAM in
        "iTerm.app")    term="iTerm2" ;;
        "Terminal.app") term="Apple Terminal" ;;
        "Hyper")        term="HyperTerm" ;;
        *)              term="${TERM_PROGRAM/\.app}" ;;
    esac

    # Most likely TosWin2 on FreeMiNT - quick check
    [[ "$TERM" == "tw52" || "$TERM" == "tw100" ]] && term="TosWin2"
    [[ "$SSH_CONNECTION" ]] && term="$SSH_TTY"
    [[ "$WT_SESSION" ]]     && term="Windows Terminal"

    # Check $PPID for terminal emulator.
    while [[ -z "$term" ]]; do
        parent="$(get_ppid "$parent")"
        [[ -z "$parent" ]] && break
        name="$(get_process_name "$parent")"

        case ${name// } in
            "${SHELL/*\/}"|*"sh"|"screen"|"su"*|"newgrp"|"hyfetch") ;;

            "login"*|*"Login"*|"init"|"(init)")
                term="$(tty)"
            ;;

            "ruby"|"1"|"tmux"*|"systemd"|"sshd"*|"python"*|\
            "USER"*"PID"*|"kdeinit"*|"launchd"*|"bwrap")
                break
            ;;

            "gnome-terminal-") term="gnome-terminal" ;;
            "cutefish-termin") term="cutefish-terminal" ;;
            "urxvtd")          term="urxvt" ;;
            *"nvim")           term="Neovim Terminal" ;;
            *"NeoVimServer"*)  term="VimR Terminal" ;;

            *)
                # Fix issues with long process names on Linux.
                [[ $os == Linux ]] && term=$(realpath "/proc/$parent/exe")

                term="${name##*/}"

                # Fix wrapper names in Nix.
                [[ $term == .*-wrapped ]] && {
                   term="${term#.}"
                   term="${term%-wrapped}"
                }
            ;;
        esac
    done

    [[ $FIG_TERM == "1" ]] && term="$term + Fig"
    
    # Termux sets TERMUX_VERSION. Put this after the PPID check because this is
    # also set if using a terminal on an X server.
    [[ (-z "$term" && "$TERMUX_VERSION") || $term == "com.termux" ]] && term="Termux ${TERMUX_VERSION}"

    # Log that the function was run.
    term_run=1
}

get_term_font() {
    ((term_run != 1)) && get_term

    case $term in
        "alacritty"*)
            shopt -s nullglob
            confs=({$XDG_CONFIG_HOME,$HOME}/{alacritty,}/{.,}alacritty.ym?)
            shopt -u nullglob

            [[ -f "${confs[0]}" ]] || return

            term_font="$(awk '/normal:/ {while (!/family:/ || /#/)
                         {if (!getline) {exit}} print; exit}' "${confs[0]}")"
            term_font="${term_font/*family:}"
            term_font="${term_font/$'\n'*}"
            term_font="${term_font/\#*}"
            term_font="${term_font//\"}"
        ;;

        "Apple_Terminal"*)
            term_font="$(osascript <<END
                         tell application "Terminal" to font name of window frontmost \
                         & " " & font size of window frontmost
END
)"
        ;;

        "cutefish-terminal")
            term_font="$(awk -F '=' '/fontName=/ {a=$2} /fontPointSize=/ {b=$2} END {print a,b}' \
                         "${XDG_CONFIG_HOME}/cutefishos/cutefish-terminal.conf")"
        ;;

        "iTerm2"*)
            # Unfortunately the profile name is not unique, but it seems to be the only thing
            # that identifies an active profile. There is the "id of current session of current win-
            # dow" though, but that does not match to a guid in the plist.
            # So, be warned, collisions may occur!
            # See: https://groups.google.com/forum/#!topic/iterm2-discuss/0tO3xZ4Zlwg
            local current_profile_name profiles_count profile_name diff_font

            current_profile_name="$(osascript <<END
                                    tell application "iTerm2" to profile name \
                                    of current session of current window
END
)"

            # Warning: Dynamic profiles are not taken into account here!
            # https://www.iterm2.com/documentation-dynamic-profiles.html
            font_file="${HOME}/Library/Preferences/com.googlecode.iterm2.plist"

            # Count Guids in "New Bookmarks"; they should be unique
            profiles_count="$(PlistBuddy -c "Print ':New Bookmarks:'" "$font_file" | \
                              grep -w -c "Guid")"

            for ((i=0; i<profiles_count; i++)); do
                profile_name="$(PlistBuddy -c "Print ':New Bookmarks:${i}:Name:'" "$font_file")"

                if [[ "$profile_name" == "$current_profile_name" ]]; then
                    # "Normal Font"
                    term_font="$(PlistBuddy -c "Print ':New Bookmarks:${i}:Normal Font:'" \
                                 "$font_file")"

                    # Font for non-ascii characters
                    # Only check for a different non-ascii font, if the user checked
                    # the "use a different font for non-ascii text" switch.
                    diff_font="$(PlistBuddy -c "Print ':New Bookmarks:${i}:Use Non-ASCII Font:'" \
                                 "$font_file")"

                    if [[ "$diff_font" == "true" ]]; then
                        non_ascii="$(PlistBuddy -c "Print ':New Bookmarks:${i}:Non Ascii Font:'" \
                                     "$font_file")"

                        [[ "$term_font" != "$non_ascii" ]] && \
                            term_font="$term_font (normal) / $non_ascii (non-ascii)"
                    fi
                fi
            done
        ;;

        "deepin-terminal"*)
            term_font="$(awk -F '=' '/font=/ {a=$2} /font_size/ {b=$2} END {print a,b}' \
                         "${XDG_CONFIG_HOME}/deepin/deepin-terminal/config.conf")"
        ;;

        "GNUstep_Terminal")
             term_font="$(awk -F '>|<' '/>TerminalFont</ {getline; f=$3}
                          />TerminalFontSize</ {getline; s=$3} END {print f,s}' \
                          "${HOME}/GNUstep/Defaults/Terminal.plist")"
        ;;

        "Hyper"*)
            term_font="$(awk -F':|,' '/fontFamily/ {print $2; exit}' "${HOME}/.hyper.js")"
            term_font="$(trim_quotes "$term_font")"
        ;;

        "kitty"*)
            term_font="from kitty.cli import *; o = create_default_opts(); \
                       print(f'{o.font_family} {o.font_size}')"
            term_font="$(kitty +runpy ''"$term_font"'')"
        ;;

        "konsole" | "yakuake")
            # Get Process ID of current konsole window / tab
            child="$(get_ppid "$$")"

            QT_BINDIR="$(qtpaths --binaries-dir)" && PATH+=":$QT_BINDIR"

            IFS=$'\n' read -d "" -ra konsole_instances \
                <<< "$(qdbus | awk '/org.kde.'"$term"'/ {print $1}')"

            for i in "${konsole_instances[@]}"; do
                IFS=$'\n' read -d "" -ra konsole_sessions <<< "$(qdbus "$i" | grep -F '/Sessions/')"

                for session in "${konsole_sessions[@]}"; do
                    if ((child == "$(qdbus "$i" "$session" processId)")); then
                        profile="$(qdbus "$i" "$session" environment |\
                                   awk -F '=' '/KONSOLE_PROFILE_NAME/ {print $2}')"
                        [[ $profile ]] || profile="$(qdbus "$i" "$session" profile)"
                        break
                    fi
                done
                [[ $profile ]] && break
            done

            [[ $profile ]] || return

            # We could have two profile files for the same profile name, take first match
            profile_filename="$(grep -l "Name=${profile}" "$HOME"/.local/share/konsole/*.profile)"
            profile_filename="${profile_filename/$'\n'*}"

            [[ $profile_filename ]] && \
                term_font="$(awk -F '=|,' '/Font=/ {print $2,$3}' "$profile_filename")"
        ;;

        "lxterminal"*)
            term_font="$(awk -F '=' '/fontname=/ {print $2; exit}' \
                         "${XDG_CONFIG_HOME}/lxterminal/lxterminal.conf")"
        ;;

        "mate-terminal")
            # To get the actual config we have to create a temporarily file with the
            # --save-config option.
            mateterm_config="/tmp/mateterm.cfg"

            # Ensure /tmp exists and we do not overwrite anything.
            if [[ -d "/tmp" && ! -f "$mateterm_config" ]]; then
                mate-terminal --save-config="$mateterm_config"

                role="$(xprop -id "${WINDOWID}" WM_WINDOW_ROLE)"
                role="${role##* }"
                role="${role//\"}"

                profile="$(awk -F '=' -v r="$role" \
                                  '$0~r {
                                            getline;
                                            if(/Maximized/) getline;
                                            if(/Fullscreen/) getline;
                                            id=$2"]"
                                         } $0~id {if(id) {getline; print $2; exit}}' \
                           "$mateterm_config")"

                rm -f "$mateterm_config"

                mate_get() {
                   gsettings get org.mate.terminal.profile:/org/mate/terminal/profiles/"$1"/ "$2"
                }

                if [[ "$(mate_get "$profile" "use-system-font")" == "true" ]]; then
                    term_font="$(gsettings get org.mate.interface monospace-font-name)"
                else
                    term_font="$(mate_get "$profile" "font")"
                fi
                term_font="$(trim_quotes "$term_font")"
            fi
        ;;

        "mintty")
            term_font="$(awk -F '=' '!/^($|#)/ && /^\\s*Font\\s*=/ {printf $2; exit}' "${HOME}/.minttyrc")"
        ;;

        "pantheon"*)
            term_font="$(gsettings get org.pantheon.terminal.settings font)"

            [[ -z "${term_font//\'}" ]] && \
                term_font="$(gsettings get org.gnome.desktop.interface monospace-font-name)"

            term_font="$(trim_quotes "$term_font")"
        ;;

        "qterminal")
            term_font="$(awk -F '=' '/fontFamily=/ {a=$2} /fontSize=/ {b=$2} END {print a,b}' \
                         "${XDG_CONFIG_HOME}/qterminal.org/qterminal.ini")"
        ;;

        "sakura"*)
            term_font="$(awk -F '=' '/^font=/ {print $2; exit}' \
                         "${XDG_CONFIG_HOME}/sakura/sakura.conf")"
        ;;

        "st")
            term_font="$(ps -o command= -p "$parent" | grep -F -- "-f")"

            if [[ "$term_font" ]]; then
                term_font="${term_font/*-f/}"
                term_font="${term_font/ -*/}"

            else
                # On Linux we can get the exact path to the running binary through the procfs
                # (in case `st` is launched from outside of $PATH) on other systems we just
                # have to guess and assume `st` is invoked from somewhere in the users $PATH
                [[ -L "/proc/$parent/exe" ]] && binary="/proc/$parent/exe" || binary="$(type -p st)"

                # Grep the output of strings on the `st` binary for anything that looks vaguely
                # like a font definition. NOTE: There is a slight limitation in this approach.
                # Technically "Font Name" is a valid font. As it doesn't specify any font options
                # though it is hard to match it correctly amongst the rest of the noise.
                [[ -n "$binary" ]] &&
                    term_font=$(
                        strings "$binary" |

                        grep -m 1 "*font[^2]"
                    )
            fi

            term_font="${term_font/xft:}"
            term_font="${term_font#*=}"
            term_font="${term_font/:*}"
        ;;

        "terminology")
            term_font="$(strings "${XDG_CONFIG_HOME}/terminology/config/standard/base.cfg" |\
                         awk '/^font\.name$/{print a}{a=$0}')"
            term_font="${term_font/.pcf}"
            term_font="${term_font/:*}"
        ;;

        "termite")
            [[ -f "${XDG_CONFIG_HOME}/termite/config" ]] && \
                termite_config="${XDG_CONFIG_HOME}/termite/config"

            term_font="$(awk -F '= ' '/\[options\]/ {
                                          opt=1
                                      }
                                      /^\s*font/ {
                                          if(opt==1) a=$2;
                                          opt=0
                                      } END {print a}' "/etc/xdg/termite/config" \
                         "$termite_config")"
        ;;

        "Termux $TERMUX_VERSION")
            term_font=$(fc-scan /data/data/com.termux/files/home/.termux/font.ttf|grep fullname:|cut -d '"' -f2)
            ;;

        urxvt|urxvtd|rxvt-unicode|xterm)
            xrdb=$(xrdb -query)
            term_font=$(grep -im 1 -e "^${term/d}"'\**\.*font:' -e '^\*font:' <<< "$xrdb")
            term_font=${term_font/*"*font:"}
            term_font=${term_font/*".font:"}
            term_font=${term_font/*"*.font:"}
            term_font=$(trim "$term_font")

            [[ -z $term_font && $term == xterm ]] && \
                term_font=$(grep '^XTerm.vt100.faceName' <<< "$xrdb")

            term_font=$(trim "${term_font/*"faceName:"}")

            # xft: isn't required at the beginning so we prepend it if it's missing
            [[ ${term_font:0:1} != '-' && ${term_font:0:4} != xft: ]] && \
                term_font=xft:$term_font

            # Xresources has two different font formats, this checks which
            # one is in use and formats it accordingly.
            case $term_font in
                *xft:*)
                    term_font=${term_font/xft:}
                    term_font=${term_font/:*}
                ;;

                -*)
                    IFS=- read -r _ _ term_font _ <<< "$term_font"
                ;;
            esac
        ;;

        "xfce4-terminal")
            term_font="$(awk -F '=' '/^FontName/{a=$2}/^FontUseSystem=TRUE/{a=$0} END {print a}' \
                         "${XDG_CONFIG_HOME}/xfce4/terminal/terminalrc")"

            [[ "$term_font" == "FontUseSystem=TRUE" ]] && \
                term_font="$(gsettings get org.gnome.desktop.interface monospace-font-name)"

            term_font="$(trim_quotes "$term_font")"

            # Default fallback font hardcoded in terminal-preferences.c
            [[ -z "$term_font" ]] && term_font="Monospace 12"
        ;;

        conemu-*)
            # Could have used `eval set -- "$ConEmuArgs"` instead for arg parsing.
            readarray -t ce_arg_list < <(xargs -n1 printf "%s\n" <<< "${ConEmuArgs-}")

            for ce_arg_idx in "${!ce_arg_list[@]}"; do
                # Search for "-LoadCfgFile" arg
                [[ "${ce_arg_list[$ce_arg_idx]}" == -LoadCfgFile ]] && {
                    # Conf path is the next arg
                    ce_conf=${ce_arg_list[++ce_arg_idx]}
                    break
                }
            done

            # https://conemu.github.io/en/ConEmuXml.html#search-sequence
            for ce_conf in "$ce_conf" "${ConEmuDir-}\ConEmu.xml" "${ConEmuDir-}\.ConEmu.xml" \
                           "${ConEmuBaseDir-}\ConEmu.xml" "${ConEmuBaseDir-}\.ConEmu.xml" \
                           "$APPDATA\ConEmu.xml" "$APPDATA\.ConEmu.xml"; do
                # Search for first conf file available
                [[ -f "$ce_conf" ]] && {
                    # Very basic XML parsing
                    term_font="$(awk '/name="FontName"/ && match($0, /data="([^"]*)"/) {
                        print substr($0, RSTART+6, RLENGTH-7)}' "$ce_conf")"
                    break
                }
            done

            # Null-terminated contents in /proc/registry files triggers a Bash warning.
            [[ "$term_font" ]] || read -r term_font < \
                /proc/registry/HKEY_CURRENT_USER/Software/ConEmu/.Vanilla/FontName
        ;;
    esac
}

get_disk() {
    type -p df &>/dev/null ||
        { err "Disk requires 'df' to function. Install 'df' to get disk info."; return; }

    df_version=$(df --version 2>&1)

    case $df_version in
        *IMitv*)   df_flags=(-P -g) ;; # AIX
        *befhikm*) df_flags=(-P -k) ;; # IRIX
        *hiklnP*)  df_flags=(-h)    ;; # OpenBSD

        *Tracker*) # Haiku
            err "Your version of df cannot be used due to the non-standard flags"
            return
        ;;

        *) df_flags=(-P -h) ;;
    esac

    # Create an array called 'disks' where each element is a separate line from
    # df's output. We then unset the first element which removes the column titles.
    IFS=$'\n' read -d "" -ra disks <<< "$(df "${df_flags[@]}" "${disk_show[@]:-/}")"
    unset "disks[0]"

    # Stop here if 'df' fails to print disk info.
    [[ ${disks[*]} ]] || {
        err "Disk: df failed to print the disks, make sure the disk_show array is set properly."
        return
    }

    for disk in "${disks[@]}"; do
        # Create a second array and make each element split at whitespace this time.
        IFS=" " read -ra disk_info <<< "$disk"
        disk_perc=${disk_info[${#disk_info[@]} - 2]/\%}

        case $disk_percent in
            off) disk_perc=
        esac

        case $df_version in
            *befhikm*)
                disk=$((disk_info[${#disk_info[@]} - 4] / 1024 / 1024))G
                disk+=" / "
                disk+=$((disk_info[${#disk_info[@]} - 5] / 1024/ 1024))G
                disk+=${disk_perc:+ ($disk_perc%)}
            ;;

            *)
                disk=${disk_info[${#disk_info[@]} - 4]/i}
                disk+=" / "
                disk+=${disk_info[${#disk_info[@]} - 5]/i}
                disk+=${disk_perc:+ ($disk_perc%)}
            ;;
        esac

        case $disk_subtitle in
            name)
                disk_sub=${disk_info[*]::${#disk_info[@]} - 5}
            ;;

            dir)
                disk_sub=${disk_info[${#disk_info[@]} - 1]/*\/}
                disk_sub=${disk_sub:-${disk_info[${#disk_info[@]} - 1]}}
            ;;

            none) ;;

            *)
                disk_sub=${disk_info[${#disk_info[@]} - 1]}
            ;;
        esac

        case $disk_display in
            bar)     disk="$(bar "$disk_perc" "100")" ;;
            infobar) disk+=" $(bar "$disk_perc" "100")" ;;
            barinfo) disk="$(bar "$disk_perc" "100")${info_color} $disk" ;;
            perc)    disk="${disk_perc}% $(bar "$disk_perc" "100")" ;;
        esac

        # Append '(disk mount point)' to the subtitle.
        if [[ "$subtitle" ]]; then
            prin "$subtitle${disk_sub:+ ($disk_sub)}" "$disk"
        else
            prin "$disk_sub" "$disk"
        fi
    done
}

get_power_adapter() {
    case $os in
        "Mac OS X"|"macOS")
            power_adapter="$(pmset -g ac | awk '/Wattage/ {print $3}')"
            [[ "$power_adapter" ]] || power_adapter="not connected"
        ;;
        *)
            power_adapter="unknown"
        ;;
    esac
}

get_battery() {
    case $os in
        "Linux")
            # We use 'prin' here so that we can do multi battery support
            # with a single battery per line.
            for bat in "/sys/class/power_supply/"{BAT,axp288_fuel_gauge,CMB}*; do
                [[ -f ${bat}/capacity && -f ${bat}/status ]] || continue
                capacity="$(< "${bat}/capacity")"
                status="$(< "${bat}/status")"

                if [[ "$capacity" ]]; then
                    battery="${capacity}% [${status}]"

                    case $battery_display in
                        "bar")     battery="$(bar "$capacity" 100)" ;;
                        "infobar") battery+=" $(bar "$capacity" 100)" ;;
                        "barinfo") battery="$(bar "$capacity" 100)${info_color} ${battery}" ;;
                    esac

                    bat="${bat/*axp288_fuel_gauge}"
                    prin "${subtitle:+${subtitle}${bat: -1}}" "$battery"
                fi
            done
            return
        ;;

        "BSD")
            case $kernel_name in
                "FreeBSD"* | "DragonFly"*)
                    battery="$(acpiconf -i 0 | awk -F ':\t' '/Remaining capacity/ {print $2}')"
                    battery_state="$(acpiconf -i 0 | awk -F ':\t\t\t' '/State/ {print $2}')"
                ;;

                "NetBSD"*)
                    battery="$(envstat | awk '\\(|\\)' '/charge:/ {print $2}')"
                    battery="${battery/\.*/%}"
                ;;

                "OpenBSD"* | "Bitrig"*)
                    battery0full="$(sysctl -n   hw.sensors.acpibat0.watthour0\
                                                hw.sensors.acpibat0.amphour0)"
                    battery0full="${battery0full%% *}"

                    battery0now="$(sysctl -n    hw.sensors.acpibat0.watthour3\
                                                hw.sensors.acpibat0.amphour3)"
                    battery0now="${battery0now%% *}"

                    state="$(sysctl -n hw.sensors.acpibat0.raw0)"
                    state="${state##? (battery }"
                    state="${state%)*}"

                    [[ "${state}" == "charging" ]] && battery_state="charging"
                    [[ "$battery0full" ]] && \
                    battery="$((100 * ${battery0now/\.} / ${battery0full/\.}))%"
                ;;
            esac
        ;;

        "Mac OS X"|"macOS")
            battery="$(pmset -g batt | grep -o '[0-9]*%')"
            state="$(pmset -g batt | awk '/;/ {print $4}')"
            [[ "$state" == "charging;" ]] && battery_state="charging"
        ;;

        "Windows")
            battery="$(wmic Path Win32_Battery get EstimatedChargeRemaining)"
            battery="${battery/EstimatedChargeRemaining}"
            battery="$(trim "$battery")%"
            state="$(wmic /NameSpace:'\\root\WMI' Path BatteryStatus get Charging)"
            state="${state/Charging}"
            [[ "$state" == *TRUE* ]] && battery_state="charging"
        ;;

        "Haiku")
            battery0full="$(awk -F '[^0-9]*' 'NR==2 {print $4}' /dev/power/acpi_battery/0)"
            battery0now="$(awk -F '[^0-9]*' 'NR==5 {print $4}' /dev/power/acpi_battery/0)"
            battery="$((battery0full * 100 / battery0now))%"
        ;;
    esac

    [[ "$battery_state" ]] && battery+=" Charging"

    case $battery_display in
        "bar")     battery="$(bar "${battery/\%*}" 100)" ;;
        "infobar") battery="${battery} $(bar "${battery/\%*}" 100)" ;;
        "barinfo") battery="$(bar "${battery/\%*}" 100)${info_color} ${battery}" ;;
    esac
}

get_local_ip() {
    case $os in
        "Linux" | "BSD" | "Solaris" | "AIX" | "IRIX")
            if [[ "${local_ip_interface[0]}" == "auto" ]]; then
                local_ip="$(ip route get 1 | awk -F'src' '{print $2; exit}')"
                local_ip="${local_ip/uid*}"
                [[ "$local_ip" ]] || local_ip="$(ifconfig -a | awk '/broadcast/ {print $2; exit}')"
            else
                for interface in "${local_ip_interface[@]}"; do
                    local_ip="$(ip addr show "$interface" 2> /dev/null |
                        awk '/inet / {print $2; exit}')"
                    local_ip="${local_ip/\/*}"
                    [[ "$local_ip" ]] ||
                        local_ip="$(ifconfig "$interface" 2> /dev/null |
                        awk '/broadcast/ {print $2; exit}')"
                    if [[ -n "$local_ip" ]]; then
                        prin "$interface" "$local_ip"
                    else
                        err "Local IP: Could not detect local ip for $interface"
                    fi
                done
            fi
        ;;

        "MINIX")
            local_ip="$(ifconfig | awk '{printf $3; exit}')"
        ;;

        "Mac OS X" | "macOS" | "iPhone OS")
            if [[ "${local_ip_interface[0]}" == "auto" ]]; then
                interface="$(route get 1 | awk -F': ' '/interface/ {printf $2; exit}')"
                local_ip="$(ipconfig getifaddr "$interface")"
            else
                for interface in "${local_ip_interface[@]}"; do
                    local_ip="$(ipconfig getifaddr "$interface")"
                    if [[ -n "$local_ip" ]]; then
                        prin "$interface" "$local_ip"
                    else
                        err "Local IP: Could not detect local ip for $interface"
                    fi
                done
            fi
        ;;

        "Windows")
            local_ip="$(ipconfig | awk -F ': ' '/IPv4 Address/ {printf $2 ", "}')"
            local_ip="${local_ip%\,*}"
        ;;

        "Haiku")
            local_ip="$(ifconfig | awk -F ': ' '/Bcast/ {print $2}')"
            local_ip="${local_ip/, Bcast}"
        ;;
    esac
}

get_public_ip() {
    if [[ -z "$public_ip_host" ]] && type -p dig >/dev/null; then
        public_ip="$(dig +time=1 +tries=1 +short myip.opendns.com @resolver1.opendns.com)"
       [[ "$public_ip" =~ ^\; ]] && unset public_ip
    fi

    if [[ -z "$public_ip_host" ]] && [[ -z "$public_ip" ]] && type -p drill >/dev/null; then
        public_ip="$(drill myip.opendns.com @resolver1.opendns.com | \
                     awk '/^myip\./ && $3 == "IN" {print $5}')"
    fi

    if [[ -z "$public_ip" ]] && type -p curl >/dev/null; then
        public_ip="$(curl -L --max-time "$public_ip_timeout" -w '\n' "$public_ip_host")"
    fi

    if [[ -z "$public_ip" ]] && type -p wget >/dev/null; then
        public_ip="$(wget -T "$public_ip_timeout" -qO- "$public_ip_host")"
    fi
}

get_users() {
    users="$(who | awk '!seen[$1]++ {printf $1 ", "}')"
    users="${users%\,*}"
}

get_locale() {
    locale="$sys_locale"
}

get_gpu_driver() {
    case $os in
        "Linux")
            gpu_driver="$(lspci -nnk | awk -F ': ' \
                          '/Display|3D|VGA/{nr[NR+2]}; NR in nr {printf $2 ", "; exit}')"
            gpu_driver="${gpu_driver%, }"

            if [[ "$gpu_driver" == *"nvidia"* ]]; then
                gpu_driver="$(< /sys/module/nvidia/version)"
                gpu_driver="NVIDIA ${gpu_driver/  *}"
            fi
        ;;

        "Mac OS X"|"macOS")
            if [[ "$(kextstat | grep "GeForceWeb")" != "" ]]; then
                gpu_driver="NVIDIA Web Driver"
            else
                gpu_driver="macOS Default Graphics Driver"
            fi
        ;;
    esac
}

get_cols() {
    local blocks blocks2 cols

    if [[ "$color_blocks" == "on" ]]; then
        # Convert the width to space chars.
        printf -v block_width "%${block_width}s"

        # Generate the string.
        for ((block_range[0]; block_range[0]<=block_range[1]; block_range[0]++)); do
            case ${block_range[0]} in
                [0-7])
                    printf -v blocks  '%b\e[3%bm\e[4%bm%b' \
                        "$blocks" "${block_range[0]}" "${block_range[0]}" "$block_width"
                ;;

                *)
                    printf -v blocks2 '%b\e[38;5;%bm\e[48;5;%bm%b' \
                        "$blocks2" "${block_range[0]}" "${block_range[0]}" "$block_width"
                ;;
            esac
        done

        # Convert height into spaces.
        printf -v block_spaces "%${block_height}s"

        # Convert the spaces into rows of blocks.
        [[ "$blocks"  ]] && cols+="${block_spaces// /${blocks}[mnl}"
        [[ "$blocks2" ]] && cols+="${block_spaces// /${blocks2}[mnl}"

        # Determine the horizontal offset of the blocks.
        case $col_offset in
            "auto")  block_offset="$text_padding" ;;
            *)       block_offset="$col_offset" ;;
        esac

        # Add newlines to the string.
        cols=${cols%%nl}
        cols=${cols//nl/
[${block_offset}C${zws}}

        # Add block height to info height.
        ((info_height+=block_range[1]>7?block_height+2:block_height+1))

        printf '\n\e[%bC%b\n' "$block_offset" "${zws}${cols}"
    fi

    unset -v blocks blocks2 cols

    # Tell info() that we printed manually.
    prin=1
}

# IMAGES

image_backend() {
    [[ "$image_backend" != "off" ]] && ! type -p convert &>/dev/null && \
        { image_backend="ascii"; err "Image: Imagemagick not found, falling back to ascii mode."; }

    case ${image_backend:-off} in
        "ascii") print_ascii ;;
        "off") image_backend="off" ;;

        "caca" | "catimg" | "chafa" | "jp2a" | "iterm2" | "termpix" |\
        "tycat" | "w3m" | "sixel" | "pixterm" | "kitty" | "pot", | "ueberzug" |\
         "viu")
            get_image_source

            [[ ! -f "$image" ]] && {
                to_ascii "Image: '$image_source' doesn't exist, falling back to ascii mode."
                return
            }
            [[ "$image_backend" == "ueberzug" ]] && wait=true;

            get_window_size

            ((term_width < 1)) && {
                to_ascii "Image: Failed to find terminal window size."
                err "Image: Check the 'Images in the terminal' wiki page for more info,"
                return
            }

            printf '\e[2J\e[H'
            get_image_size
            make_thumbnail
            display_image || to_off "Image: $image_backend failed to display the image."
        ;;

        *)
            err "Image: Unknown image backend specified '$image_backend'."
            err "Image: Valid backends are: 'ascii', 'caca', 'catimg', 'chafa', 'jp2a', 'iterm2',
                                            'kitty', 'off', 'sixel', 'pot', 'pixterm', 'termpix',
                                            'tycat', 'w3m', 'viu')"
            err "Image: Falling back to ascii mode."
            print_ascii
        ;;
    esac

    # Set cursor position next image/ascii.
    [[ "$image_backend" != "off" ]] && printf '\e[%sA\e[9999999D' "${lines:-0}"
}

print_ascii() {
    if [[ -f "$image_source" && ! "$image_source" =~ (png|jpg|jpeg|jpe|svg|gif) ]]; then
        ascii_data="$(< "$image_source")"
    elif [[ "$image_source" == "ascii" || $image_source == auto ]]; then
        :
    else
        ascii_data="$image_source"
    fi

    # Set locale to get correct padding.
    LC_ALL="$sys_locale"

    # Calculate size of ascii file in line length / line count.
    if [ -n "$ascii_len" ] && [ -n "$ascii_lines" ]
    then
        lines=$ascii_lines
    else
        while IFS=$'\n' read -r line; do
            line=${line//\\\\/\\}
            line=${line//█/ }
            ((++lines,${#line}>ascii_len)) && ascii_len="${#line}"
        done <<< "${ascii_data//\$\{??\}}"
    fi

    # Fallback if file not found.
    ((lines==1)) && {
        lines=
        ascii_len=
        image_source=auto
        get_distro_ascii
        print_ascii
        return
    }

    # Colors.
    ascii_data="${ascii_data//\$\{c1\}/$c1}"
    ascii_data="${ascii_data//\$\{c2\}/$c2}"
    ascii_data="${ascii_data//\$\{c3\}/$c3}"
    ascii_data="${ascii_data//\$\{c4\}/$c4}"
    ascii_data="${ascii_data//\$\{c5\}/$c5}"
    ascii_data="${ascii_data//\$\{c6\}/$c6}"

    ((text_padding=ascii_len+gap))
    printf '%b\n' "$ascii_data${reset}"
    LC_ALL=C
}

get_image_source() {
    case $image_source in
        "auto" | "wall" | "wallpaper")
            get_wallpaper
        ;;

        *)
            # Get the absolute path.
            image_source="$(get_full_path "$image_source")"

            if [[ -d "$image_source" ]]; then
                shopt -s nullglob
                files=("${image_source%/}"/*.{png,jpg,jpeg,jpe,gif,svg})
                shopt -u nullglob
                image="${files[RANDOM % ${#files[@]}]}"

            else
                image="$image_source"
            fi
        ;;
    esac

    err "Image: Using image '$image'"
}

get_wallpaper() {
    case $os in
        "Mac OS X"|"macOS")
            image="$(osascript <<END
                     tell application "System Events" to picture of current desktop
END
)"
        ;;

        "Windows")
            case $distro in
                "Windows XP")
                    image="/c/Documents and Settings/${USER}"
                    image+="/Local Settings/Application Data/Microsoft/Wallpaper1.bmp"

                    [[ "$kernel_name" == *CYGWIN* ]] && image="/cygdrive${image}"
                ;;

                "Windows"*)
                    image="${APPDATA}/Microsoft/Windows/Themes/TranscodedWallpaper.jpg"
                ;;
            esac
        ;;

        *)
            # Get DE if user has disabled the function.
            ((de_run != 1)) && get_de

            type -p wal >/dev/null && [[ -f "${HOME}/.cache/wal/wal" ]] && \
                { image="$(< "${HOME}/.cache/wal/wal")"; return; }

            case $de in
                "MATE"*)
                    image="$(gsettings get org.mate.background picture-filename)"
                ;;

                "Xfce"*)
                    image="$(xfconf-query -c xfce4-desktop -p \
                             "/backdrop/screen0/monitor0/workspace0/last-image")"
                ;;

                "Cinnamon"*)
                    image="$(gsettings get org.cinnamon.desktop.background picture-uri)"
                    image="$(decode_url "$image")"
                ;;

                "GNOME"*)
                    image="$(gsettings get org.gnome.desktop.background picture-uri)"
                    image="$(decode_url "$image")"
                ;;

                "Plasma"*)
                    image=$XDG_CONFIG_HOME/plasma-org.kde.plasma.desktop-appletsrc
                    image=$(awk -F '=' '$1 == "Image" { print $2 }' "$image")
                ;;

                "Cutefish"*)
                    image="$XDG_CONFIG_HOME/cutefishos/theme.conf"
                    image="$(awk -F '=' '$1 == "Wallpaper" {print $2}' "$image")"
                ;;

                "LXQt"*)
                    image="$XDG_CONFIG_HOME/pcmanfm-qt/lxqt/settings.conf"
                    image="$(awk -F '=' '$1 == "Wallpaper" {print $2}' "$image")"
                ;;

                *)
                    if type -p feh >/dev/null && [[ -f "${HOME}/.fehbg" ]]; then
                        image="$(awk -F\' '/feh/ {printf $(NF-1)}' "${HOME}/.fehbg")"

                    elif type -p setroot >/dev/null && \
                         [[ -f "${XDG_CONFIG_HOME}/setroot/.setroot-restore" ]]; then
                        image="$(awk -F\' '/setroot/ {printf $(NF-1)}' \
                                 "${XDG_CONFIG_HOME}/setroot/.setroot-restore")"

                    elif type -p nitrogen >/dev/null; then
                        image="$(awk -F'=' '/file/ {printf $2;exit;}' \
                                 "${XDG_CONFIG_HOME}/nitrogen/bg-saved.cfg")"

                    else
                        image="$(gsettings get org.gnome.desktop.background picture-uri)"
                        image="$(decode_url "$image")"
                    fi
                ;;
            esac

            # Strip un-needed info from the path.
            image="${image/file:\/\/}"
            image="$(trim_quotes "$image")"
        ;;
    esac

    # If image is an xml file, don't use it.
    [[ "${image/*\./}" == "xml" ]] && image=""
}

get_w3m_img_path() {
    # Find w3m-img path.
    shopt -s nullglob
    w3m_paths=({/usr/{local/,},~/.nix-profile/}{lib,libexec,lib64,libexec64}/w3m/w3mi*)
    shopt -u nullglob

    [[ -x "${w3m_paths[0]}" ]] && \
        { w3m_img_path="${w3m_paths[0]}"; return; }

    err "Image: w3m-img wasn't found on your system"
}

get_window_size() {
    # This functions gets the current window size in
    # pixels.
    #
    # We first try to use the escape sequence "\033[14t"
    # to get the terminal window size in pixels. If this
    # fails we then fallback to using "xdotool" or other
    # programs.

    # Tmux has a special way of reading escape sequences
    # so we have to use a slightly different sequence to
    # get the terminal size.
    if [[ "$image_backend" == "tycat" ]]; then
        printf '%b' '\e}qs\000'

    elif [[ -z $VTE_VERSION ]]; then
        case ${TMUX:-null} in
            "null") printf '%b' '\e[14t' ;;
            *)      printf '%b' '\ePtmux;\e\e[14t\e\\ ' ;;
        esac
    fi

    # The escape codes above print the desired output as
    # user input so we have to use read to store the out
    # -put as a variable.
    # The 1 second timeout is required for older bash
    #
    # False positive.
    # shellcheck disable=2141
    case $bash_version in
        4|5) IFS=';t' read -d t -t 0.05 -sra term_size ;;
        *)   IFS=';t' read -d t -t 1 -sra term_size ;;
    esac
    unset IFS

    # Split the string into height/width.
    if [[ "$image_backend" == "tycat" ]]; then
        term_width="$((term_size[2] * term_size[0]))"
        term_height="$((term_size[3] * term_size[1]))"

    else
        term_height="${term_size[1]}"
        term_width="${term_size[2]}"
    fi

    # Get terminal width/height.
    if (( "${term_width:-0}" < 50 )) && [[ "$DISPLAY" && $os != "Mac OS X" && $os != "macOS" ]]; then
        if type -p xdotool &>/dev/null; then
            IFS=$'\n' read -d "" -ra win \
                <<< "$(xdotool getactivewindow getwindowgeometry --shell %1)"
            term_width="${win[3]/WIDTH=}"
            term_height="${win[4]/HEIGHT=}"

        elif type -p xwininfo &>/dev/null; then
            # Get the focused window's ID.
            if type -p xdo &>/dev/null; then
                current_window="$(xdo id)"

            elif type -p xprop &>/dev/null; then
                current_window="$(xprop -root _NET_ACTIVE_WINDOW)"
                current_window="${current_window##* }"

            elif type -p xdpyinfo &>/dev/null; then
                current_window="$(xdpyinfo | grep -F "focus:")"
                current_window="${current_window/*window }"
                current_window="${current_window/,*}"
            fi

            # If the ID was found get the window size.
            if [[ "$current_window" ]]; then
                term_size=("$(xwininfo -id "$current_window")")
                term_width="${term_size[0]#*Width: }"
                term_width="${term_width/$'\n'*}"
                term_height="${term_size[0]/*Height: }"
                term_height="${term_height/$'\n'*}"
            fi
        fi
    fi

    term_width="${term_width:-0}"
}


get_term_size() {
    # Get the terminal size in cells.
    read -r lines columns <<< "$(stty size)"

    # Calculate font size.
    font_width="$((term_width / columns))"
    font_height="$((term_height / lines))"
}

get_image_size() {
    # This functions determines the size to make the thumbnail image.
    get_term_size

    case $image_size in
        "auto")
            image_size="$((columns * font_width / 2))"
            term_height="$((term_height - term_height / 4))"

            ((term_height < image_size)) && \
                image_size="$term_height"
        ;;

        *"%")
            percent="${image_size/\%}"
            image_size="$((percent * term_width / 100))"

            (((percent * term_height / 50) < image_size)) && \
                image_size="$((percent * term_height / 100))"
        ;;

        "none")
            # Get image size so that we can do a better crop.
            read -r width height <<< "$(identify -format "%w %h" "$image")"

            while ((width >= (term_width / 2) || height >= term_height)); do
                ((width=width/2,height=height/2))
            done

            crop_mode="none"
        ;;

        *)  image_size="${image_size/px}" ;;
    esac

    # Check for terminal padding.
    [[ "$image_backend" == "w3m" ]] && term_padding

    width="${width:-$image_size}"
    height="${height:-$image_size}"
    text_padding="$(((width + padding + xoffset) / font_width + gap))"
}

make_thumbnail() {
    # Name the thumbnail using variables so we can
    # use it later.
    image_name="${crop_mode}-${crop_offset}-${width}-${height}-${image//\/}"

    # Handle file extensions.
    case ${image##*.} in
        "eps"|"pdf"|"svg"|"gif"|"png")
            image_name+=".png" ;;
        *)  image_name+=".jpg" ;;
    esac

    # Create the thumbnail dir if it doesn't exist.
    mkdir -p "${thumbnail_dir:=${XDG_CACHE_HOME:-${HOME}/.cache}/thumbnails/neofetch}"

    if [[ ! -f "${thumbnail_dir}/${image_name}" ]]; then
        # Get image size so that we can do a better crop.
        [[ -z "$size" ]] && {
            read -r og_width og_height <<< "$(identify -format "%w %h" "$image")"
            ((og_height > og_width)) && size="$og_width" || size="$og_height"
        }

        case $crop_mode in
            "fit")
                c="$(convert "$image" \
                    -colorspace srgb \
                    -format "%[pixel:p{0,0}]" info:)"

                convert \
                    -background none \
                    "$image" \
                    -trim +repage \
                    -gravity south \
                    -background "$c" \
                    -extent "${size}x${size}" \
                    -scale "${width}x${height}" \
                    "${thumbnail_dir}/${image_name}"
            ;;

            "fill")
                convert \
                    -background none \
                    "$image" \
                    -trim +repage \
                    -scale "${width}x${height}^" \
                    -extent "${width}x${height}" \
                    "${thumbnail_dir}/${image_name}"
            ;;

            "none")
                cp "$image" "${thumbnail_dir}/${image_name}"
            ;;

            *)
                convert \
                    -background none \
                    "$image" \
                    -strip \
                    -gravity "$crop_offset" \
                    -crop "${size}x${size}+0+0" \
                    -scale "${width}x${height}" \
                    "${thumbnail_dir}/${image_name}"
            ;;
        esac
    fi

    # The final image.
    image="${thumbnail_dir}/${image_name}"
}

display_image() {
    case $image_backend in
        "caca")
            img2txt \
                -W "$((width / font_width))" \
                -H "$((height / font_height))" \
                --gamma=0.6 \
            "$image"
        ;;


        "ueberzug")
            if [ "$wait" = true ];then
                wait=false;
            else
                ueberzug layer --parser bash 0< <(
                    declare -Ap ADD=(\
                        [action]="add"\
                        [identifier]="neofetch"\
                        [x]=$xoffset [y]=$yoffset\
                        [path]=$image\
                    )
                    read -rs
                )
            fi
        ;;

        "catimg")
            catimg -w "$((width*catimg_size / font_width))" -r "$catimg_size" "$image"
        ;;

        "chafa")
            chafa --stretch --size="$((width / font_width))x$((height / font_height))" "$image"
        ;;

        "jp2a")
            jp2a \
                --colors \
                --width="$((width / font_width))" \
                --height="$((height / font_height))" \
            "$image"
        ;;

        "kitty")
            kitty +kitten icat \
                --align left \
                --place "$((width/font_width))x$((height/font_height))@${xoffset}x${yoffset}" \
            "$image"
        ;;

        "pot")
            pot \
                "$image" \
                --size="$((width / font_width))x$((height / font_height))"
        ;;

        "pixterm")
            pixterm \
                -tc "$((width / font_width))" \
                -tr "$((height / font_height))" \
            "$image"
        ;;

        "sixel")
            img2sixel \
                -w "$width" \
                -h "$height" \
            "$image"
        ;;

        "termpix")
            termpix \
                --width "$((width / font_width))" \
                --height "$((height / font_height))" \
            "$image"
        ;;

        "iterm2")
            printf -v iterm_cmd '\e]1337;File=width=%spx;height=%spx;inline=1:%s' \
                "$width" "$height" "$(base64 < "$image")"

            # Tmux requires an additional escape sequence for this to work.
            [[ -n "$TMUX" ]] && printf -v iterm_cmd '\ePtmux;\e%b\e'\\ "$iterm_cmd"

            printf '%b\a\n' "$iterm_cmd"
        ;;

        "tycat")
            tycat \
                -g "${width}x${height}" \
            "$image"
        ;;

        "viu")
            viu \
                -t -w "$((width / font_width))" -h "$((height / font_height))" \
            "$image"
        ;;

        "w3m")
            get_w3m_img_path
            zws='\xE2\x80\x8B\x20'

            # Add a tiny delay to fix issues with images not
            # appearing in specific terminal emulators.
            ((bash_version>3)) && sleep 0.05
            printf '%b\n%s;\n%s\n' "0;1;$xoffset;$yoffset;$width;$height;;;;;$image" 3 4 |\
            "${w3m_img_path:-false}" -bg "$background_color" &>/dev/null
        ;;
    esac
}

to_ascii() {
    err "$1"
    image_backend="ascii"
    print_ascii

    # Set cursor position next image/ascii.
    printf '\e[%sA\e[9999999D' "${lines:-0}"
}

to_off() {
    err "$1"
    image_backend="off"
    text_padding=
}


# TEXT FORMATTING

info() {
    # Save subtitle value.
    [[ "$2" ]] && subtitle="$1"

    # Make sure that $prin is unset.
    unset -v prin

    # Call the function.
    "get_${2:-$1}"

    # If the get_func function called 'prin' directly, stop here.
    [[ "$prin" ]] && return

    # Update the variable.
    if [[ "$2" ]]; then
        output="$(trim "${!2}")"
    else
        output="$(trim "${!1}")"
    fi

    if [[ "$2" && "${output// }" ]]; then
        prin "$1" "$output"

    elif [[ "${output// }" ]]; then
        prin "$output"

    else
        err "Info: Couldn't detect ${1}."
    fi

    unset -v subtitle
}

prin() {
    # If $2 doesn't exist we format $1 as info.
    if [[ "$(trim "$1")" && "$2" ]]; then
        [[ "$json" ]] && { printf '    %s\n' "\"${1}\": \"${2}\","; return; }

        string="${1}${2:+: $2}"
    else
        string="${2:-$1}"
        local subtitle_color="$info_color"
    fi

    string="$(trim "${string//$'\e[0m'}")"
    length="$(strip_sequences "$string")"
    length="${#length}"

    # Format the output.
    string="${string/:/${reset}${colon_color}${separator:=:}${info_color}}"
    string="${subtitle_color}${bold}${string}"

    # Print the info.
    printf '%b\n' "${text_padding:+\e[${text_padding}C}${zws}${string//\\n}${reset} "

    # Calculate info height.
    ((++info_height))

    # Log that prin was used.
    prin=1
}

get_underline() {
    [[ "$underline_enabled" == "on" ]] && {
        printf -v underline "%${length}s"
        printf '%b%b\n' "${text_padding:+\e[${text_padding}C}${zws}${underline_color}" \
                        "${underline// /$underline_char}${reset} "
    }

    ((++info_height))
    length=
    prin=1
}

get_bold() {
    case $ascii_bold in
        "on")  ascii_bold='\e[1m' ;;
        "off") ascii_bold="" ;;
    esac

    case $bold in
        "on")  bold='\e[1m' ;;
        "off") bold="" ;;
    esac
}

trim() {
    set -f
    # shellcheck disable=2048,2086
    set -- $*
    printf '%s\n' "${*//[[:space:]]/}"
    set +f
}

trim_quotes() {
    trim_output="${1//\'}"
    trim_output="${trim_output//\"}"
    printf "%s" "$trim_output"
}

strip_sequences() {
    strip="${1//$'\e['3[0-9]m}"
    strip="${strip//$'\e['[0-9]m}"
    strip="${strip//\\e\[[0-9]m}"
    strip="${strip//$'\e['38\;5\;[0-9]m}"
    strip="${strip//$'\e['38\;5\;[0-9][0-9]m}"
    strip="${strip//$'\e['38\;5\;[0-9][0-9][0-9]m}"

    printf '%s\n' "$strip"
}

# COLORS

set_colors() {
    c1="$(color "$1")${ascii_bold}"
    c2="$(color "$2")${ascii_bold}"
    c3="$(color "$3")${ascii_bold}"
    c4="$(color "$4")${ascii_bold}"
    c5="$(color "$5")${ascii_bold}"
    c6="$(color "$6")${ascii_bold}"

    [[ "$color_text" != "off" ]] && set_text_colors "$@"
}

set_text_colors() {
    if [[ "${colors[0]}" == "distro" ]]; then
        title_color="$(color "$1")"
        at_color="$reset"
        underline_color="$reset"
        subtitle_color="$(color "$2")"
        colon_color="$reset"
        info_color="$reset"

        # If the ascii art uses 8 as a color, make the text the fg.
        ((${1:-1} == 8)) && title_color="$reset"
        ((${2:-7} == 8)) && subtitle_color="$reset"

        # If the second color is white use the first for the subtitle.
        ((${2:-7} == 7)) && subtitle_color="$(color "$1")"
        ((${1:-1} == 7)) && title_color="$reset"
    else
        title_color="$(color "${colors[0]}")"
        at_color="$(color "${colors[1]}")"
        underline_color="$(color "${colors[2]}")"
        subtitle_color="$(color "${colors[3]}")"
        colon_color="$(color "${colors[4]}")"
        info_color="$(color "${colors[5]}")"
    fi

    # Bar colors.
    if [[ "$bar_color_elapsed" == "distro" ]]; then
        bar_color_elapsed="$(color fg)"
    else
        bar_color_elapsed="$(color "$bar_color_elapsed")"
    fi

    if [[ "$bar_color_total" == "distro" ]]; then
        bar_color_total="$(color fg)"
    else
        bar_color_total="$(color "$bar_color_total")"
    fi
}

color() {
    case $1 in
        [0-6])    printf '%b\e[3%sm'   "$reset" "$1" ;;
        7 | "fg") printf '\e[37m%b'    "$reset" ;;
        *)        printf '\e[38;5;%bm' "$1" ;;
    esac
}

# OTHER

stdout() {
    image_backend="off"
    unset subtitle_color colon_color info_color underline_color bold title_color at_color \
          text_padding zws reset color_blocks bar_color_elapsed bar_color_total \
          c1 c2 c3 c4 c5 c6 c7 c8
}

err() {
    err+="$(color 1)[!]${reset} $1
"
}

get_full_path() {
    # This function finds the absolute path from a relative one.
    # For example "Pictures/Wallpapers" --> "/home/dylan/Pictures/Wallpapers"

    # If the file exists in the current directory, stop here.
    [[ -f "${PWD}/${1}" ]] && { printf '%s\n' "${PWD}/${1}"; return; }

    ! cd "${1%/*}" && {
        err "Error: Directory '${1%/*}' doesn't exist or is inaccessible"
        err "       Check that the directory exists or try another directory."
        exit 1
    }

    local full_dir="${1##*/}"

    # Iterate down a (possible) chain of symlinks.
    while [[ -L "$full_dir" ]]; do
        full_dir="$(readlink "$full_dir")"
        cd "${full_dir%/*}" || exit
        full_dir="${full_dir##*/}"
    done

    # Final directory.
    full_dir="$(pwd -P)/${1/*\/}"

    [[ -e "$full_dir" ]] && printf '%s\n' "$full_dir"
}

get_user_config() {
    # --config /path/to/config.conf
    if [[ -f "$config_file" ]]; then
        source "$config_file"
        err "Config: Sourced user config. (${config_file})"
        return

    elif [[ -f "${XDG_CONFIG_HOME}/neofetch/config.conf" ]]; then
        source "${XDG_CONFIG_HOME}/neofetch/config.conf"
        err "Config: Sourced user config.    (${XDG_CONFIG_HOME}/neofetch/config.conf)"

    elif [[ -f "${XDG_CONFIG_HOME}/neofetch/config" ]]; then
        source "${XDG_CONFIG_HOME}/neofetch/config"
        err "Config: Sourced user config.    (${XDG_CONFIG_HOME}/neofetch/config)"

    elif [[ -z "$no_config" ]]; then
        config_file="${XDG_CONFIG_HOME}/neofetch/config.conf"

        # The config file doesn't exist, create it.
        mkdir -p "${XDG_CONFIG_HOME}/neofetch/"
        printf '%s\n' "$config" > "$config_file"
    fi
}

bar() {
    # Get the values.
    elapsed="$(($1 * bar_length / $2))"

    # Create the bar with spaces.
    printf -v prog  "%${elapsed}s"
    printf -v total "%$((bar_length - elapsed))s"

    # Set the colors and swap the spaces for $bar_char_.
    bar+="${bar_color_elapsed}${prog// /${bar_char_elapsed}}"
    bar+="${bar_color_total}${total// /${bar_char_total}}"

    # Borders.
    [[ "$bar_border" == "on" ]] && \
        bar="$(color fg)[${bar}$(color fg)]"

    printf "%b" "${bar}${info_color}"
}

cache() {
    if [[ "$2" ]]; then
        mkdir -p "${cache_dir}/neofetch"
        printf "%s" "${1/*-}=\"$2\"" > "${cache_dir}/neofetch/${1/*-}"
    fi
}

get_cache_dir() {
    case $os in
        "Mac OS X"|"macOS") cache_dir="/Library/Caches" ;;
        *)          cache_dir="/tmp" ;;
    esac
}

kde_config_dir() {
    # If the user is using KDE get the KDE
    # configuration directory.
    if [[ "$kde_config_dir" ]]; then
        return

    elif type -p kf5-config &>/dev/null; then
        kde_config_dir="$(kf5-config --path config)"

    elif type -p kde4-config &>/dev/null; then
        kde_config_dir="$(kde4-config --path config)"

    elif type -p kde-config &>/dev/null; then
        kde_config_dir="$(kde-config --path config)"

    elif [[ -d "${HOME}/.kde4" ]]; then
        kde_config_dir="${HOME}/.kde4/share/config"

    elif [[ -d "${HOME}/.kde3" ]]; then
        kde_config_dir="${HOME}/.kde3/share/config"
    fi

    kde_config_dir="${kde_config_dir/$'/:'*}"
}

term_padding() {
    # Get terminal padding to properly align cursor.
    [[ -z "$term" ]] && get_term

    case $term in
        urxvt*|rxvt-unicode)
            [[ $xrdb ]] || xrdb=$(xrdb -query)

            [[ $xrdb != *internalBorder:* ]] &&
                return

            padding=${xrdb/*internalBorder:}
            padding=${padding/$'\n'*}

            [[ $padding =~ ^[0-9]+$ ]] ||
                padding=
        ;;
    esac
}

dynamic_prompt() {
    [[ "$image_backend" == "off" ]]   && { printf '\n'; return; }
    [[ "$image_backend" != "ascii" ]] && ((lines=(height + yoffset) / font_height + 1))
    [[ "$image_backend" == "w3m" ]]   && ((lines=lines + padding / font_height + 1))

    # If the ascii art is taller than the info.
    ((lines=lines>info_height?lines-info_height+1:1))

    printf -v nlines "%${lines}s"
    printf "%b" "${nlines// /\\n}"
}

cache_uname() {
    # Cache the output of uname so we don't
    # have to spawn it multiple times.
    IFS=" " read -ra uname <<< "$(uname -srm)"

    kernel_name="${uname[0]}"
    kernel_version="${uname[1]}"
    kernel_machine="${uname[2]}"

    if [[ "$kernel_name" == "Darwin" ]]; then
        # macOS can report incorrect versions unless this is 0.
        # https://github.com/dylanaraps/neofetch/issues/1607
        export SYSTEM_VERSION_COMPAT=0

        IFS=$'\n' read -d "" -ra sw_vers <<< "$(awk -F'<|>' '/key|string/ {print $3}' \
                            "/System/Library/CoreServices/SystemVersion.plist")"
        for ((i=0;i<${#sw_vers[@]};i+=2)) {
            case ${sw_vers[i]} in
                ProductName)          darwin_name=${sw_vers[i+1]} ;;
                ProductVersion)       osx_version=${sw_vers[i+1]} ;;
                ProductBuildVersion)  osx_build=${sw_vers[i+1]}   ;;
            esac
        }
    fi
}

get_ppid() {
    # Get parent process ID of PID.
    case $os in
        "Windows")
            ppid="$(ps -p "${1:-$PPID}" | awk '{printf $2}')"
            ppid="${ppid/PPID}"
        ;;

        "Linux")
            ppid="$(grep -i -F "PPid:" "/proc/${1:-$PPID}/status")"
            ppid="$(trim "${ppid/PPid:}")"
        ;;

        *)
            ppid="$(ps -p "${1:-$PPID}" -o ppid=)"
        ;;
    esac

    printf "%s" "$ppid"
}

get_process_name() {
    # Get PID name.
    case $os in
        "Windows")
            name="$(ps -p "${1:-$PPID}" | awk '{printf $8}')"
            name="${name/COMMAND}"
            name="${name/*\/}"
        ;;

        "Linux")
            name="$(< "/proc/${1:-$PPID}/comm")"
        ;;

        *)
            name="$(ps -p "${1:-$PPID}" -o comm=)"
        ;;
    esac

    printf "%s" "$name"
}

decode_url() {
    decode="${1//+/ }"
    printf "%b" "${decode//%/\\x}"
}

# FINISH UP

usage() { printf "%s" "\
Usage: neofetch func_name --option \"value\" --option \"value\"

Neofetch is a CLI system information tool written in BASH. Neofetch
displays information about your system next to an image, your OS logo,
or any ASCII file of your choice.

NOTE: Every launch flag has a config option.

Options:

INFO:
    func_name                   Specify a function name (second part of info() from config) to
                                quickly display only that function's information.

                                Example: neofetch uptime --uptime_shorthand tiny

                                Example: neofetch uptime disk wm memory

                                This can be used in bars and scripts like so:

                                memory=\"\$(neofetch memory)\"; memory=\"\${memory##*: }\"

                                For multiple outputs at once (each line of info in an array):

                                IFS=\$'\\n' read -d \"\" -ra info < <(neofetch memory uptime wm)

                                info=(\"\${info[@]##*: }\")

    --disable infoname          Allows you to disable an info line from appearing
                                in the output. 'infoname' is the function name from the
                                'print_info()' function inside the config file.
                                For example: 'info \"Memory\" memory' would be '--disable memory'

                                NOTE: You can supply multiple args. eg. 'neofetch --disable cpu gpu'

    --title_fqdn on/off         Hide/Show Fully Qualified Domain Name in title.
    --package_managers on/off   Hide/Show Package Manager names. (on, tiny, off)
    --os_arch on/off            Hide/Show OS architecture.
    --speed_type type           Change the type of cpu speed to display.
                                Possible values: current, min, max, bios,
                                scaling_current, scaling_min, scaling_max

                                NOTE: This only supports Linux with cpufreq.

    --speed_shorthand on/off    Whether or not to show decimals in CPU speed.

                                NOTE: This flag is not supported in systems with CPU speed less than
                                1 GHz.

    --cpu_brand on/off          Enable/Disable CPU brand in output.
    --cpu_cores type            Whether or not to display the number of CPU cores
                                Possible values: logical, physical, off

                                NOTE: 'physical' doesn't work on BSD.

    --cpu_speed on/off          Hide/Show cpu speed.
    --cpu_temp C/F/off          Hide/Show cpu temperature.

                                NOTE: This only works on Linux and BSD.

                                NOTE: For FreeBSD and NetBSD-based systems, you need to enable
                                coretemp kernel module. This only supports newer Intel processors.

    --distro_shorthand on/off   Shorten the output of distro (on, tiny, off)

                                NOTE: This option won't work in Windows (Cygwin)

    --kernel_shorthand on/off   Shorten the output of kernel

                                NOTE: This option won't work in BSDs (except PacBSD and PC-BSD)

    --uptime_shorthand on/off   Shorten the output of uptime (on, tiny, off)
    --refresh_rate on/off       Whether to display the refresh rate of each monitor
                                Unsupported on Windows
    --gpu_brand on/off          Enable/Disable GPU brand in output. (AMD/NVIDIA/Intel)
    --gpu_type type             Which GPU to display. (all, dedicated, integrated)

                                NOTE: This only supports Linux.

    --de_version on/off         Show/Hide Desktop Environment version
    --gtk_shorthand on/off      Shorten output of gtk theme/icons
    --gtk2 on/off               Enable/Disable gtk2 theme/font/icons output
    --gtk3 on/off               Enable/Disable gtk3 theme/font/icons output
    --shell_path on/off         Enable/Disable showing \$SHELL path
    --shell_version on/off      Enable/Disable showing \$SHELL version
    --disk_show value           Which disks to display.
                                Possible values: '/', '/dev/sdXX', '/path/to/mount point'

                                NOTE: Multiple values can be given. (--disk_show '/' '/dev/sdc1')

    --disk_subtitle type        What information to append to the Disk subtitle.
                                Takes: name, mount, dir, none

                                'name' shows the disk's name (sda1, sda2, etc)

                                'mount' shows the disk's mount point (/, /mnt/Local Disk, etc)

                                'dir' shows the basename of the disks's path. (/, Local Disk, etc)

                                'none' shows only 'Disk' or the configured title.

    --disk_percent on/off       Hide/Show disk percent.

    --ip_host url               URL to query for public IP
    --ip_timeout int            Public IP timeout (in seconds).
    --ip_interface value        Interface(s) to use for local IP
    --song_format format        Print the song data in a specific format (see config file).
    --song_shorthand on/off     Print the Artist/Album/Title on separate lines.
    --memory_percent on/off     Display memory percentage.
    --memory_unit kib/mib/gib   Memory output unit.
    --music_player player-name  Manually specify a player to use.
                                Available values are listed in the config file

TEXT FORMATTING:
    --colors x x x x x x        Changes the text colors in this order:
                                title, @, underline, subtitle, colon, info
    --underline on/off          Enable/Disable the underline.
    --underline_char char       Character to use when underlining title
    --bold on/off               Enable/Disable bold text
    --separator string          Changes the default ':' separator to the specified string.

COLOR BLOCKS:
    --color_blocks on/off       Enable/Disable the color blocks
    --col_offset auto/num       Left-padding of color blocks
    --block_width num           Width of color blocks in spaces
    --block_height num          Height of color blocks in lines
    --block_range num num       Range of colors to print as blocks

BARS:
    --bar_char 'elapsed char' 'total char'
                                Characters to use when drawing bars.
    --bar_border on/off         Whether or not to surround the bar with '[]'
    --bar_length num            Length in spaces to make the bars.
    --bar_colors num num        Colors to make the bar.
                                Set in this order: elapsed, total
    --memory_display mode       Bar mode.
                                Possible values: bar, infobar, barinfo, off
    --battery_display mode      Bar mode.
                                Possible values: bar, infobar, barinfo, off
    --disk_display mode         Bar mode.
                                Possible values: bar, infobar, barinfo, off

IMAGE BACKEND:
    --backend backend           Which image backend to use.
                                Possible values: 'ascii', 'caca', 'catimg', 'chafa', 'jp2a',
                                'iterm2', 'off', 'sixel', 'tycat', 'w3m', 'kitty', 'viu'
    --source source             Which image or ascii file to use.
                                Possible values: 'auto', 'ascii', 'wallpaper', '/path/to/img',
                                '/path/to/ascii', '/path/to/dir/', 'command output' [ascii]

    --ascii source              Shortcut to use 'ascii' backend.

                                NEW: neofetch --ascii \"\$(fortune | cowsay -W 30)\"

    --caca source               Shortcut to use 'caca' backend.
    --catimg source             Shortcut to use 'catimg' backend.
    --chafa source              Shortcut to use 'chafa' backend.
    --iterm2 source             Shortcut to use 'iterm2' backend.
    --jp2a source               Shortcut to use 'jp2a' backend.
    --kitty source              Shortcut to use 'kitty' backend.
    --pot source                Shortcut to use 'pot' backend.
    --pixterm source            Shortcut to use 'pixterm' backend.
    --sixel source              Shortcut to use 'sixel' backend.
    --termpix source            Shortcut to use 'termpix' backend.
    --tycat source              Shortcut to use 'tycat' backend.
    --w3m source                Shortcut to use 'w3m' backend.
    --ueberzug source           Shortcut to use 'ueberzug' backend
    --viu source                Shortcut to use 'viu' backend
    --off                       Shortcut to use 'off' backend (Disable ascii art).

    NOTE: 'source; can be any of the following: 'auto', 'ascii', 'wallpaper', '/path/to/img',
    '/path/to/ascii', '/path/to/dir/'

ASCII:
    --ascii_colors x x x x x x  Colors to print the ascii art
    --ascii_distro distro       Which Distro's ascii art to print

                                NOTE: AIX, Asahi, Hash, Alpine, AlterLinux, Amazon, AmogOS, Anarchy, Android,
                                instantOS, Antergos, antiX, \"AOSC OS\", \"AOSC OS/Retro\",
                                Apricity, ArchCraft, ArcoLinux, ArchBox, ARCHlabs, ArchStrike,
                                XFerience, ArchMerge, Arch, Artix, Arya, Bedrock, BigLinux, Bitrig,
                                BlackArch, BLAG, BlankOn, BlueLight, Bodhi, bonsai, BSD, BunsenLabs, \"Cachy OS\",
                                Calculate, CalinixOS, Carbs, CentOS, Chakra, ChaletOS, Chapeau, Chrom,
                                Cleanjaro, ClearOS, Clear_Linux, Clover, Condres, Container_Linux,
                                Crystal Linux, CRUX, Cucumber, CutefishOS, dahlia, Debian, Deepin, DesaOS, Devuan,
                                DracOS, DarkOs, Itc, DragonFly, Drauger, Elementary, Elive, EndeavourOS, EncryptOS, Endless,
                                EuroLinux, Exherbo, Fedora, Feren, Finnix, FreeBSD, FreeMiNT, Frugalware,
                                Funtoo, FusionX, GalliumOS, Garuda, Gentoo, Pentoo, Glaucus, gNewSense, GNOME, GNU,
                                GoboLinux, GrapheneOS, Grombyang, Guix, Haiku, Huayra, Hyperbola, iglunix, janus, Kali,
                                KaOS, Kaisen_Linux, KDE_neon, Kibojoe, Kogaion, Korora, KSLinux, Kubuntu, LEDE, LangitKetujuh,
                                LaxerOS, LibreELEC, LFS, Linux_Lite, LMDE, Lubuntu, Lunar, macos,
                                Mageia, MagpieOS, Mandriva, Manjaro, TeArch, Maui, Mer, Minix, MIRACLE_LINUX, Linspire, LinuxMint,
                                Live_Raizo, MX_Linux, Namib, Neptune, NetBSD, Netrunner, Nitrux,
                                NixOS, NomadBSD, Nurunner, NuTyX, OBRevenge, OpenBSD, openEuler, OpenIndiana,
                                openmamba, OpenMandriva, OpenStage, OpenWrt, osmc, Oracle, Orchid,
                                OS Elbrus, PacBSD, Parabola, Pardus, Parrot, Parsix, TrueOS,
                                PCLinuxOS, pearOS, Pengwin, Peppermint, Pisi, popos, Porteus, PostMarketOS,
                                Proxmox, PuffOS, Puppy, PureOS, Qubes, Qubyt, Quibian, Radix, Raspbian, Reborn_OS,
                                Redstar, Redcore, Redhat, Refracted_Devuan, Regata, Regolith, Rosa,
                                sabotage, Sabayon, Sailfish, SalentOS, ShastraOS, Scientific, Septor,
                                SereneLinux, SharkLinux, Siduction, Slackware, SliTaz, SmartOS,
                                Solus, Soda, Sulin, Source_Mage, Sparky, Star, SteamOS, SunOS, openSUSE_Leap,
                                t2, openSUSE_Tumbleweed, openSUSE, SwagArch, Tails, Trisquel,
                                Ubuntu-Cinnamon, Ubuntu-Budgie, Ubuntu-GNOME, Ubuntu-Kylin, Ubuntu-MATE,
                                Ubuntu-Studio, Ubuntu-Sway, Ubuntu, Ultramarine, Uos, Univention, Venom, Void, VNux, semc,
                                Obarun, wii-linux-ngx, whiite-linux, gc-linux, windows10, Windows7, Xubuntu, Zorin, and IRIX have ascii logos.

                                NOTE: Arch, Ubuntu, Redhat, Fedora and Dragonfly have 'old' logo variants.

                                NOTE: Use '{distro name}_old' to use the old logos.

                                NOTE: Ubuntu has flavor variants.

                                NOTE: Change this to Lubuntu, Kubuntu, Xubuntu, Ubuntu-GNOME, Ubuntu-Kylin,
                                Ubuntu-Studio, Ubuntu-Mate  or Ubuntu-Budgie to use the flavors.

                                NOTE: \"AOSC OS/Retro\", Arcolinux, Dragonfly, Fedora, Alpine, Arch, Ubuntu,
                                CRUX, Debian, Gentoo, FreeBSD, Mac, NixOS, OpenBSD, Orchid, android,
                                Artix, CentOS, Cleanjaro, ElementaryOS, GUIX, Hyperbola,
                                Manjaro, MXLinux, NetBSD, Parabola, POP_OS, PureOS,
                                Slackware, SunOS, LinuxLite, OpenSUSE, Raspbian,
                                postmarketOS, and Void have a smaller logo variant.

                                NOTE: Use '{distro name}_small' to use the small variants.

    --ascii_bold on/off         Whether or not to bold the ascii logo.
    -L, --logo                  Hide the info text and only show the ascii logo.

IMAGE:
    --loop                      Redraw the image constantly until Ctrl+C is used. This fixes issues
                                in some terminals emulators when using image mode.
    --size 00px | --size 00%    How to size the image.
                                Possible values: auto, 00px, 00%, none
    --catimg_size 1/2           Change the resolution of catimg.
    --crop_mode mode            Which crop mode to use
                                Takes the values: normal, fit, fill
    --crop_offset value         Change the crop offset for normal mode.
                                Possible values: northwest, north, northeast,
                                west, center, east, southwest, south, southeast

    --xoffset px                How close the image will be to the left edge of the
                                window. This only works with w3m.
    --yoffset px                How close the image will be to the top edge of the
                                window. This only works with w3m.
    --bg_color color            Background color to display behind transparent image.
                                This only works with w3m.
    --gap num                   Gap between image and text.

                                NOTE: --gap can take a negative value which will move the text
                                closer to the left side.

    --clean                     Delete cached files and thumbnails.

OTHER:
    --config /path/to/config    Specify a path to a custom config file
    --config none               Launch the script without a config file
    --no_config                 Don't create the user config file.
    --print_config              Print the default config file to stdout.
    --stdout                    Turn off all colors and disables any ASCII/image backend.
    --help                      Print this text and exit
    --version                   Show neofetch version
    -v                          Display error messages.
    -vv                         Display a verbose log for error reporting.

DEVELOPER:
    --gen-man                   Generate a manpage for Neofetch in your PWD. (Requires GNU help2man)


Report bugs to https://github.com/dylanaraps/neofetch/issues

"
exit 1
}

get_args() {
    # Check the commandline flags early for '--config'.
    [[ "$*" != *--config* && "$*" != *--no_config* ]] && get_user_config

    while [[ "$1" ]]; do
        case $1 in
            # Info
            "--title_fqdn") title_fqdn="$2" ;;
            "--package_managers") package_managers="$2" ;;
            "--os_arch") os_arch="$2" ;;
            "--cpu_cores") cpu_cores="$2" ;;
            "--cpu_speed") cpu_speed="$2" ;;
            "--speed_type") speed_type="$2" ;;
            "--speed_shorthand") speed_shorthand="$2" ;;
            "--distro_shorthand") distro_shorthand="$2" ;;
            "--kernel_shorthand") kernel_shorthand="$2" ;;
            "--uptime_shorthand") uptime_shorthand="$2" ;;
            "--cpu_brand") cpu_brand="$2" ;;
            "--gpu_brand") gpu_brand="$2" ;;
            "--gpu_type") gpu_type="$2" ;;
            "--refresh_rate") refresh_rate="$2" ;;
            "--de_version") de_version="$2" ;;
            "--gtk_shorthand") gtk_shorthand="$2" ;;
            "--gtk2") gtk2="$2" ;;
            "--gtk3") gtk3="$2" ;;
            "--shell_path") shell_path="$2" ;;
            "--shell_version") shell_version="$2" ;;
            "--ip_host") public_ip_host="$2" ;;
            "--ip_timeout") public_ip_timeout="$2" ;;
            "--ip_interface")
                unset local_ip_interface
                for arg in "$@"; do
                    case "$arg" in
                        "--ip_interface") ;;
                        "-"*) break ;;
                        *) local_ip_interface+=("$arg") ;;
                    esac
                done
            ;;

            "--song_format") song_format="$2" ;;
            "--song_shorthand") song_shorthand="$2" ;;
            "--music_player") music_player="$2" ;;
            "--memory_percent") memory_percent="$2" ;;
            "--memory_unit") memory_unit="$2" ;;
            "--cpu_temp")
                cpu_temp="$2"
                [[ "$cpu_temp" == "on" ]] && cpu_temp="C"
            ;;

            "--disk_subtitle") disk_subtitle="$2" ;;
            "--disk_percent")  disk_percent="$2" ;;
            "--disk_show")
                unset disk_show
                for arg in "$@"; do
                    case $arg in
                        "--disk_show") ;;
                        "-"*) break ;;
                        *) disk_show+=("$arg") ;;
                    esac
                done
            ;;

            "--disable")
                for func in "$@"; do
                    case $func in
                        "--disable") continue ;;
                        "-"*) break ;;
                        *)
                            ((bash_version >= 4)) && func="${func,,}"
                            unset -f "get_$func"
                        ;;
                    esac
                done
            ;;

            # Text Colors
            "--colors")
                unset colors
                for arg in "$2" "$3" "$4" "$5" "$6" "$7"; do
                    case $arg in
                        "-"*) break ;;
                        *) colors+=("$arg") ;;
                    esac
                done
                colors+=(7 7 7 7 7 7)
            ;;

            # Text Formatting
            "--underline") underline_enabled="$2" ;;
            "--underline_char") underline_char="$2" ;;
            "--bold") bold="$2" ;;
            "--separator") separator="$2" ;;

            # Color Blocks
            "--color_blocks") color_blocks="$2" ;;
            "--block_range") block_range=("$2" "$3") ;;
            "--block_width") block_width="$2" ;;
            "--block_height") block_height="$2" ;;
            "--col_offset") col_offset="$2" ;;

            # Bars
            "--bar_char")
                bar_char_elapsed="$2"
                bar_char_total="$3"
            ;;

            "--bar_border") bar_border="$2" ;;
            "--bar_length") bar_length="$2" ;;
            "--bar_colors")
                bar_color_elapsed="$2"
                bar_color_total="$3"
            ;;

            "--memory_display") memory_display="$2" ;;
            "--battery_display") battery_display="$2" ;;
            "--disk_display") disk_display="$2" ;;

            # Image backend
            "--backend") image_backend="$2" ;;
            "--source") image_source="$2" ;;
            "--ascii" | "--caca" | "--catimg" | "--chafa" | "--jp2a" | "--iterm2" | "--off" |\
            "--pot" | "--pixterm" | "--sixel" | "--termpix" | "--tycat" | "--w3m" | "--kitty" |\
            "--ueberzug" | "--viu")
                image_backend="${1/--}"
                case $2 in
                    "-"* | "") ;;
                    *) image_source="$2" ;;
                esac
            ;;

            # Image options
            "--loop") image_loop="on" ;;
            "--image_size" | "--size") image_size="$2" ;;
            "--catimg_size") catimg_size="$2" ;;
            "--crop_mode") crop_mode="$2" ;;
            "--crop_offset") crop_offset="$2" ;;
            "--xoffset") xoffset="$2" ;;
            "--yoffset") yoffset="$2" ;;
            "--background_color" | "--bg_color") background_color="$2" ;;
            "--gap") gap="$2" ;;
            "--clean")
                [[ -d "$thumbnail_dir" ]] && rm -rf "$thumbnail_dir"
                rm -rf "/Library/Caches/neofetch/"
                rm -rf "/tmp/neofetch/"
                exit
            ;;

            "--ascii_colors")
                unset ascii_colors
                for arg in "$2" "$3" "$4" "$5" "$6" "$7"; do
                    case $arg in
                        "-"*) break ;;
                        *) ascii_colors+=("$arg")
                    esac
                done
                ascii_colors+=(7 7 7 7 7 7)
            ;;

            "--ascii_distro")
                image_backend="ascii"
                ascii_distro="$2"
            ;;

            "--ascii_bold") ascii_bold="$2" ;;
            "--logo" | "-L")
                image_backend="ascii"
                print_info() { printf '\n'; }
            ;;

            # Other
            "--config")
                case $2 in
                    "none" | "off" | "") ;;
                    *)
                        config_file="$(get_full_path "$2")"
                        get_user_config
                    ;;
                esac
            ;;
            "--no_config") no_config="on" ;;
            "--stdout") stdout="on" ;;
            "-v") verbose="on" ;;
            "--print_config") printf '%s\n' "$config"; exit ;;
            "-vv") set -x; verbose="on" ;;
            "--help") usage ;;
            "--version")
                printf '%s\n' "Neofetch $version"
                exit 1
            ;;
            "--gen-man")
                help2man -n "A fast, highly customizable system info script" \
                          -N ./neofetch -o neofetch.1
                exit 1
            ;;

            "--json")
                json="on"
                unset -f get_title get_cols get_underline

                printf '{\n'
                print_info 2>/dev/null
                printf '    %s\n' "\"Version\": \"${version}\""
                printf '}\n'
                exit
            ;;

            "--travis")
                print_info() {
                    info title
                    info underline

                    info "OS" distro
                    info "Host" model
                    info "Kernel" kernel
                    info "Uptime" uptime
                    info "Packages" packages
                    info "Shell" shell
                    info "Resolution" resolution
                    info "DE" de
                    info "WM" wm
                    info "WM Theme" wm_theme
                    info "Theme" theme
                    info "Icons" icons
                    info "Terminal" term
                    info "Terminal Font" term_font
                    info "CPU" cpu
                    info "GPU" gpu
                    info "GPU Driver" gpu_driver
                    info "Memory" memory

                    info "Disk" disk
                    info "Battery" battery
                    info "Power Adapter" power_adapter
                    info "Font" font
                    info "Song" song
                    info "Local IP" local_ip
                    info "Public IP" public_ip
                    info "Users" users

                    info cols

                    # Testing.
                    prin "prin"
                    prin "prin" "prin"

                    # Testing no subtitles.
                    info uptime
                    info disk
                }

                refresh_rate="on"
                shell_version="on"
                memory_display="infobar"
                disk_display="infobar"
                cpu_temp="C"

                # Known implicit unused variables.
                mpc_args=()
                printf '%s\n' "$kernel $icons $font $battery $locale ${mpc_args[*]}"
            ;;
        esac

        shift
    done
}

get_simple() {
    while [[ "$1" ]]; do
        [[ "$(type -t "get_$1")" == "function" ]] && {
            get_distro
            stdout
            simple=1
            info "$1" "$1"
        }
        shift
    done
    ((simple)) && exit
}

old_functions() {
    # Removed functions for backwards compatibility.
    get_line_break() { :; }
    get_cpu_usage() { :; }
}

get_distro_ascii() {
    # This function gets the distro ascii art and colors.
    #
    # $ascii_distro is the same as $distro.
    case $(trim "$ascii_distro") in
        "AIX"*)
            set_colors 2 7
            read -rd '' ascii_data <<'EOF'
${c1}           `:+ssssossossss+-`
        .oys///oyhddddhyo///sy+.
      /yo:+hNNNNNNNNNNNNNNNNh+:oy/
    :h/:yNNNNNNNNNNNNNNNNNNNNNNy-+h:
  `ys.yNNNNNNNNNNNNNNNNNNNNNNNNNNy.ys
 `h+-mNNNNNNNNNNNNNNNNNNNNNNNNNNNNm-oh
 h+-NNNNNNNNNNNNNNNNNNNNNNNNNNNNNNNN.oy
/d`mNNNNNNN/::mNNNd::m+:/dNNNo::dNNNd`m:
h//NNNNNNN: . .NNNh  mNo  od. -dNNNNN:+y
N.sNNNNNN+ -N/ -NNh  mNNd.   sNNNNNNNo-m
N.sNNNNNs  +oo  /Nh  mNNs` ` /mNNNNNNo-m
h//NNNNh  ossss` +h  md- .hm/ `sNNNNN:+y
:d`mNNN+/yNNNNNd//y//h//oNNNNy//sNNNd`m-
 yo-NNNNNNNNNNNNNNNNNNNNNNNNNNNNNNNm.ss
 `h+-mNNNNNNNNNNNNNNNNNNNNNNNNNNNNm-oy
   sy.yNNNNNNNNNNNNNNNNNNNNNNNNNNs.yo
    :h+-yNNNNNNNNNNNNNNNNNNNNNNs-oh-
      :ys:/yNNNNNNNNNNNNNNNmy/:sy:
        .+ys///osyhhhhys+///sy+.
            -/osssossossso/-
EOF
        ;;

        "Aperio GNU/Linux"*)
            set_colors 255
            read -rd '' ascii_data <<'EOF'
${c2}
 _.._  _ ._.. _
(_][_)(/,[  |(_)
   |   GNU/Linux
EOF
        ;;
	
        "Asahi"*)
            set_colors 3 2 1 8 7 6 4
            read -rd '' ascii_data <<'EOF'
${c1}                   ##  ${c2}**                 
                ${c1}*####${c2}****.                
                  ${c1}###${c2},                     
               ${c3}...,${c1}/#${c3},,,..                
          ${c3}/*,,,,,,,,${c1}*${c3},........${c4},,          
        ${c3},((((((//*,,,,,,,,${c4},......         
       ${c3}((((((((((((((${c5}%..${c4}..........       
     ${c3},(((((((((((((((${c5}@@(${c4}............      
    ${c3}(((((((((((((((((${c5}@@@@/${c4}............    
  ${c3},((((((((((((((((((${c5}@@@@@&*${c4}...........   
 ${c3}((((((((((((((((((((${c5}@@@@@@@&${c4},........... 
${c3}(((((((((((((((((((((${c5}@@@${c6}&%&${c5}@@@%${c4},..........
 ${c3}/(((((((((((((((((((${c5}@@@${c6}&%%&${c5}@@@@(${c4}........ 
    ${c3},((((((((((((((((${c5}@@@${c6}&&${c5}@@&/&@@@/${c4}..     
        ${c3}/((((((((((((${c5}@@@@@@/${c4}.../&&        
           ${c3}.(((((((((${c5}@@@@(${c4}....            
               ${c3}/(((((${c5}@@#${c4}...               
                  ${c3}.((${c4}&,                   
                   

EOF
        ;;

        "Hash"*)
            set_colors 123
            read -rd '' ascii_data <<'EOF'
${c1}

      +   ######   +
    ###   ######   ###
  #####   ######   #####
 ######   ######   ######

####### '"###### '"########
#######   ######   ########
#######   ######   ########

 ###### '"###### '"######
  #####   ######   #####
    ###   ######   ###
      ~   ######   ~

EOF
        ;;

        "AlmaLinux"*)
            set_colors 1 3 4 2 6
            read -rd '' ascii_data <<'EOF'
${c1}         'c:.
${c1}        lkkkx, ..       ${c2}..   ,cc,
${c1}        okkkk:ckkx'  ${c2}.lxkkx.okkkkd
${c1}        .:llcokkx'  ${c2}:kkkxkko:xkkd,
${c1}      .xkkkkdood:  ${c2};kx,  .lkxlll;
${c1}       xkkx.       ${c2}xk'     xkkkkk:
${c1}       'xkx.       ${c2}xd      .....,.
${c3}      .. ${c1}:xkl'     ${c2}:c      ..''..
${c3}    .dkx'  ${c1}.:ldl:'. ${c2}'  ${c4}':lollldkkxo;
${c3}  .''lkkko'                     ${c4}ckkkx.
${c3}'xkkkd:kkd.       ..  ${c5};'        ${c4}:kkxo.
${c3},xkkkd;kk'      ,d;    ${c5}ld.   ${c4}':dkd::cc,
${c3} .,,.;xkko'.';lxo.      ${c5}dx,  ${c4}:kkk'xkkkkc
${c3}     'dkkkkkxo:.        ${c5};kx  ${c4}.kkk:;xkkd.
${c3}       .....   ${c5}.;dk:.   ${c5}lkk.  ${c4}:;,
             ${c5}:kkkkkkkdoxkkx
              ,c,,;;;:xkkd.
                ;kkkkl...
                ;kkkkl
                 ,od;
EOF
        ;;

        "alpine_small")
            set_colors 4 7
            read -rd '' ascii_data <<'EOF'
${c1}   /\\ /\\
  /${c2}/ ${c1}\\  \\
 /${c2}/   ${c1}\\  \\
/${c2}//    ${c1}\\  \\
${c2}//      ${c1}\\  \\
         \\
EOF
        ;;

        "Alpine"*)
            set_colors 4 5 7 6
            read -rd '' ascii_data <<'EOF'
${c1}       .hddddddddddddddddddddddh.
      :dddddddddddddddddddddddddd:
     /dddddddddddddddddddddddddddd/
    +dddddddddddddddddddddddddddddd+
  `sdddddddddddddddddddddddddddddddds`
 `ydddddddddddd++hdddddddddddddddddddy`
.hddddddddddd+`  `+ddddh:-sdddddddddddh.
hdddddddddd+`      `+y:    .sddddddddddh
ddddddddh+`   `//`   `.`     -sddddddddd
ddddddh+`   `/hddh/`   `:s-    -sddddddd
ddddh+`   `/+/dddddh/`   `+s-    -sddddd
ddd+`   `/o` :dddddddh/`   `oy-    .yddd
hdddyo+ohddyosdddddddddho+oydddy++ohdddh
.hddddddddddddddddddddddddddddddddddddh.
 `yddddddddddddddddddddddddddddddddddy`
  `sdddddddddddddddddddddddddddddddds`
    +dddddddddddddddddddddddddddddd+
     /dddddddddddddddddddddddddddd/
      :dddddddddddddddddddddddddd:
       .hddddddddddddddddddddddh.
EOF
        ;;

        "Alter"*)
            set_colors 6 6
            read -rd '' ascii_data <<'EOF'
${c1}                      %,
                    ^WWWw
                   'wwwwww
                  !wwwwwwww
                 #`wwwwwwwww
                @wwwwwwwwwwww
               wwwwwwwwwwwwwww
              wwwwwwwwwwwwwwwww
             wwwwwwwwwwwwwwwwwww
            wwwwwwwwwwwwwwwwwwww,
           w~1i.wwwwwwwwwwwwwwwww,
         3~:~1lli.wwwwwwwwwwwwwwww.
        :~~:~?ttttzwwwwwwwwwwwwwwww
       #<~:~~~~?llllltO-.wwwwwwwwwww
      #~:~~:~:~~?ltlltlttO-.wwwwwwwww
     @~:~~:~:~:~~(zttlltltlOda.wwwwwww
    @~:~~: ~:~~:~:(zltlltlO    a,wwwwww
   8~~:~~:~~~~:~~~~_1ltltu          ,www
  5~~:~~:~~:~~:~~:~~~_1ltq             N,,
 g~:~~:~~~:~~:~~:~:~~~~1q                N,
EOF
        ;;

        "Amazon"*)
            set_colors 3 7
            read -rd '' ascii_data <<'EOF'
${c1}             `-/oydNNdyo:.`
      `.:+shmMMMMMMMMMMMMMMmhs+:.`
    -+hNNMMMMMMMMMMMMMMMMMMMMMMNNho-
.``      -/+shmNNMMMMMMNNmhs+/-      ``.
dNmhs+:.       `.:/oo/:.`       .:+shmNd
dMMMMMMMNdhs+:..        ..:+shdNMMMMMMMd
dMMMMMMMMMMMMMMNds    odNMMMMMMMMMMMMMMd
dMMMMMMMMMMMMMMMMh    yMMMMMMMMMMMMMMMMd
dMMMMMMMMMMMMMMMMh    yMMMMMMMMMMMMMMMMd
dMMMMMMMMMMMMMMMMh    yMMMMMMMMMMMMMMMMd
dMMMMMMMMMMMMMMMMh    yMMMMMMMMMMMMMMMMd
dMMMMMMMMMMMMMMMMh    yMMMMMMMMMMMMMMMMd
dMMMMMMMMMMMMMMMMh    yMMMMMMMMMMMMMMMMd
dMMMMMMMMMMMMMMMMh    yMMMMMMMMMMMMMMMMd
dMMMMMMMMMMMMMMMMh    yMMMMMMMMMMMMMMMMd
dMMMMMMMMMMMMMMMMh    yMMMMMMMMMMMMMMMMd
.:+ydNMMMMMMMMMMMh    yMMMMMMMMMMMNdy+:.
     `.:+shNMMMMMh    yMMMMMNhs+:``
            `-+shy    shs+:`
EOF
        ;;
                "AmogOS"*)
                                set_colors 15 6
                                            read -rd '' ascii_data <<'EOF'
${c1}             ___________      
            /           \      
           /   ${c2}______${c1}    \    
          /   ${c2}/      \${c1}    \   
          |  ${c2}(        )${c1}    \  
         /    ${c2}\______/${c1}     | 
         |                 |  
        /                   \ 
        |                   |
        |                   | 
       /                    | 
       |                    | 
       |     _______        | 
  ____/     /       \       | 
 /          |       |       | 
 |          /   ____/       | 
 \_________/   /            | 
               \         __/  
                \_______/   
EOF
        ;;
        "Anarchy"*)
            set_colors 7 4
            read -rd '' ascii_data <<'EOF'
                         ${c2}..${c1}
                        ${c2}..${c1}
                      ${c2}:..${c1}
                    ${c2}:+++.${c1}
              .:::++${c2}++++${c1}+::.
          .:+######${c2}++++${c1}######+:.
       .+#########${c2}+++++${c1}##########:.
     .+##########${c2}+++++++${c1}##${c2}+${c1}#########+.
    +###########${c2}+++++++++${c1}############:
   +##########${c2}++++++${c1}#${c2}++++${c1}#${c2}+${c1}###########+
  +###########${c2}+++++${c1}###${c2}++++${c1}#${c2}+${c1}###########+
 :##########${c2}+${c1}#${c2}++++${c1}####${c2}++++${c1}#${c2}+${c1}############:
 ###########${c2}+++++${c1}#####${c2}+++++${c1}#${c2}+${c1}###${c2}++${c1}######+
.##########${c2}++++++${c1}#####${c2}++++++++++++${c1}#######.
.##########${c2}+++++++++++++++++++${c1}###########.
 #####${c2}++++++++++++++${c1}###${c2}++++++++${c1}#########+
 :###${c2}++++++++++${c1}#########${c2}+++++++${c1}#########:
  +######${c2}+++++${c1}##########${c2}++++++++${c1}#######+
   +####${c2}+++++${c1}###########${c2}+++++++++${c1}#####+
    :##${c2}++++++${c1}############${c2}++++++++++${c1}##:
     .${c2}++++++${c1}#############${c2}++++++++++${c1}+.
      :${c2}++++${c1}###############${c2}+++++++${c1}::
     .${c2}++. .:+${c1}##############${c2}+++++++${c1}..
     ${c2}.:.${c1}      ..::++++++::..:${c2}++++${c1}+.
     ${c2}.${c1}                       ${c2}.:+++${c1}.
                                ${c2}.:${c1}:
                                   ${c2}..${c1}
                                    ${c2}..${c1}
EOF
        ;;

        "android_small"*)
            set_colors 2 7
            read -rd '' ascii_data <<'EOF'
${c1}  ;,           ,;
   ';,.-----.,;'
  ,'           ',
 /    O     O    \\
|                 |
'-----------------'
EOF
        ;;

        "Android"*)
            set_colors 2 7
            read -rd '' ascii_data <<'EOF'
${c1}         -o          o-
          +hydNNNNdyh+
        +mMMMMMMMMMMMMm+
      `dMM${c2}m:${c1}NMMMMMMN${c2}:m${c1}MMd`
      hMMMMMMMMMMMMMMMMMMh
  ..  yyyyyyyyyyyyyyyyyyyy  ..
.mMMm`MMMMMMMMMMMMMMMMMMMM`mMMm.
:MMMM-MMMMMMMMMMMMMMMMMMMM-MMMM:
:MMMM-MMMMMMMMMMMMMMMMMMMM-MMMM:
:MMMM-MMMMMMMMMMMMMMMMMMMM-MMMM:
:MMMM-MMMMMMMMMMMMMMMMMMMM-MMMM:
-MMMM-MMMMMMMMMMMMMMMMMMMM-MMMM-
 +yy+ MMMMMMMMMMMMMMMMMMMM +yy+
      mMMMMMMMMMMMMMMMMMMm
      `/++MMMMh++hMMMM++/`
          MMMMo  oMMMM
          MMMMo  oMMMM
          oNMm-  -mMNs
EOF
        ;;

    "instantOS"*)
        set_colors 4 6
        read -rd '' ascii_data <<'EOF'

${c1}
     'cx0XWWMMWNKOd:'.
  .;kNMMMMMMMMMMMMMWNKd'
 'kNMMMMMMWNNNWMMMMMMMMXo.
,0MMMMMW0o;'..,:dKWMMMMMWx.
OMMMMMXl.        .xNMMMMMNo
WMMMMNl           .kWWMMMMO'
MMMMMX;            oNWMMMMK,
NMMMMWo           .OWMMMMMK,
kWMMMMNd.        ,kWMMMMMMK,
'kWMMMMWXxl:;;:okNMMMMMMMMK,
 .oXMMMMMMMWWWMMMMMMMMMMMMK,
   'oKWMMMMMMMMMMMMMMMMMMMK,
     .;lxOKXXXXXXXXXXXXXXXO;......
          ................,d0000000kd:.
                          .kMMMMMMMMMW0;
                          .kMMMMMMMMMMMX
                          .xMMMMMMMMMMMW
                           cXMMMMMMMMMM0
                            :0WMMMMMMNx,
                             .o0NMWNOc.
EOF
        ;;

        "Antergos"*)
            set_colors 4 6
            read -rd '' ascii_data <<'EOF'
${c2}              `.-/::/-``
            .-/osssssssso/.
           :osyysssssssyyys+-
        `.+yyyysssssssssyyyyy+.
       `/syyyyyssssssssssyyyyys-`
      `/yhyyyyysss${c1}++${c2}ssosyyyyhhy/`
     .ohhhyyyys${c1}o++/+o${c2}so${c1}+${c2}syy${c1}+${c2}shhhho.
    .shhhhys${c1}oo++//+${c2}sss${c1}+++${c2}yyy${c1}+s${c2}hhhhs.
   -yhhhhs${c1}+++++++o${c2}ssso${c1}+++${c2}yyy${c1}s+o${c2}hhddy:
  -yddhhy${c1}o+++++o${c2}syyss${c1}++++${c2}yyy${c1}yooy${c2}hdddy-
 .yddddhs${c1}o++o${c2}syyyyys${c1}+++++${c2}yyhh${c1}sos${c2}hddddy`
`odddddhyosyhyyyyyy${c1}++++++${c2}yhhhyosddddddo
.dmdddddhhhhhhhyyyo${c1}+++++${c2}shhhhhohddddmmh.
ddmmdddddhhhhhhhso${c1}++++++${c2}yhhhhhhdddddmmdy
dmmmdddddddhhhyso${c1}++++++${c2}shhhhhddddddmmmmh
-dmmmdddddddhhys${c1}o++++o${c2}shhhhdddddddmmmmd-
.smmmmddddddddhhhhhhhhhdddddddddmmmms.
   `+ydmmmdddddddddddddddddddmmmmdy/.
      `.:+ooyyddddddddddddyyso+:.`
EOF
        ;;

        "antiX"*)
            set_colors 1 7 3
            read -rd '' ascii_data <<'EOF'
${c1}
                    \
         , - ~ ^ ~ - \        /
     , '              \ ' ,  /
   ,                   \   '/
  ,                     \  / ,
 ,___,                   \/   ,
 /   |   _  _  _|_ o     /\   ,
|,   |  / |/ |  |  |    /  \  ,
 \,_/\_/  |  |_/|_/|_/_/    \,
   ,                  /     ,\
     ,               /  , '   \
      ' - , _ _ _ ,  '
EOF
        ;;

        "AOSC OS/Retro"*)
            set_colors 4 7 1 3
            read -rd '' ascii_data <<'EOF'
${c2}          .........
     ...................
   .....................${c1}################${c2}
 ..............     ....${c1}################${c2}
..............       ...${c1}################${c2}
.............         ..${c1}****************${c2}
............     .     .${c1}****************${c2}
...........     ...     ${c1}................${c2}
..........     .....     ${c1}...............${c2}
.........     .......     ...
 .${c3}......                   ${c2}.
  ${c3}.....      .....${c2}....    ${c4}...........
  ${c3}....      ......${c2}.       ${c4}...........
  ${c3}...      .......        ${c4}...........
  ${c3}................        ${c4}***********
  ${c3}................        ${c4}###########
  ${c3}****************
  ${c3}################
EOF
        ;;
        
        "aoscosretro_small")
            set_colors 4 7 1 3
            read -rd '' ascii_data <<'EOF'
${c2}    _____   ${c1}_____${c2} 
  -'     '-${c1}|     |${c2}
 /     ___ ${c1}|     |${c2}
|     / _ \\${c1}|_____|${c2}
'    / /_\\ \\     
 \\  / _____ \\${c4}___ 
  ${c3}|${c2}/_/  ${c3}|   ${c4}|   | 
  ${c3}|     |   ${c4}|___| 
  ${c3}|_____|         
EOF
        ;;

        "AOSC OS"*)
            set_colors 4 7 1
            read -rd '' ascii_data <<'EOF'
${c2}             .:+syhhhhys+:.
         .ohNMMMMMMMMMMMMMMNho.
      `+mMMMMMMMMMMmdmNMMMMMMMMm+`
     +NMMMMMMMMMMMM/   `./smMMMMMN+
   .mMMMMMMMMMMMMMMo        -yMMMMMm.
  :NMMMMMMMMMMMMMMMs          .hMMMMN:
 .NMMMMhmMMMMMMMMMMm+/-         oMMMMN.
 dMMMMs  ./ymMMMMMMMMMMNy.       sMMMMd
-MMMMN`      oMMMMMMMMMMMN:      `NMMMM-
/MMMMh       NMMMMMMMMMMMMm       hMMMM/
/MMMMh       NMMMMMMMMMMMMm       hMMMM/
-MMMMN`      :MMMMMMMMMMMMy.     `NMMMM-
 dMMMMs       .yNMMMMMMMMMMMNy/. sMMMMd
 .NMMMMo         -/+sMMMMMMMMMMMmMMMMN.
  :NMMMMh.          .MMMMMMMMMMMMMMMN:
   .mMMMMMy-         NMMMMMMMMMMMMMm.
     +NMMMMMms/.`    mMMMMMMMMMMMN+
      `+mMMMMMMMMNmddMMMMMMMMMMm+`
         .ohNMMMMMMMMMMMMMMNho.
             .:+syhhhhys+:.
EOF
        ;;

        "Apricity"*)
            set_colors 4 7 1
            read -rd '' ascii_data <<'EOF'
${c2}                                    ./o-
          ``...``              `:. -/:
     `-+ymNMMMMMNmho-`      :sdNNm/
   `+dMMMMMMMMMMMMMMMmo` sh:.:::-
  /mMMMMMMMMMMMMMMMMMMMm/`sNd/
 oMMMMMMMMMMMMMMMMMMMMMMMs -`
:MMMMMMMMMMMMMMMMMMMMMMMMM/
NMMMMMMMMMMMMMMMMMMMMMMMMMd
MMMMMMMmdmMMMMMMMMMMMMMMMMd
MMMMMMy` .mMMMMMMMMMMMmho:`
MMMMMMNo/sMMMMMMMNdy+-.`-/
MMMMMMMMMMMMNdy+:.`.:ohmm:
MMMMMMMmhs+-.`.:+ymNMMMy.
MMMMMM/`.-/ohmNMMMMMMy-
MMMMMMNmNNMMMMMMMMmo.
MMMMMMMMMMMMMMMms:`
MMMMMMMMMMNds/.
dhhyys+/-`
EOF
        ;;

        "Archcraft"*)
            set_colors 6 1 2 3 4 5
            read -rd '' ascii_data <<'EOF'
${c1}⠄⠄⠄⠄⠄⠄⠄⠄⠄⠄⠄⠄⠄⠄⠄⠄⠄⠄⠄${c1}⢰⡆${c1}⠄⠄⠄⠄⠄⠄⠄⠄⠄⠄⠄⠄⠄⠄⠄⠄⠄⠄⠄
${c2}⠄⠄⠄⠄⠄⠄⠄⠄⠄⠄⠄⠄⠄⠄⠄⠄⠄⠄${c1}⢠⣿⣿⡄${c2}⠄⠄⠄⠄⠄⠄⠄⠄⠄⠄⠄⠄⠄⠄⠄⠄⠄⠄
${c3}⠄⠄⠄⠄⠄⠄⠄⠄⠄⠄⠄⠄⠄⠄⠄⠄⠄${c1}⢀⣾⣿⣿⣿⡀${c3}⠄⠄⠄⠄⠄⠄⠄⠄⠄⠄⠄⠄⠄⠄⠄⠄⠄
${c4}⠄⠄⠄⠄⠄⠄⠄⠄⠄⠄⠄⠄⠄⠄⠄⠄⠄${c1}⣼⣿⣿⣿⣿⣷⡀${c4}⠄⠄⠄⠄⠄⠄⠄⠄⠄⠄⠄⠄⠄⠄⠄⠄
${c5}⠄⠄⠄⠄⠄⠄⠄⠄⠄⠄⠄⠄⠄⠄⠄⠄${c1}⣼⣿⣿⣿⣿⣿⣿⣷${c5}⠄⠄⠄⠄⠄⠄⠄⠄⠄⠄⠄⠄⠄⠄⠄⠄
${c6}⠄⠄⠄⠄⠄⠄⠄⠄⠄⠄⠄⠄⠄⠄⠄${c1}⢼⣿⣿⣿⣿⣿⣿⣿⣿⣧${c6}⠄⠄⠄⠄⠄⠄⠄⠄⠄⠄⠄⠄⠄⠄⠄
${c1}⠄⠄⠄⠄⠄⠄⠄⠄⠄⠄⠄⠄⠄⠄${c1}⣰⣤⣈⠻⢿⣿⣿⣿⣿⣿⣿⣧${c1}⠄⠄⠄⠄⠄⠄⠄⠄⠄⠄⠄⠄⠄⠄
${c2}⠄⠄⠄⠄⠄⠄⠄⠄⠄⠄⠄⠄⠄${c1}⣰⣿⣿⣿⣿⣮⣿⣿⣿⣿⣿⣿⣿⣧${c2}⠄⠄⠄⠄⠄⠄⠄⠄⠄⠄⠄⠄⠄
${c3}⠄⠄⠄⠄⠄⠄⠄⠄⠄⠄⠄⠄${c1}⣰⣿⣿⣿⣿⣿⣿⣿⣿⣿⣿⣿⣿⣿⣿⣧${c3}⠄⠄⠄⠄⠄⠄⠄⠄⠄⠄⠄⠄
${c4}⠄⠄⠄⠄⠄⠄⠄⠄⠄⠄⠄${c1}⣰⣿⣿⣿⣿⣿⣿⣿⣿⣿⣿⣿⣿⣿⣿⣿⣿⣧${c4}⠄⠄⠄⠄⠄⠄⠄⠄⠄⠄⠄
${c5}⠄⠄⠄⠄⠄⠄⠄⠄⠄⠄${c1}⣼⣿⣿⣿⣿⣿⣿⣿⣿⣿⣿⣿⣿⣿⣿⣿⣿⣿⣿⣧${c5}⠄⠄⠄⠄⠄⠄⠄⠄⠄⠄
${c6}⠄⠄⠄⠄⠄⠄⠄⠄⠄${c1}⣼⣿⣿⣿⣿⣿⡿⣿⣿⡟${c6}⠄⠄${c1}⠸⣿⣿⡿⣿⣿⣿⣿⣿⣷⡀${c6}⠄⠄⠄⠄⠄⠄⠄⠄
${c1}⠄⠄⠄⠄⠄⠄⠄⠄${c1}⣼⣿⣿⣿⣿⣿⡏${c1}⠄⠄⠄⠄⠄⠄⠄⠄⠄⠄${c1}⠈⣿⣿⣿⣿⣿⣷⡀${c1}⠄⠄⠄⠄⠄⠄⠄
${c2}⠄⠄⠄⠄⠄⠄${c1}⢀⣼⣿⣿⣿⣿⣿⣿⡗${c2}⠄⠄⠄${c1}⢀⣠⣤⣀⠄⠄⠄${c1}⠸⣿⣿⣿⣿⣿⣿⣷⡀${c2}⠄⠄⠄⠄⠄⠄
${c3}⠄⠄⠄⠄⠄${c1}⢀⣾⣿⣿⣿⣿⣿⡏⠁${c3}⠄⠄⠄${c1}⢠⣿⣿⣿⣿⡇${c3}⠄⠄⠄⠄${c1}⢙⣿⣿⣻⠿⣿⣷⡀${c3}⠄⠄⠄⠄⠄
${c4}⠄⠄⠄⠄${c1}⢀⣾⣿⣿⣿⣿⣿⣿⣷⣤⡀${c4}⠄⠄⠄${c1}⠻⣿⣿⡿⠃${c4}⠄⠄⠄${c1}⢀⣼⣿⣿⣿⣿⣦⣌⠙⠄${c4}⠄⠄⠄⠄
${c5}⠄⠄⠄${c1}⢠⣾⣿⣿⣿⣿⣿⣿⣿⣿⣿⠏${c5}⠄⠄⠄⠄⠄⠄⠄⠄⠄⠄⠄${c1}⢿⣿⣿⣿⣿⣿⣿⣿⣿⣦⡀${c5}⠄⠄⠄
${c6}⠄⠄${c1}⢠⣿⣿⣿⣿⣿⣿⣿⡿⠟⠋⠁${c6}⠄⠄⠄⠄⠄⠄⠄⠄⠄⠄⠄⠄⠄${c1}⠙⠻⣿⣿⣿⣿⣿⣿⣿⣿⡄${c6}⠄⠄
${c1}⠄${c1}⣠⣿⣿⣿⣿⠿⠛⠋⠁${c1}⠄⠄⠄⠄⠄⠄⠄⠄⠄⠄⠄⠄⠄⠄⠄⠄⠄⠄⠄⠄${c1}⠉⠙⠻⢿⣿⣿⣿⣿⣆${c1}⠄
${c1}⡰⠟⠛⠉⠁${c2}⠄⠄⠄⠄⠄⠄⠄⠄⠄⠄⠄⠄⠄⠄⠄⠄⠄⠄⠄⠄⠄⠄⠄⠄⠄⠄⠄⠄⠄⠄${c1}⠉⠙⠛⠿⢆
EOF
        ;;

        "arcolinux_small"*)
            set_colors 7 4
            read -rd '' ascii_data <<'EOF'
${c2}          A
         ooo
        ooooo
       ooooooo
      ooooooooo
     ooooo ooooo
    ooooo   ooooo
   ooooo     ooooo
  ooooo  ${c1}<oooooooo>${c2}
 ooooo      ${c1}<oooooo>${c2}
ooooo          ${c1}<oooo>${c2}
EOF
        ;;

        "ArcoLinux"*)
            set_colors 7 4
            read -rd '' ascii_data <<'EOF'
${c2}                    /-
                   ooo:
                  yoooo/
                 yooooooo
                yooooooooo
               yooooooooooo
             .yooooooooooooo
            .oooooooooooooooo
           .oooooooarcoooooooo
          .ooooooooo-oooooooooo
         .ooooooooo-  oooooooooo
        :ooooooooo.    :ooooooooo
       :ooooooooo.      :ooooooooo
      :oooarcooo         .oooarcooo
     :ooooooooy           .ooooooooo
    :ooooooooo   ${c1}/ooooooooooooooooooo${c2}
   :ooooooooo      ${c1}.-ooooooooooooooooo.${c2}
  ooooooooo-             ${c1}-ooooooooooooo.${c2}
 ooooooooo-                 ${c1}.-oooooooooo.${c2}
ooooooooo.                     ${c1}-ooooooooo${c2}
EOF
        ;;

        "arch_small")
            set_colors 6 7 1
            read -rd '' ascii_data <<'EOF'
${c1}      /\\
     /  \\
    /\\   \\
${c2}   /      \\
  /   ,,   \\
 /   |  |  -\\
/_-''    ''-_\\
EOF
        ;;

        "arch_old")
            set_colors 6 7 1
            read -rd '' ascii_data <<'EOF'
${c1}             __
         _=(SDGJT=_
       _GTDJHGGFCVS)
      ,GTDJGGDTDFBGX0
${c1}     JDJDIJHRORVFSBSVL${c2}-=+=,_
${c1}    IJFDUFHJNXIXCDXDSV,${c2}  "DEBL
${c1}   [LKDSDJTDU=OUSCSBFLD.${c2}   '?ZWX,
${c1}  ,LMDSDSWH'     `DCBOSI${c2}     DRDS],
${c1}  SDDFDFH'         !YEWD,${c2}   )HDROD
${c1} !KMDOCG            &GSU|${c2}\_GFHRGO\'
${c1} HKLSGP'${c2}           __${c1}\TKM0${c2}\GHRBV)'
${c1}JSNRVW'${c2}       __+MNAEC${c1}\IOI,${c2}\BN'
${c1}HELK['${c2}    __,=OFFXCBGHC${c1}\FD)
${c1}?KGHE ${c2}\_-#DASDFLSV='${c1}    'EF
'EHTI                    !H
 `0F'                    '!
EOF
        ;;

        "ArchBox"*)
            set_colors 2 7 1
            read -rd '' ascii_data <<'EOF'
${c1}              ...:+oh/:::..
         ..-/oshhhhhh`   `::::-.
     .:/ohhhhhhhhhhhh`        `-::::.
 .+shhhhhhhhhhhhhhhhh`             `.::-.
 /`-:+shhhhhhhhhhhhhh`            .-/+shh
 /      .:/ohhhhhhhhh`       .:/ohhhhhhhh
 /           `-:+shhh`  ..:+shhhhhhhhhhhh
 /                 .:ohhhhhhhhhhhhhhhhhhh
 /                  `hhhhhhhhhhhhhhhhhhhh
 /                  `hhhhhhhhhhhhhhhhhhhh
 /                  `hhhhhhhhhhhhhhhhhhhh
 /                  `hhhhhhhhhhhhhhhhhhhh
 /      .+o+        `hhhhhhhhhhhhhhhhhhhh
 /     -hhhhh       `hhhhhhhhhhhhhhhhhhhh
 /     ohhhhho      `hhhhhhhhhhhhhhhhhhhh
 /:::+`hhhhoos`     `hhhhhhhhhhhhhhhhhs+`
    `--/:`   /:     `hhhhhhhhhhhho/-
             -/:.   `hhhhhhs+:-`
                ::::/ho/-`
EOF
        ;;

        "ARCHlabs"*)
            set_colors 6 6 7 1
            read -rd '' ascii_data <<'EOF'
${c1}                     'c'
                    'kKk,
                   .dKKKx.
                  .oKXKXKd.
                 .l0XXXXKKo.
                 c0KXXXXKX0l.
                :0XKKOxxOKX0l.
               :OXKOc. .c0XX0l.
              :OK0o. ${c4}...${c1}'dKKX0l.
             :OX0c  ${c4};xOx'${c1}'dKXX0l.
            :0KKo.${c4}.o0XXKd'.${c1}lKXX0l.
           c0XKd.${c4}.oKXXXXKd..${c1}oKKX0l.
         .c0XKk;${c4}.l0K0OO0XKd..${c1}oKXXKo.
        .l0XXXk:${c4},dKx,.'l0XKo.${c1}.kXXXKo.
       .o0XXXX0d,${c4}:x;   .oKKx'${c1}.dXKXXKd.
      .oKXXXXKK0c.${c4};.    :00c'${c1}cOXXXXXKd.
     .dKXXXXXXXXk,${c4}.     cKx'${c1}'xKXXXXXXKx'
    'xKXXXXK0kdl:.     ${c4}.ok; ${c1}.cdk0KKXXXKx'
   'xKK0koc,..         ${c4}'c, ${c1}    ..,cok0KKk,
  ,xko:'.             ${c4}.. ${c1}           .':okx;
 .,'.                                   .',.
EOF
        ;;

        "ArchStrike"*)
            set_colors 8 6
            read -rd '' ascii_data <<'EOF'
${c1}                   *   
                  **.
                 ****
                ******
                *******
              ** *******
             **** *******
            ${c1}****${c2}_____${c1}***${c2}/${c1}*
           ***${c2}/${c1}*******${c2}//${c1}***
          **${c2}/${c1}********${c2}///${c1}*${c2}/${c1}**
         **${c2}/${c1}*******${c2}////${c1}***${c2}/${c1}**
        **${c2}/${c1}****${c2}//////.,${c1}****${c2}/${c1}**
       ***${c2}/${c1}*****${c2}/////////${c1}**${c2}/${c1}***
      ****${c2}/${c1}****    ${c2}/////${c1}***${c2}/${c1}****
     ******${c2}/${c1}***  ${c2}////   ${c1}**${c2}/${c1}******
    ********${c2}/${c1}* ${c2}///      ${c1}*${c2}/${c1}********
  ,******     ${c2}// ______ /    ${c1}******,
EOF
        ;;

        *"XFerience"*)
            set_colors 6 6 7 1
            read -rd '' ascii_data <<'EOF'
${c1}           ``--:::::::-.`
        .-/+++ooooooooo+++:-`
     `-/+oooooooooooooooooo++:.
    -/+oooooo/+ooooooooo+/ooo++:`
  `/+oo++oo.   .+oooooo+.-: +:-o+-
 `/+o/.  -o.    :oooooo+ ```:.+oo+-
`:+oo-    -/`   :oooooo+ .`-`+oooo/.
.+ooo+.    .`   `://///+-+..oooooo+:`
-+ooo:`                ``.-+oooooo+/`
-+oo/`                       :+oooo/.
.+oo:            ..-/. .      -+oo+/`
`/++-         -:::++::/.      -+oo+-
 ./o:          `:///+-     `./ooo+:`
  .++-         `` /-`   -:/+oooo+:`
   .:+/:``          `-:ooooooo++-
     ./+o+//:...../+oooooooo++:`
       `:/++ooooooooooooo++/-`
          `.-//++++++//:-.`
               ``````
EOF
        ;;

        "ArchMerge"*)
            set_colors 6 6 7 1
            read -rd '' ascii_data <<'EOF'
${c1}                    y:
                  sMN-
                 +MMMm`
                /MMMMMd`
               :NMMMMMMy
              -NMMMMMMMMs
             .NMMMMMMMMMM+
            .mMMMMMMMMMMMM+
            oNMMMMMMMMMMMMM+
          `+:-+NMMMMMMMMMMMM+
          .sNMNhNMMMMMMMMMMMM/
        `hho/sNMMMMMMMMMMMMMMM/
       `.`omMMmMMMMMMMMMMMMMMMM+
      .mMNdshMMMMd+::oNMMMMMMMMMo
     .mMMMMMMMMM+     `yMMMMMMMMMs
    .NMMMMMMMMM/        yMMMMMMMMMy
   -NMMMMMMMMMh         `mNMMMMMMMMd`
  /NMMMNds+:.`             `-/oymMMMm.
 +Mmy/.                          `:smN:
/+.                                  -o.
EOF
        ;;

        "Arch"*)
            set_colors 6 6 7 1
            read -rd '' ascii_data <<'EOF'
${c1}                   -`
                  .o+`
                 `ooo/
                `+oooo:
               `+oooooo:
               -+oooooo+:
             `/:-:++oooo+:
            `/++++/+++++++:
           `/++++++++++++++:
          `/+++o${c2}oooooooo${c1}oooo/`
${c2}         ${c1}./${c2}ooosssso++osssssso${c1}+`
${c2}        .oossssso-````/ossssss+`
       -osssssso.      :ssssssso.
      :osssssss/        osssso+++.
     /ossssssss/        +ssssooo/-
   `/ossssso+/:-        -:/+osssso+-
  `+sso+:-`                 `.-/+oso:
 `++:.                           `-/+/
 .`                                 `/
EOF
        ;;

        "artix_small"*)
            set_colors 6 6 7 1
            read -rd '' ascii_data <<'EOF'
${c1}            '
           'A'
          'ooo'
         'ookxo'
         `ookxxo'
       '.   `ooko'
      'ooo`.   `oo'
     'ooxxxoo`.   `'
    'ookxxxkooo.`   . 
   'ookxxkoo'`   .'oo'
  'ooxoo'`     .:ooxxo'
 'io'`             `'oo'
'`                     `'
EOF
        ;;

        "Artix"*)
            set_colors 6 6 7 1
            read -rd '' ascii_data <<'EOF'
${c1}                   '
                  'o'
                 'ooo'
                'ooxoo'
               'ooxxxoo'
              'oookkxxoo'
             'oiioxkkxxoo'
            ':;:iiiioxxxoo'
               `'.;::ioxxoo'
          '-.      `':;jiooo'
         'oooio-..     `'i:io'
        'ooooxxxxoio:,.   `'-;'
       'ooooxxxxxkkxoooIi:-.  `'
      'ooooxxxxxkkkkxoiiiiiji'
     'ooooxxxxxkxxoiiii:'`     .i'
    'ooooxxxxxoi:::'`       .;ioxo'
   'ooooxooi::'`         .:iiixkxxo'
  'ooooi:'`                `'';ioxxo'
 'i:'`                          '':io'
'`                                   `'
EOF
        ;;

        "Arya"*)
            set_colors 2 1
            read -rd '' ascii_data <<'EOF'
${c1}                `oyyy/${c2}-yyyyyy+
${c1}               -syyyy/${c2}-yyyyyy+
${c1}              .syyyyy/${c2}-yyyyyy+
${c1}              :yyyyyy/${c2}-yyyyyy+
${c1}           `/ :yyyyyy/${c2}-yyyyyy+
${c1}          .+s :yyyyyy/${c2}-yyyyyy+
${c1}         .oys :yyyyyy/${c2}-yyyyyy+
${c1}        -oyys :yyyyyy/${c2}-yyyyyy+
${c1}       :syyys :yyyyyy/${c2}-yyyyyy+
${c1}      /syyyys :yyyyyy/${c2}-yyyyyy+
${c1}     +yyyyyys :yyyyyy/${c2}-yyyyyy+
${c1}   .oyyyyyyo. :yyyyyy/${c2}-yyyyyy+ ---------
${c1}  .syyyyyy+`  :yyyyyy/${c2}-yyyyy+-+syyyyyyyy
${c1} -syyyyyy/    :yyyyyy/${c2}-yyys:.syyyyyyyyyy
${c1}:syyyyyy/     :yyyyyy/${c2}-yyo.:syyyyyyyyyyy
EOF
        ;;

        "AsteroidOS"*)
            set_colors 160 208 202 214
            read -rd '' ascii_data <<'EOF'
${c1}                    ***
${c1}                   *****
${c1}                **********
${c1}              ***************
${c1}           *///****////****////.
${c2}         (/////// /////// ///////(
${c2}      /(((((//*     //,     //((((((.
${c2}    (((((((((((     (((        ((((((((
${c2} *(((((((((((((((((((((((        ((((((((
${c3}    (((((#(((((((#(((((        ((#(((((
${c3}     (#(#(#####(#(#,       ####(#(#
${c3}         #########        ########
${c3}           /########   ########
${c4}              #######%#######
${c4}                (#%%%%%%%#
${c4}                   %%%%%
${c4}                    %%%
EOF
        ;;

        "Bedrock"*)
            set_colors 8 7
            read -rd '' ascii_data <<'EOF'
${c1}--------------------------------------
--------------------------------------
--------------------------------------
---${c2}\\\\\\\\\\\\\\\\\\\\\\\\${c1}-----------------------
----${c2}\\\\\\      \\\\\\${c1}----------------------
-----${c2}\\\\\\      \\\\\\${c1}---------------------
------${c2}\\\\\\      \\\\\\\\\\\\\\\\\\\\\\\\\\\\\\\\\\${c1}------
-------${c2}\\\\\\                    \\\\\\${c1}-----
--------${c2}\\\\\\                    \\\\\\${c1}----
---------${c2}\\\\\\        ______      \\\\\\${c1}---
----------${c2}\\\\\\                   ///${c1}---
-----------${c2}\\\\\\                 ///${c1}----
------------${c2}\\\\\\               ///${c1}-----
-------------${c2}\\\\\\////////////////${c1}------
--------------------------------------
--------------------------------------
--------------------------------------
EOF
        ;;

        "BigLinux"*)
            set_colors 6 11 4
            read -rd '' ascii_data <<'EOF'        
${c1}                                 ...
                              :OWMMMNd.
                            :NMMMMMMMMWc
                  okkl.    kMMMMMW0xdOWMl
  :             xMMMMMW.  kMMMMNc      lW.
 :x             NMMMMMO  ,MMMM0.        'l
 Xx              "lkk"   kMMMX      .okx,
${c2}.MX      .cc;.    .xXKx. KMMM:    .OMMMMMl
:MM'   'KMMMMWK:  0MMMMk xMMM.   lWMMMMMMM'
cMMN:;xMMMMk::MMO oMMMMX .XMM. .KMMMWOOMMMd
'MMMMMMMMN,   NMMx OMMMMl .kM0OMMMMk.  ;MMd
 xMMMMMMd    .MMMW  :NMMMd  .ckKKx'     KMc
  dWMNd.     oMMMN    lkNMX,            oM.
 ;.         ;MMMMx      "MM:.           cO
${c3} .X.       oMMMMW.                      l.
  dMk:..;xWMMMMW,
   kMMMMMMMMMMX.
    :XMMMMMMK:
      ':MM:"      Made in Brazil
EOF
        ;;
        
        "Bitrig"*)
            set_colors 2 7
            read -rd '' ascii_data <<'EOF'
${c1}   `hMMMMN+
   -MMo-dMd`
   oMN- oMN`
   yMd  /NM:
  .mMmyyhMMs
  :NMMMhsmMh
  +MNhNNoyMm-
  hMd.-hMNMN:
  mMmsssmMMMo
 .MMdyyhNMMMd
 oMN.`/dMddMN`
 yMm/hNm+./MM/
.dMMMmo.``.NMo
:NMMMNmmmmmMMh
/MN/-------oNN:
hMd.       .dMh
sm/         /ms
EOF
        ;;

        "BlackArch"*)
            set_colors 1 1 0 1
            read -rd '' ascii_data <<'EOF'
${c3}                   00
                   11
                  ====${c1}
                  .${c3}//${c1}
                 `o${c3}//${c1}:
                `+o${c3}//${c1}o:
               `+oo${c3}//${c1}oo:
               -+oo${c3}//${c1}oo+:
             `/:-:+${c3}//${c1}ooo+:
            `/+++++${c3}//${c1}+++++:
           `/++++++${c3}//${c1}++++++:
          `/+++o${c2}ooo${c3}//${c2}ooo${c1}oooo/`
${c2}         ${c1}./${c2}ooosssso${c3}//${c2}osssssso${c1}+`
${c2}        .oossssso-`${c3}//${c1}`/ossssss+`
       -osssssso.  ${c3}//${c1}  :ssssssso.
      :osssssss/   ${c3}//${c1}   osssso+++.
     /ossssssss/   ${c3}//${c1}   +ssssooo/-
   `/ossssso+/:-   ${c3}//${c1}   -:/+osssso+-
  `+sso+:-`        ${c3}//${c1}       `.-/+oso:
 `++:.             ${c3}//${c1}            `-/+/
 .`                ${c3}/${c1}                `/
EOF
        ;;

        "BLAG"*)
            set_colors 5 7
            read -rd '' ascii_data <<'EOF'
${c1}             d
            ,MK:
            xMMMX:
           .NMMMMMX;
           lMMMMMMMM0clodkO0KXWW:
           KMMMMMMMMMMMMMMMMMMX'
      .;d0NMMMMMMMMMMMMMMMMMMK.
 .;dONMMMMMMMMMMMMMMMMMMMMMMx
'dKMMMMMMMMMMMMMMMMMMMMMMMMl
   .:xKWMMMMMMMMMMMMMMMMMMM0.
       .:xNMMMMMMMMMMMMMMMMMK.
          lMMMMMMMMMMMMMMMMMMK.
          ,MMMMMMMMWkOXWMMMMMM0
          .NMMMMMNd.     `':ldko
           OMMMK:
           oWk,
           ;:
EOF
        ;;

        "BlankOn"*)
            set_colors 1 7 3
            read -rd '' ascii_data <<'EOF'
${c2}        `./ohdNMMMMNmho+.` ${c1}       .+oo:`
${c2}      -smMMMMMMMMMMMMMMMMmy-`    ${c1}`yyyyy+
${c2}   `:dMMMMMMMMMMMMMMMMMMMMMMd/`  ${c1}`yyyyys
${c2}  .hMMMMMMMNmhso/++symNMMMMMMMh- ${c1}`yyyyys
${c2} -mMMMMMMms-`         -omMMMMMMN-${c1}.yyyyys
${c2}.mMMMMMMy.              .yMMMMMMm:${c1}yyyyys
${c2}sMMMMMMy                 `sMMMMMMh${c1}yyyyys
${c2}NMMMMMN:                  .NMMMMMN${c1}yyyyys
${c2}MMMMMMm.                   NMMMMMN${c1}yyyyys
${c2}hMMMMMM+                  /MMMMMMN${c1}yyyyys
${c2}:NMMMMMN:                :mMMMMMM+${c1}yyyyys
${c2} oMMMMMMNs-            .sNMMMMMMs.${c1}yyyyys
${c2}  +MMMMMMMNho:.`  `.:ohNMMMMMMNo ${c1}`yyyyys
${c2}   -hMMMMMMMMNNNmmNNNMMMMMMMMh-  ${c1}`yyyyys
${c2}     :yNMMMMMMMMMMMMMMMMMMNy:`   ${c1}`yyyyys
${c2}       .:sdNMMMMMMMMMMNds/.      ${c1}`yyyyyo
${c2}           `.:/++++/:.`           ${c1}:oys+.
EOF
        ;;

        "BlueLight"*)
            set_colors 7 4
            read -rd '' ascii_data <<'EOF'
${c1}              oMMNMMMMMMMMMMMMMMMMMMMMMM
              oMMMMMMMMMMMMMMMMMMMMMMMMM
              oMMMMMMMMMMMMMMMMMMMMMMMMM
              oMMMMMMMMMMMMMMMMMMMMMMMMM
              -+++++++++++++++++++++++mM${c2}
             ```````````````````````..${c1}dM${c2}
           ```````````````````````....${c1}dM${c2}
         ```````````````````````......${c1}dM${c2}
       ```````````````````````........${c1}dM${c2}
     ```````````````````````..........${c1}dM${c2}
   ```````````````````````............${c1}dM${c2}
.::::::::::::::::::::::-..............${c1}dM${c2}
 `-+yyyyyyyyyyyyyyyyyyyo............${c1}+mMM${c2}
     -+yyyyyyyyyyyyyyyyo..........${c1}+mMMMM${c2}
        ./syyyyyyyyyyyyo........${c1}+mMMMMMM${c2}
           ./oyyyyyyyyyo......${c1}+mMMMMMMMM${c2}
              omdyyyyyyo....${c1}+mMMMMMMMMMM${c2}
              ${c1}oMMM${c2}mdhyyo..${c1}+mMMMMMMMMMMMM
              oNNNNNNm${c2}dso${c1}mMMMMMMMMMMMMMM
EOF
        ;;

       "Bodhi"*)
           set_colors 7 11 2
           read -rd '' ascii_data <<'EOF'
${c1}|           ${c2},,mmKKKKKKKKWm,,
 ${c1}'      ${c2},aKKP${c1}LL**********|L*${c2}TKp,
   ${c1}t  ${c2}aKP${c1}L**```          ```**L${c2}*Kp
    IX${c1}EL${c3}L,wwww,              ${c1}``*||${c2}Kp
  ,#P${c1}L|${c3}KKKpPP@IPPTKmw,          ${c1}`*||${c2}K
 ,K${c1}LL*${c3}{KKKKKKPPb$KPhpKKPKp        ${c1}`||${c2}K
 #${c1}PL  ${c3}!KKKKKKPhKPPP$KKEhKKKKp      ${c1}`||${c2}K
!H${c1}L*   ${c3}1KKKKKKKphKbPKKKKKK$KKp      ${c1}`|I${c2}W
$${c1}bL     ${c3}KKKKKKKKBQKhKbKKKKKKKK       ${c1}|I${c2}N
$${c1}bL     ${c3}!KKKKKKKKKKNKKKKKKKPP`       ${c1}|I${c2}b
TH${c1}L*     ${c3}TKKKKKK##KKKN@KKKK^         ${c1}|I${c2}M
 K@${c1}L      ${c3}*KKKKKKKKKKKEKE5          ${c1}||${c2}K
 `NL${c1}L      ${c3}`KKKKKKKKKK"```|L       ${c1}||${c2}#P
  `K@${c1}LL       ${c3}`"**"`        ${c1}'.   :||${c2}#P
    Yp${c1}LL                      ${c1}' |L${c2}$M`
     `Tp${c1}pLL,                ,|||${c2}p'L
        "Kpp${c1}LL++,.,    ,,|||$${c2}#K*   ${c1}'.
           ${c2}`"MKWpppppppp#KM"`        ${c1}`h,
EOF
       ;;

       "bonsai"*)
           set_colors 6 2 3
           read -rd '' ascii_data <<'EOF'
${c2}   ,####,
   ${c2}#######,  ${c2},#####,
   ${c2}#####',#  ${c2}'######
    ${c2}''###'${c3}';,,,'${c2}###'
   ${c3}       ,;  ''''
   ${c3}      ;;;   ${c2},#####,
   ${c3}     ;;;'  ,,;${c2};;###
   ${c3}     ';;;;''${c2}'####'
   ${c3}      ;;;
   ${c3}   ,.;;';'',,,
   ${c3}  '     '
${c1} #
 #                        O
 ##, ,##,',##, ,##  ,#,   ,
 # # #  # #''# #,,  # #   #
 '#' '##' #  #  ,,# '##;, #
EOF
       ;;

       "BSD")
            set_colors 1 7 4 3 6
            read -rd '' ascii_data <<'EOF'
${c1}             ,        ,
            /(        )`
            \ \___   / |
            /- _  `-/  '
           (${c2}/\/ \ ${c1}\   /\
           ${c2}/ /   | `    ${c1}\
           ${c3}O O   ${c2}) ${c1}/    |
           ${c2}`-^--'${c1}`<     '
          (_.)  _  )   /
           `.___/`    /
             `-----' /
${c4}<----.     __ / __   \
${c4}<----|====${c1}O)))${c4}==${c1}) \) /${c4}====|
<----'    ${c1}`--' `.__,' \
             |        |
              \       /       /\
         ${c5}______${c1}( (_  / \______/
       ${c5},'  ,-----'   |
       `--{__________)
EOF
        ;;

        "BunsenLabs"*)
            set_colors fg 7
            read -rd '' ascii_data <<'EOF'
${c1}        `++
      -yMMs
    `yMMMMN`
   -NMMMMMMm.
  :MMMMMMMMMN-
 .NMMMMMMMMMMM/
 yMMMMMMMMMMMMM/
`MMMMMMNMMMMMMMN.
-MMMMN+ /mMMMMMMy
-MMMm`   `dMMMMMM
`MMN.     .NMMMMM.
 hMy       yMMMMM`
 -Mo       +MMMMN
  /o       +MMMMs
           +MMMN`
           hMMM:
          `NMM/
          +MN:
          mh.
         -/
EOF
        ;;
    "Cachy OS"*)
        set_colors 2 8 6
        read -rd '' ascii_data <<'EOF'
${c3}           ${c2}.${c3}-------------------------:
${c3}          .${c1}+=${c3}========================.
${c3}         :${c1}++${c3}===${c1}++===${c3}===============-       :${c1}++${c3}-
${c3}        :${c1}*++${c3}====${c1}+++++==${c3}===========-        .==:
${c3}       -${c1}*+++${c3}=====${c1}+***++=${c3}=========:
${c3}      =${c1}*++++=${c3}=======------------:
${c3}     =${c1}*+++++=${c3}====-                     ${c2}...${c3}
${c3}   .${c1}+*+++++${c3}=-===:                    .${c1}=+++=${c3}:
${c3}  :${c1}++++${c3}=====-==:                     -***${c1}**${c3}+
${c3} :${c1}++=${c3}=======-=.                      .=+**+${c2}.${c3}
${c3}.${c1}+${c3}==========-.                          ${c2}.${c3}
${c3} :${c1}+++++++${c3}====-                                ${c2}.${c3}--==-${c2}.${c3}
${c3}  :${c1}++${c3}==========.                             ${c2}:${c1}+++++++${c3}${c2}:
${c3}   .-===========.                            =*****+*+
${c3}    .-===========:                           .+*****+:
${c3}      -=======${c1}++++${c3}:::::::::::::::::::::::::-:  ${c2}.${c3}---:
${c3}       :======${c1}++++${c3}====${c1}+++******************=.
${c3}        :=====${c1}+++${c3}==========${c1}++++++++++++++*-
${c3}         .====${c1}++${c3}==============${c1}++++++++++*-
${c3}          .===${c1}+${c3}==================${c1}+++++++:
${c3}           .-=======================${c1}+++:
${c3}             ${c2}..........................
EOF
        ;;

        "Calculate"*)
            set_colors 7 3
            read -rd '' ascii_data <<'EOF'
${c1}                              ......
                           ,,+++++++,.
                         .,,,....,,,${c2}+**+,,.${c1}
                       ............,${c2}++++,,,${c1}
                      ...............
                    ......,,,........
                  .....+*#####+,,,*+.
              .....,*###############,..,,,,,,..
           ......,*#################*..,,,,,..,,,..
         .,,....*####################+***+,,,,...,++,
       .,,..,..*#####################*,
     ,+,.+*..*#######################.
   ,+,,+*+..,########################*
.,++++++.  ..+##**###################+
.....      ..+##***#################*.
           .,.*#*****##############*.
           ..,,*********#####****+.
     ${c2}.,++*****+++${c1}*****************${c2}+++++,.${c1}
      ${c2},++++++**+++++${c1}***********${c2}+++++++++,${c1}
     ${c2}.,,,,++++,..  .,,,,,.....,+++,.,,${c1}
EOF
        ;;
    "Carbs"*)
        set_colors 4 5 4 4 4 4
        read -rd '' ascii_data <<'EOF'
${c2}             ..........
          ..,;:ccccccc:;'..
       ..,clllc:;;;;;:cllc,.
      .,cllc,...     ..';;'.
     .;lol;..           ..
    .,lol;.
    .coo:.
   .'lol,.
   .,lol,.
   .,lol,.
    'col;.
    .:ooc'.
    .'col:.
     .'cllc'..          .''.
      ..:lolc,'.......',cll,.
        ..;cllllccccclllc;'.
          ...',;;;;;;,,...
                .....
EOF

        ;;

    "CalinixOS")
        # set_colors 4 5 4 4 4 4
        set_colors 5 4
        read -rd '' ascii_data <<'EOF'
${c2}
⠀⠀⠀⠀⠀⠀⠀⠀⠀⠀⠀⠀⠀⠀⠀⠀⣀⣠⠤⠔⠒⠒⠋⠉⠉⠉⠉⠓⠒⠒⠦⠤⣄⡀⠀⠀⠀⠀⠀⠀⠀⠀⠀⠀⠀⠀⠀⠀⠀⠀
⠀⠀⠀⠀⠀⠀⠀⠀⠀⠀⠀⠀⣀⠤⠒⠉⣁⣠⣤⣶⣶⣿⣿⣿⣿⣿⣿⣿⣿⣶⣶⣤⣄⣈⠙⠲⢤⣀⠀⠀⠀⠀⠀⠀⠀⠀⠀⠀⠀⠀
⠀⠀⠀⠀⠀⠀⠀⠀⠀⣀⠴⠋⢁⣤⣶⣿⣿⣿⣿⣿⣿⣿⣿⣿⣿⣿⣿⣿⣿⣿⣿⣿⣿⣿⣿⣶⣤⡈⠑⢦⡀⠀⠀⠀⠀⠀⠀⠀⠀⠀
⠀⠀⠀⠀⠀⠀⠀⣠⠞⢁⣠⣾⣿⣿⣿⣿⣿⣿⣿⣿⣿⣿⣿⣿⣿⣿⣿⣿⣿⣿⣿⣿⣿⣿⣿⣿⣿⣿⣷⡄⠈⠢⡀⠀⠀⠀⠀⠀⠀⠀
⠀⠀⠀⠀⠀⢀⠞⠁⣴⣿⣿⣿⣿⣿⣿⣿⣿⣿⠿⠛⠋⠉⠁⠀⠀⠀⠀⠈⠉⠙⠛⠿⣿⣿⣿⣿⣿⣿⠏⠀⠀⠀⠈⢢⡀⠀⠀⠀⠀⠀
⠀⠀⠀⠀⡰⠃⣠⣾⣿⣿⣿⣿⣿⣿⡿⠛⠉⠀⠀⠀⠀⠀⠀⠀⠀⠀⠀⠀⠀⠀⠀⠀⠀⠉⠻⢿⡿⠁⠀⠀⠀⠀⠀⠀⠙⣄⠀⠀⠀⠀
⠀⠀⠀⡼⠁⣴⣿⣿⣿⣿⣿⣿⡿⠋⠀⠀⠀⠀⠀⠀⠀⠀⠀⠀⠀⠀⠀⠀⠀⠀⠀⠀⠀⠀⠀⠀⠀⠀⠀⠀⠀⠀⠀⠀⠀⠈⢆⠀⠀⠀
⠀⠀⡼⠀⣼⣿⣿⣿⣿⣿⣿⠏⠀⠀⠀⠀⠀⠀⠀⠀⠀⠀⠀⠀⠀⠀⠀⠀⠀⠀⠀⠀⠀⠀⠀⠀⠀⠀⠀⠀⠀⠀⠀⠀⠀⠀⠈⣆⠀⠀
⠀⣰⠁⣸⣿⣿⣿⣿⣿⣿⠃⠀⠀⠀⠀⠀⠀⠉⠻⣿⣿⣿⣿⣿⣿⣷⣄⠀⠀⠀⠀⠀⠀⠀⠀⠀⠀⠀⠀⠀⠀⠀⠀⠀⠀⠀⠀⠘⡄⠀
⢀⡇⢠⣿⣿⣿⣿⣿⣿⠃⠀⠀⠀⠀⠀⠀⠀⠀⠀⠈⠛⢿⣿⣿⣿⣿⣿⣷⣦⡀⠀⠀⠀⠀⠀⠀⠀⠀⠀⠀⠀⠀⠀⠀⠀⠀⠀⠀⢳⠀
⢸⠀⣸⣿⣿⣿⣿⣿⡟⠀⠀⠀⠀⠀⠀⠀⠀⠀⠀⠀⠀⠀⠙⢿⣿⣿⣿⣿⣿⣿⣦⣄⠀⠀⠀⠀⠀⠀⠀⠀⠀⠀⠀⠀⠀⠀⠀⠀⠘⡄
⣼⠀⣿⣿⣿⣿⣿⣿⠇⠀⠀⠀⠀⠀⠀⠀⠀⠀⠀⠀⠀⠀⠀⠀⠈⠻⣿⣿⣿⣿⣿⣿⣷⣤⡀⠀⠀⠀⠀⠀⠀⠀⠀⠀⠀⠀⠀⠀⠀⡇
⡇⠀⣿⣿⣿⣿⣿⣿⠀⠀⠀⠀⠀⠀⠀⠀⠀⠀⠀⠀⠀⠀⠀⠀⠀⠀⠈⢛⣿⣿⣿⣿⣿⣿⣿⡦⠀⠀⠀⠀⠀⠀⠀⠀⠀⠀⠀⠀⠀⡇
⢻⠀⣿⣿⣿⣿⣿⣿⡆⠀⠀⠀⠀⠀⠀⠀⠀⠀⠀⠀⠀⠀⠀⠀⠀⣠⣶⣿⣿⣿⣿⣿⣿⡿⠋⠀⠀⠀⠀⠀⠀⠀⠀⠀⠀⠀⠀⠀⠀⡇
⢸⡀⢹⣿⣿⣿⣿⣿⣧⠀⠀⠀⠀⠀⠀⠀⠀⠀⠀⠀⠀⠀⢀⣠⣾⣿⣿⣿⣿⣿⣿⠟⠁⠀⠀⠀⠀⠀⠀⠀⠀⠀⠀⠀⠀⠀⠀⠀⢰⠃
⠀⣇⠘⣿⣿⣿⣿⣿⣿⡄⠀⠀⠀⠀⠀⠀⠀⠀⠀⠀⢀⣴⣿⣿⣿⣿⣿⣿⡿⠋⠁⠀⠀⠀⠀⠀⠀⠀⠀⠀⠀⠀⠀⠀⠀⠀⠀⠀⡼⠀
⠀⠸⡄⢹⣿⣿⣿⣿⣿⣿⡄⠀⠀⠀⠀⠀⠀⠀⣠⣶⣿⣿⣿⣿⣿⣿⠟⠋⠀⠀⠀⠀⠀⠀⠀⠀⠀⠀⠀⠀⠀⠀⠀⠀⠀⠀⠀⢰⠃⠀
⠀⠀⢳⡀⢻⣿⣿⣿⣿⣿⣿⣆⠀⠀⠀⠀⠀⠈⠉⠉⠉⠀⠀⠀⠀⠀⠀⠀⠀⠀⠀⠀⠀⠀⠀⠀⠀⠀⠀⠀⠀⠀⠀⠀⠀⠀⢠⠏⠀⠀
⠀⠀⠀⠳⡀⠻⣿⣿⣿⣿⣿⣿⣷⣄⠀⠀⠀⠀⠀⠀⠀⠀⠀⠀⠀⠀⠀⠀⠀⠀⠀⠀⠀⠀⠀⠀⣠⣾⣷⣄⡀⠀⠀⠀⠀⢠⠏⠀⠀⠀
⠀⠀⠀⠀⠙⣄⠙⢿⣿⣿⣿⣿⣿⣿⣷⣦⣀⠀⠀⠀⠀⠀⠀⠀⠀⠀⠀⠀⠀⠀⠀⠀⠀⣀⣴⣾⣿⣿⣿⣿⣿⣦⡀⠀⡰⠃⠀⠀⠀⠀
⠀⠀⠀⠀⠀⠈⠢⡈⠻⣿⣿⣿⣿⣿⣿⣿⣿⣷⣶⣤⣄⣀⡀⠀⠀⠀⠀⢀⣀⣠⣤⣶⣿⣿⣿⣿⣿⣿⣿⣿⣿⠟⣠⠞⠁⠀⠀⠀⠀⠀
⠀⠀⠀⠀⠀⠀⠀⠈⠢⡈⠙⢿⣿⣿⣿⣿⣿⣿⣿⣿⣿⣿⣿⣿⣿⣿⣿⣿⣿⣿⣿⣿⣿⣿⣿⣿⣿⣿⡿⠋⣡⠞⠁⠀⠀⠀⠀⠀⠀⠀
⠀⠀⠀⠀⠀⠀⠀⠀⠀⠈⠓⢤⡈⠛⠿⣿⣿⣿⣿⣿⣿⣿⣿⣿⣿⣿⣿⣿⣿⣿⣿⣿⣿⣿⣿⠿⠛⣁⠴⠊⠁⠀⠀⠀⠀⠀⠀⠀⠀⠀
⠀⠀⠀⠀⠀⠀⠀⠀⠀⠀⠀⠀⠈⠑⠢⢄⣉⠙⠛⠿⠿⣿⣿⣿⣿⣿⣿⣿⣿⠿⠿⠛⠋⣉⡤⠖⠋⠁⠀⠀⠀⠀⠀⠀⠀⠀⠀⠀⠀⠀
⠀⠀⠀⠀⠀⠀⠀⠀⠀⠀⠀⠀⠀⠀⠀⠀⠈⠉⠓⠒⠢⠤⠤⠤⠤⠤⠤⠤⠤⠖⠒⠋⠉⠀⠀⠀⠀⠀⠀⠀⠀⠀⠀⠀⠀⠀⠀⠀⠀⠀⠀⠀

EOF
        ;;
    
    "CalinixOS_small"*)
        # set_colors 4 5 4 4 4 4
        set_colors 5 4
        read -rd '' ascii_data <<'EOF'
${c2}
⠀⠀⠀⠀⠀⠀⠀⠀⣀⠤⠐⣂⣈⣩⣭⣭⣍⣀⣐⠀⠄⡀⠀⠀⠀⠀⠀⠀⠀⠀
⠀⠀⠀⠀⠀⡀⠔⣨⣴⣾⣿⣿⣿⣿⣿⣿⣿⣿⣿⣿⣷⣦⣅⠢⡀⠀⠀⠀⠀⠀
⠀⠀⠀⠠⢊⣴⣾⣿⣿⣿⣿⠿⠟⠛⠛⠛⠛⠻⠿⣿⣿⣿⣿⠃⠀⠠⡀⠀⠀⠀
⠀⠀⡐⢡⣾⣿⣿⣿⠟⠉⠀⠀⠀⠀⠀⠀⠀⠀⠀⠀⠉⠛⠁⠀⠀⠀⠈⢆⠀⠀
⠀⡘⢰⣿⣿⣿⡟⠁⠀⠀⢀⣀⣀⣀⣀⠀⠀⠀⠀⠀⠀⠀⠀⠀⠀⠀⠀⠀⢂⠀
⢠⢠⣿⣿⣿⡟⠀⠀⠀⠀⠀⠙⠿⣿⣿⣷⣦⡀⠀⠀⠀⠀⠀⠀⠀⠀⠀⠀⠈⡀
⡄⢸⣿⣿⣿⠁⠀⠀⠀⠀⠀⠀⠀⠈⠻⣿⣿⣿⣦⣄⠀⠀⠀⠀⠀⠀⠀⠀⠀⠁
⡇⣿⣿⣿⣿⠀⠀⠀⠀⠀⠀⠀⠀⠀⠀⠈⣹⣿⣿⣿⣷⠄⠀⠀⠀⠀⠀⠀⠀⠀
⠃⢸⣿⣿⣿⡀⠀⠀⠀⠀⠀⠀⠀⠀⣠⣾⣿⣿⡿⠛⠁⠀⠀⠀⠀⠀⠀⠀⠀⡀
⠘⡘⣿⣿⣿⣧⠀⠀⠀⠀⠀⢀⣴⣿⣿⣿⠿⠋⠀⠀⠀⠀⠀⠀⠀⠀⠀⠀⢀⠁
⠀⠡⠸⣿⣿⣿⣧⡀⠀⠀⠀⠉⠉⠉⠉⠁⠀⠀⠀⠀⠀⠀⢀⠀⠀⠀⠀⢀⠆⠀
⠀⠀⠡⡘⢿⣿⣿⣿⣦⣀⠀⠀⠀⠀⠀⠀⠀⠀⠀⠀⣀⣴⣿⣷⣦⡀⢀⠊⠀⠀
⠀⠀⠀⠈⠊⡻⢿⣿⣿⣿⣿⣶⣤⣤⣤⣤⣤⣤⣶⣿⣿⣿⣿⡿⢟⠕⠁⠀⠀⠀
⠀⠀⠀⠀⠀⠈⠢⢙⠻⢿⣿⣿⣿⣿⣿⣿⣿⣿⣿⣿⡿⠟⡩⠐⠁⠀⠀⠀⠀⠀
⠀⠀⠀⠀⠀⠀⠀⠀⠈⠐⠂⠭⠉⠙⣛⣛⠋⠉⠭⠐⠂⠁⠀⠀⠀⠀⠀⠀⠀⠀⠀⠀⠀⠀⠀⠀⠀⠀

EOF
        ;;

    "CBL-Mariner"*)
        set_colors 6
        read -rd '' ascii_data <<'EOF'
${c1}                    .
                  :-  .
                :==. .=:
              :===:  -==:
            :-===:  .====:
          :-====-   -=====:
         -======   :=======:
        -======.  .=========:
       -======:   -==========.
      -======-    -===========.
     :======-      :===========.
    :=======.       .-==========.
   :=======:          -==========.
  :=======-            :==========.
 :=======-              .-========-
:--------.                :========-
                    ..:::--=========-
            ..::---================-=-
EOF
        ;;

        "CelOS"*)
            set_colors 4 6 0 5
            read -rd '' ascii_data <<'EOF'

${c4}                     .,cmmmmmmmmmmmc,.
                .,cmMMMMMMMMMMMMMMMMMMMMmc.
             .cMMMMMMMMMMMMMMMMMMMMMMMMMMMmc.
           .cMMMMMMMMMMMMMMMMMMMMMMMMMMMMMMMMc.
         ,:MMM ${c3}####################################${c4}
        cMMMMMMmmmmmmmmmmmmmmmmmmmmmmmmmmmmmmmmmc.
       .MMMMMMMMMMMMMMMMMMMMMMMMMMMMMMMMMMMMMMMMMM.
      .MMMMMMMMMMMMMMMMMMMMMMMMMMMMMMMMMMMMMMMMMMMc
      "******************************MMMMMMMMMMMMMc:
${c3}#################################### ${c4}MMMMMMMMMMMMMc
      "MMMMMMMMMMMMMMMMMMMMMMMMMMMMMMMMMMMMMMMMMMM:
       "MMMMMMMMMMMMMMMMMMMMMMMMMMMMMMMMMMMMMMMMMM"
       'MMMMMMMMM*******************************:
        \"MMMMMM ${c3}#####################################
         ${c4}`:MMMMMMmmmmmmmmmmmmmmmmmmmmmmmmmmmmm;
           `"MMMMMMMMMMMMMMMMMMMMMMMMMMMMMMMM"
             `":MMMMMMMMMMMMMMMMMMMMMMMMM;'
                `":MMMMMMMMMMMMMMMMMMM:"
                     "************"




EOF
        ;;

        "centos_small"*)
            set_colors 3 2 4 5 7
            read -rd '' ascii_data <<'EOF'
${c2} ____${c1}^${c4}____
${c2} |\\  ${c1}|${c4}  /|
${c2} | \\ ${c1}|${c4} / |
${c4}<---- ${c3}---->
${c3} | / ${c2}|${c1} \\ |
${c3} |/__${c2}|${c1}__\\|
${c2}     v
EOF
        ;;

        "CentOS"*)
            set_colors 3 2 4 5 7
            read -rd '' ascii_data <<'EOF'
${c1}                 ..
               .PLTJ.
              <><><><>
     ${c2}KKSSV' 4KKK ${c1}LJ${c4} KKKL.'VSSKK
     ${c2}KKV' 4KKKKK ${c1}LJ${c4} KKKKAL 'VKK
     ${c2}V' ' 'VKKKK ${c1}LJ${c4} KKKKV' ' 'V
     ${c2}.4MA.' 'VKK ${c1}LJ${c4} KKV' '.4Mb.
${c4}   . ${c2}KKKKKA.' 'V ${c1}LJ${c4} V' '.4KKKKK ${c3}.
${c4} .4D ${c2}KKKKKKKA.'' ${c1}LJ${c4} ''.4KKKKKKK ${c3}FA.
${c4}<QDD ++++++++++++  ${c3}++++++++++++ GFD>
${c4} 'VD ${c3}KKKKKKKK'.. ${c2}LJ ${c1}..'KKKKKKKK ${c3}FV
${c4}   ' ${c3}VKKKKK'. .4 ${c2}LJ ${c1}K. .'KKKKKV ${c3}'
     ${c3} 'VK'. .4KK ${c2}LJ ${c1}KKA. .'KV'
     ${c3}A. . .4KKKK ${c2}LJ ${c1}KKKKA. . .4
     ${c3}KKA. 'KKKKK ${c2}LJ ${c1}KKKKK' .4KK
     ${c3}KKSSA. VKKK ${c2}LJ ${c1}KKKV .4SSKK
${c2}              <><><><>
               'MKKM'
                 ''
EOF
        ;;

        "Center"*)
            read -rd '' ascii_data <<'EOF'
${c2}                    .
                    o,
            .       d,       .
            ';'   ..d;..  .cl'
              .:; 'oldO,.oo.
              ..,:,xKXxoo;'.
        ,;;;;;ldxkONMMMXxkxc;;;;;.
        .....':oddXWMNOxlcl:......
               .:dlxk0c;:. .
              :d:.,xcld,.,:.
            ;l,    .l;     ';'
                   .o;
                    l,
EOF
                ;;

        "Chakra"*)
            set_colors 4 5 7 6
            read -rd '' ascii_data <<'EOF'
${c1}     _ _ _        "kkkkkkkk.
   ,kkkkkkkk.,    'kkkkkkkkk,
   ,kkkkkkkkkkkk., 'kkkkkkkkk.
  ,kkkkkkkkkkkkkkkk,'kkkkkkkk,
 ,kkkkkkkkkkkkkkkkkkk'kkkkkkk.
  "''"''',;::,,"''kkk''kkkkk;   __
      ,kkkkkkkkkk, "k''kkkkk' ,kkkk
    ,kkkkkkk' ., ' .: 'kkkk',kkkkkk
  ,kkkkkkkk'.k'   ,  ,kkkk;kkkkkkkkk
 ,kkkkkkkk';kk 'k  "'k',kkkkkkkkkkkk
.kkkkkkkkk.kkkk.'kkkkkkkkkkkkkkkkkk'
;kkkkkkkk''kkkkkk;'kkkkkkkkkkkkk''
'kkkkkkk; 'kkkkkkkk.,""''"''""
  ''kkkk;  'kkkkkkkkkk.,
     ';'    'kkkkkkkkkkkk.,
             ';kkkkkkkkkk'
               ';kkkkkk'
                  "''"
EOF
        ;;

        "ChaletOS"*)
            set_colors 4 7 1
            read -rd '' ascii_data <<'EOF'
${c1}             `.//+osso+/:``
         `/sdNNmhyssssydmNNdo:`
       :hNmy+-`          .-+hNNs-
     /mMh/`       `+:`       `+dMd:
   .hMd-        -sNNMNo.  /yyy  /mMs`
  -NM+       `/dMd/--omNh::dMM   `yMd`
 .NN+      .sNNs:/dMNy:/hNmo/s     yMd`
 hMs    `/hNd+-smMMMMMMd+:omNy-    `dMo
:NM.  .omMy:/hNMMMMMMMMMMNy:/hMd+`  :Md`
/Md` `sm+.omMMMMMMMMMMMMMMMMd/-sm+  .MN:
/Md`      MMMMMMMMMMMMMMMMMMMN      .MN:
:NN.      MMMMMMm....--NMMMMMN      -Mm.
`dMo      MMMMMMd      mMMMMMN      hMs
 -MN:     MMMMMMd      mMMMMMN     oMm`
  :NM:    MMMMMMd      mMMMMMN    +Mm-
   -mMy.  mmmmmmh      dmmmmmh  -hMh.
     oNNs-                    :yMm/
      .+mMdo:`            `:smMd/`
         -ohNNmhsoo++osshmNNh+.
            `./+syyhhyys+:``
EOF
        ;;

        "Chapeau"*)
            set_colors 2 7
            read -rd '' ascii_data <<'EOF'
${c1}               .-/-.
            ////////.
          ////////${c2}y+${c1}//.
        ////////${c2}mMN${c1}/////.
      ////////${c2}mMN+${c1}////////.
    ////////////////////////.
  /////////+${c2}shhddhyo${c1}+////////.
 ////////${c2}ymMNmdhhdmNNdo${c1}///////.
///////+${c2}mMms${c1}////////${c2}hNMh${c1}///////.
///////${c2}NMm+${c1}//////////${c2}sMMh${c1}///////
//////${c2}oMMNmmmmmmmmmmmmMMm${c1}///////
//////${c2}+MMmssssssssssssss+${c1}///////
`//////${c2}yMMy${c1}////////////////////
 `//////${c2}smMNhso++oydNm${c1}////////
  `///////${c2}ohmNMMMNNdy+${c1}///////
    `//////////${c2}++${c1}//////////
       `////////////////.
           -////////-
EOF
        ;;

        "Chrom"*)
            set_colors 2 1 3 4 7
            read -rd '' ascii_data <<'EOF'
${c2}            .,:loool:,.
        .,coooooooooooooc,.
     .,lllllllllllllllllllll,.
    ;ccccccccccccccccccccccccc;
${c1}  '${c2}ccccccccccccccccccccccccccccc.
${c1} ,oo${c2}c::::::::okO${c5}000${c3}0OOkkkkkkkkkkk:
${c1}.ooool${c2};;;;:x${c5}K0${c4}kxxxxxk${c5}0X${c3}K0000000000.
${c1}:oooool${c2};,;O${c5}K${c4}ddddddddddd${c5}KX${c3}000000000d
${c1}lllllool${c2};l${c5}N${c4}dllllllllllld${c5}N${c3}K000000000
${c1}lllllllll${c2}o${c5}M${c4}dccccccccccco${c5}W${c3}K000000000
${c1};cllllllllX${c5}X${c4}c:::::::::c${c5}0X${c3}000000000d
${c1}.ccccllllllO${c5}Nk${c4}c;,,,;cx${c5}KK${c3}0000000000.
${c1} .cccccclllllxOO${c5}OOO${c1}Okx${c3}O0000000000;
${c1}  .:ccccccccllllllllo${c3}O0000000OOO,
${c1}    ,:ccccccccclllcd${c3}0000OOOOOOl.
${c1}      '::ccccccccc${c3}dOOOOOOOkx:.
${c1}        ..,::cccc${c3}xOOOkkko;.
${c1}            ..,:${c3}dOkxl:.
EOF
        ;;

        "cleanjaro_small"*)
            set_colors 7 7
            read -rd '' ascii_data <<'EOF'
${c1}█████ ██████████
█████ ██████████
█████
█████
█████
████████████████
████████████████
EOF
        ;;

        "Cleanjaro"*)
            set_colors 7 7
            read -rd '' ascii_data <<'EOF'
${c1}███████▌ ████████████████
███████▌ ████████████████
███████▌ ████████████████
███████▌
███████▌
███████▌
███████▌
███████▌
█████████████████████████
█████████████████████████
█████████████████████████
▀▀▀▀▀▀▀▀▀▀▀▀▀▀▀▀▀▀▀▀▀▀▀▀▀
EOF
        ;;

        "ClearOS"*)
            set_colors 2
            read -rd '' ascii_data <<'EOF'
${c1}             `.--::::::--.`
         .-:////////////////:-.
      `-////////////////////////-`
     -////////////////////////////-
   `//////////////-..-//////////////`
  ./////////////:      ://///////////.
 `//////:..-////:      :////-..-//////`
 ://////`    -///:.``.:///-`    ://///:
`///////:.     -////////-`    `:///////`
.//:--////:.     -////-`    `:////--://.
./:    .////:.     --`    `:////-    :/.
`//-`    .////:.        `:////-    `-//`
 :///-`    .////:.    `:////-    `-///:
 `/////-`    -///:    :///-    `-/////`
  `//////-   `///:    :///`   .//////`
   `:////:   `///:    :///`   -////:`
     .://:   `///:    :///`   -//:.
       .::   `///:    :///`   -:.
             `///:    :///`
              `...    ...`
EOF
        ;;

        "Clear Linux OS"* | "Clear_Linux"*)
            set_colors 4 3 7 6
            read -rd '' ascii_data <<'EOF'
${c1}          BBB
       BBBBBBBBB
     BBBBBBBBBBBBBBB
   BBBBBBBBBBBBBBBBBBBB
   BBBBBBBBBBB         BBB
  BBBBBBBB${c2}YYYYY
${c1}  BBBBBBBB${c2}YYYYYY
${c1}  BBBBBBBB${c2}YYYYYYY
${c1}  BBBBBBBBB${c2}YYYYY${c3}W
${c4} GG${c1}BBBBBBBY${c2}YYYY${c3}WWW
${c4} GGG${c1}BBBBBBB${c2}YY${c3}WWWWWWWW
${c4} GGGGGG${c1}BBBBBB${c3}WWWWWWWW
${c4} GGGGGGGG${c1}BBBB${c3}WWWWWWWW
${c4}GGGGGGGGGGG${c1}BBB${c3}WWWWWWW
${c4}GGGGGGGGGGGGG${c1}B${c3}WWWWWW
${c4}GGGGGGGG${c3}WWWWWWWWWWW
${c4}GG${c3}WWWWWWWWWWWWWWWW
 WWWWWWWWWWWWWWWW
      WWWWWWWWWW
          WWW
EOF
        ;;

        "Clover"*)
            set_colors 2 6
            read -rd '' ascii_data <<'EOF'
${c1}               `omo``omo`
             `oNMMMNNMMMNo`
           `oNMMMMMMMMMMMMNo`
          oNMMMMMMMMMMMMMMMMNo
          `sNMMMMMMMMMMMMMMNs`
     `omo`  `sNMMMMMMMMMMNs`  `omo`
   `oNMMMNo`  `sNMMMMMMNs`  `oNMMMNo`
 `oNMMMMMMMNo`  `oNMMNs`  `oNMMMMMMMNo`
oNMMMMMMMMMMMNo`  `sy`  `oNMMMMMMMMMMMNo
`sNMMMMMMMMMMMMNo.${c2}oNNs${c1}.oNMMMMMMMMMMMMNs`
`oNMMMMMMMMMMMMNs.${c2}oNNs${c1}.oNMMMMMMMMMMMMNo`
oNMMMMMMMMMMMNs`  `sy`  `oNMMMMMMMMMMMNo
 `oNMMMMMMMNs`  `oNMMNo`  `oNMMMMMMMNs`
   `oNMMMNs`  `sNMMMMMMNs`  `oNMMMNs`
     `oNs`  `sNMMMMMMMMMMNs`  `oNs`
          `sNMMMMMMMMMMMMMMNs`
          +NMMMMMMMMMMMMMMMMNo
           `oNMMMMMMMMMMMMNo`
             `oNMMMNNMMMNs`
               `omo``oNs`
EOF
        ;;

        "Condres"*)
            set_colors 2 3 6
            read -rd '' ascii_data <<'EOF'
${c1}syyyyyyyyyyyyyyyyyyyyyyyyyyyyyyyyyyy+${c3}.+.
${c1}`oyyyyyyyyyyyyyyyyyyyyyyyyyyyyyyyyy+${c3}:++.
${c2}/o${c1}+oyyyyyyyyyyyyyyyyyyyyyyyyyyyyyy/${c3}oo++.
${c2}/y+${c1}syyyyyyyyyyyyyyyyyyyyyyyyyyyyy${c3}+ooo++.
${c2}/hy+${c1}oyyyhhhhhhhhhhhhhhyyyyyyyyy${c3}+oo+++++.
${c2}/hhh+${c1}shhhhhdddddhhhhhhhyyyyyyy${c3}+oo++++++.
${c2}/hhdd+${c1}oddddddddddddhhhhhyyyys${c3}+oo+++++++.
${c2}/hhddd+${c1}odmmmdddddddhhhhyyyy${c3}+ooo++++++++.
${c2}/hhdddmo${c1}odmmmdddddhhhhhyyy${c3}+oooo++++++++.
${c2}/hdddmmms${c1}/dmdddddhhhhyyys${c3}+oooo+++++++++.
${c2}/hddddmmmy${c1}/hdddhhhhyyyyo${c3}+oooo++++++++++:
${c2}/hhdddmmmmy${c1}:yhhhhyyyyy+${c3}+oooo+++++++++++:
${c2}/hhddddddddy${c1}-syyyyyys+${c3}ooooo++++++++++++:
${c2}/hhhddddddddy${c1}-+yyyy+${c3}/ooooo+++++++++++++:
${c2}/hhhhhdddddhhy${c1}./yo:${c3}+oooooo+++++++++++++/
${c2}/hhhhhhhhhhhhhy${c1}:-.${c3}+sooooo+++++++++++///:
${c2}:sssssssssssso++${c1}${c3}`:/:--------.````````
EOF
        ;;

        "Container Linux by CoreOS"* | "Container_Linux"*)
            set_colors 4 7 1
            read -rd '' ascii_data <<'EOF'
${c1}                .....
          .';:cccccccc:;'.
        ':ccccclc${c3}lllllllll${c1}cc:.
     .;cccccccc${c3}lllllllllllllll${c1}c,
    ;clllccccc${c3}llllllllllllllllll${c1}c,
  .cllclccccc${c3}lllll${c2}lll${c3}llllllllllll${c1}c:
  ccclclcccc${c3}cllll${c2}kWMMNKk${c3}llllllllll${c1}c:
 :ccclclcccc${c3}llll${c2}oWMMMMMMWO${c3}lllllllll${c1}c,
.ccllllllccc${c3}clll${c2}OMMMMMMMMM0${c3}lllllllll${c1}c
.lllllclcccc${c3}llll${c2}KMMMMMMMMMMo${c3}llllllll${c1}c.
.lllllllcccc${c3}clll${c2}KMMMMMMMMN0${c3}lllllllll${c1}c.
.cclllllcccc${c3}lllld${c2}xkkxxdo${c3}llllllllllc${c1}lc
 :cccllllllcccc${c3}lllccllllcclccc${c1}cccccc;
 .ccclllllllcccccccc${c3}lll${c1}ccccclccccccc
  .cllllllllllclcccclccclccllllcllc
    :cllllllllccclcllllllllllllcc;
     .cccccccccccccclcccccccccc:.
       .;cccclccccccllllllccc,.
          .';ccccclllccc:;..
                .....
EOF
        ;;

        "crux_small"|KISS*)
            set_colors 4 5 7 6
            read -rd '' ascii_data <<'EOF'
${c1}    ___
   (${c3}.· ${c1}|
   (${c2}<> ${c1}|
  / ${c3}__  ${c1}\\
 ( ${c3}/  \\ ${c1}/|
${c2}_${c1}/\\ ${c3}__)${c1}/${c2}_${c1})
${c2}\/${c1}-____${c2}\/
EOF
        ;;

        "CRUX"*)
            set_colors 4 5 7 6
            read -rd '' ascii_data <<'EOF'
${c1}         odddd
      oddxkkkxxdoo
     ddcoddxxxdoool
     xdclodod  olol
     xoc  xdd  olol
     xdc  ${c2}k00${c1}Okdlol
     xxd${c2}kOKKKOkd${c1}ldd
     xdco${c2}xOkdlo${c1}dldd
     ddc:cl${c2}lll${c1}oooodo
   odxxdd${c3}xkO000kx${c1}ooxdo
  oxdd${c3}x0NMMMMMMWW0od${c1}kkxo
 oooxd${c3}0WMMMMMMMMMW0o${c1}dxkx
docldkXW${c3}MMMMMMMWWN${c1}Odolco
xx${c2}dx${c1}kxxOKN${c3}WMMWN${c1}0xdoxo::c
${c2}xOkkO${c1}0oo${c3}odOW${c2}WW${c1}XkdodOxc:l
${c2}dkkkxkkk${c3}OKX${c2}NNNX0Oxx${c1}xc:cd
${c2} odxxdx${c3}xllod${c2}ddooxx${c1}dc:ldo
${c2}   lodd${c1}dolccc${c2}ccox${c1}xoloo
EOF
        ;;

        *"Crystal Linux"*)
            set_colors 13 5
            read -rd '' ascii_data <<'EOF'
${c1}                        mysssym
${c1}                      mysssym
${c1}                    mysssym
${c1}                  mysssym
${c1}                mysssyd
${c1}              mysssyd    N
${c1}            mysssyd    mysym
${c1}          mysssyd      dysssym
${c1}        mysssyd          dysssym
${c1}      mysssyd              dysssym
${c1}      mysssyd              dysssym
${c1}        mysssyd          dysssym
${c1}          mysssyd      dysssym
${c1}            mysym    dysssym
${c1}              N    dysssym
${c1}                 dysssym
${c1}               dysssym
${c1}             dysssym
${c1}           dysssym
${c1}         dysssym
EOF
        ;;

        *"Cucumber"*)
            set_colors 2 3
            read -rd '' ascii_data <<'EOF'
${c1}           `.-://++++++//:-.`
        `:/+//${c2}::--------${c1}:://+/:`
      -++/:${c2}----..........----${c1}:/++-
    .++:${c2}---...........-......---${c1}:++.
   /+:${c2}---....-::/:/--//:::-....---${c1}:+/
 `++:${c2}--.....:---::/--/::---:.....--${c1}:++`
 /+:${c2}--.....--.--::::-/::--.--.....--${c1}:+/
-o:${c2}--.......-:::://--/:::::-.......--${c1}:o-
/+:${c2}--...-:-::---:::..:::---:--:-...--${c1}:+/
o/:${c2}-...-:.:.-/:::......::/:.--.:-...-${c1}:/o
o/${c2}--...::-:/::/:-......-::::::-/-...-${c1}:/o
/+:${c2}--..-/:/:::--:::..:::--::////-..--${c1}:+/
-o:${c2}--...----::/:::/--/:::::-----...--${c1}:o-
 /+:${c2}--....://:::.:/--/:.::://:....--${c1}:+/
 `++:${c2}--...-:::.--.:..:.--.:/:-...--${c1}:++`
   /+:${c2}---....----:-..-:----....---${c1}:+/
    .++:${c2}---..................---${c1}:++.
      -/+/:${c2}----..........----${c1}:/+/-
        `:/+//${c2}::--------:::${c1}/+/:`
           `.-://++++++//:-.`
EOF
        ;;

        "CutefishOS"*)
            set_colors 6 7 4
            read -rd '' ascii_data <<'EOF'
${c1}                     ___ww___
_              _wwMMM@M^^^^MMMMww_
M0w_       _wMMM~~             ~~MMm_
  ~MMy _ww0M~                      ~MMy
    ~MMMM~                      o    "MM
${c3}  jw0M~~MMMw_                      _wMM'
wMM~      ~~MMmw__             __w0M~
~             ~~MM0MmwwwwwwwwwMMM~
                    ~~~~^^~~~
EOF
        ;;

        "CyberOS"*)
            set_colors 50 32 57
            read -rd '' ascii_data <<'EOF'
${c3}             !M$EEEEEEEEEEEP
            .MMMMM000000Nr.
            ${c3}&MMMMMM${c2}MMMMMMMMMMMMM9
           ${c3}~MMM${c1}MMMM${c2}MMMMMMMMMMMMC
      ${c1}"    ${c3}M${c1}MMMMMMM${c2}MMMMMMMMMMs
    ${c1}iM${c2}MMM&&${c1}MMMMMMMM${c2}MMMMMMMM\\
   ${c1}BMMM${c2}MMMMM${c1}MMMMMMM${c2}MMMMMM${c3}"
  ${c1}9MMMMM${c2}MMMMMMM${c1}MMMM${c2}MMMM${c3}MMMf-
        ${c2}sMMMMMMMM${c1}MM${c2}M${c3}MMMMMMMMM3_
         ${c2}+ffffffff${c1}P${c3}MMMMMMMMMMMM0
                    ${c2}CMMMMMMMMMMM
                      }MMMMMMMMM
                        ~MMMMMMM
                          "RMMMM
                            .PMB
EOF
        ;;

                "dahlia"*)
                    set_colors 1 7 3
                    read -rd '' ascii_data <<'EOF'
${c1}
                  .#.
                *%@@@%*
        .,,,,,(&@@@@@@@&/,,,,,.
       ,#@@@@@@@@@@@@@@@@@@@@@#.
       ,#@@@@@@@&#///#&@@@@@@@#.
     ,/%&@@@@@%/,    .,(%@@@@@&#/.
   *#&@@@@@@#,.         .*#@@@@@@&#,
 .&@@@@@@@@@(            .(@@@@@@@@@&&.
#@@@@@@@@@@(               )@@@@@@@@@@@#
 °@@@@@@@@@@(            .(@@@@@@@@@@@°
   *%@@@@@@@(.           ,#@@@@@@@%*
     ,(&@@@@@@%*.     ./%@@@@@@%(,
       ,#@@@@@@@&(***(&@@@@@@@#.
       ,#@@@@@@@@@@@@@@@@@@@@@#.
        ,*****#&@@@@@@@&(*****,
               ,/%@@@%/.
                  ,#,
EOF
                ;;

        "debian_small")
            set_colors 1 7 3
            read -rd '' ascii_data <<'EOF'
${c1}  _____
 /  __ \\
|  /    |
|  \\___-
-_
  --_
EOF
        ;;

        "Debian"*)
            set_colors 1 7 3
            read -rd '' ascii_data <<'EOF'
${c2}       _,met$$$$$gg.
    ,g$$$$$$$$$$$$$$$P.
  ,g$$P"        """Y$$.".
 ,$$P'              `$$$.
',$$P       ,ggs.     `$$b:
`d$$'     ,$P"'   ${c1}.${c2}    $$$
 $$P      d$'     ${c1},${c2}    $$P
 $$:      $$.   ${c1}-${c2}    ,d$$'
 $$;      Y$b._   _,d$P'
 Y$$.    ${c1}`.${c2}`"Y$$$$P"'
${c2} `$$b      ${c1}"-.__
${c2}  `Y$$
   `Y$$.
     `$$b.
       `Y$$b.
          `"Y$b._
              `"""
EOF
        ;;

        "Deepin"*)
            set_colors 2 7
            read -rd '' ascii_data <<'EOF'
${c1}             ............
         .';;;;;.       .,;,.
      .,;;;;;;;.       ';;;;;;;.
    .;::::::::'     .,::;;,''''',.
   ,'.::::::::    .;;'.          ';
  ;'  'cccccc,   ,' :: '..        .:
 ,,    :ccccc.  ;: .c, '' :.       ,;
.l.     cllll' ., .lc  :; .l'       l.
.c       :lllc  ;cl:  .l' .ll.      :'
.l        'looc. .   ,o:  'oo'      c,
.o.         .:ool::coc'  .ooo'      o.
 ::            .....   .;dddo      ;c
  l:...            .';lddddo.     ,o
   lxxxxxdoolllodxxxxxxxxxc      :l
    ,dxxxxxxxxxxxxxxxxxxl.     'o,
      ,dkkkkkkkkkkkkko;.    .;o;
        .;okkkkkdl;.    .,cl:.
            .,:cccccccc:,.
EOF
        ;;

        "DesaOS")
            set_colors 2 7
            read -rd '' ascii_data <<'EOF'
${c1}███████████████████████
███████████████████████
███████████████████████
███████████████████████
████████               ███████
████████               ███████
████████               ███████
████████               ███████
████████               ███████
████████               ███████
████████               ███████
██████████████████████████████
██████████████████████████████
████████████████████████
████████████████████████
████████████████████████
EOF
        ;;

        "Devuan"*)
            set_colors 5 7
            read -rd '' ascii_data <<'EOF'
${c1}   ..,,;;;::;,..
           `':ddd;:,.
                 `'dPPd:,.
                     `:b$$b`.
                        'P$$$d`
                         .$$$$$`
                         ;$$$$$P
                      .:P$$$$$$`
                  .,:b$$$$$$$;'
             .,:dP$$$$$$$$b:'
      .,:;db$$$$$$$$$$Pd'`
 ,db$$$$$$$$$$$$$$b:'`
:$$$$$$$$$$$$b:'`
 `$$$$$bd:''`
   `'''`
EOF
        ;;

        "DracOS"*)
            set_colors 1 7 3
            read -rd '' ascii_data <<'EOF'
${c1}       `-:/-
          -os:
            -os/`
              :sy+-`
               `/yyyy+.
                 `+yyyyo-
                   `/yyyys:
`:osssoooo++-        +yyyyyy/`
   ./yyyyyyo         yo`:syyyy+.
      -oyyy+         +-   :yyyyyo-
        `:sy:        `.    `/yyyyys:
           ./o/.`           .oyyso+oo:`
              :+oo+//::::///:-.`     `.`
EOF
        ;;

        "DarkOs")
            set_colors 1 6 5 3 2
            read -rd '' ascii_data <<'EOF'

${c3}⠀⠀⠀⠀  ⠀⠀⠀⠀⠀⠀⠀⠀⠀⠀⠀⠀⠀⠀⠀⠀⠀⠀⠀⠀⢠⠢⠀⠀⠀⠀⠀⠀⠀⠀⠀⠀⠀⠀⠀⠀
${c1}⠀⠀⠀⠀⠀⠀⠀⠀⠀⠀⠀⠀⠀⠀⠀⠀⠀⠀⠀⠀⠀⠀⠀⠀⢀⣶⠋⡆⢹⠀⠀⠀⠀⠀⠀⠀⠀⠀⠀⠀⠀⠀
${c5}⠀⠀⠀⠀⠀⠀⠀⠀⠀⠀⠀⠀⠀⠀⠀⠀⠀⠀⠀⢀⡆⢀⣤⢛⠛⣠⣿⠀⡏⠀⠀⠀⠀⠀⠀⠀⠀⠀⠀⠀⠀⠀
${c6}⠀⠀⠀⠀⠀⠀⠀⠀⠀⠀⠀⠀⠀⠀⠀⠀⠀⢀⣶⣿⠟⣡⠊⣠⣾⣿⠃⣠⠀⠀⠀⠀⠀⠀⠀⠀⠀⠀⠀⠀⠀⠀
${c2}⠀⠀⠀⠀⠀⠀⠀⠀⠀⠀⠀⠀⠀⠀⠀⠀⣴⣯⣿⠀⠊⣤⣿⣿⣿⠃⣴⣧⣄⣀⠀⠀⠀⠀⠀⠀⠀⠀⠀⠀⠀⠀
${c1}⠀⠀⠀⠀⠀⠀⠀⠀⠀⠀⠀⠀⢀⣤⣶⣿⣿⡟⣠⣶⣿⣿⣿⢋⣤⠿⠛⠉⢁⣭⣽⠋⠀⠀⠀⠀⠀⠀⠀⠀⠀⠀
${c4}  ⠀⠀⠀⠀⠀⠀ ⠀⣠⠖⡭⢉⣿⣯⣿⣯⣿⣿⣿⣟⣧⠛⢉⣤⣶⣾⣿⣿⠋⠀⠀⠀⠀⠀⠀⠀⠀⠀⠀⠀⠀
${c5}⠀⠀⠀⠀⠀⠀⠀⠀⣴⣫⠓⢱⣯⣿⢿⠋⠛⢛⠟⠯⠶⢟⣿⣯⣿⣿⣿⣿⣿⣿⣦⣄⠀⠀⠀⠀⠀⠀⠀⠀⠀⠀
${c2}⠀⠀⠀⠀⠀⠀⢀⡮⢁⣴⣿⣿⣿⠖⣠⠐⠉⠀⠀⠀⠀⠀⠀⠀⠀⠀⠉⠉⠉⠛⠛⠛⢿⣶⣄⠀⠀⠀⠀⠀⠀⠀
${c3}⠀⠀⠀⠀⢀⣤⣷⣿⣿⠿⢛⣭⠒⠉⠀⠀⠀⣀⣀⣄⣤⣤⣴⣶⣶⣶⣿⣿⣿⣿⣿⠿⠋⠁⠀⠀⠀⠀⠀⠀⠀⠀
${c1}⠀⢀⣶⠏⠟⠝⠉⢀⣤⣿⣿⣶⣾⣿⣿⣿⣿⣿⣿⣟⢿⣿⣿⣿⣿⣿⣿⣿⣿⣿⣧⠀⠀⠀⠀⠀⠀⠀⠀⠀⠀⠀
${c6}⢴⣯⣤⣶⣿⣿⣿⣿⣿⡿⣿⣯⠉⠉⠉⠉⠀⠀⠀⠈⣿⡀⣟⣿⣿⢿⣿⣿⣿⣿⣿⣦⠀⠀⠀⠀⠀⠀⠀⠀⠀⠀
${c5}⠀⠀⠀⠉⠛⣿⣧⠀⣆⠀⠀⠀⠀⠀⠀⠀⠀⠀⠀⠀⣿⠃⣿⣿⣯⣿⣦⡀⠀⠉⠻⣿⣦⠀⠀⠀⠀⠀⠀⠀⠀⠀
${c3}⠀⠀⠀⠀⠀⠀⠉⢿⣮⣦⠀⠀⠀⠀⠀⠀⠀⠀⠀⣼⣿⠀⣯⠉⠉⠛⢿⣿⣷⣄⠀⠈⢻⣆⠀⠀⠀⠀⠀⠀⠀⠀
${c2}⠀⠀⠀⠀⠀⠀⠀⠀⠀⠉⠢⠀⠀⠀⠀⠀⠀⠀⢀⢡⠃⣾⣿⣿⣦⠀⠀⠀⠙⢿⣿⣤⠀⠙⣄⠀⠀⠀⠀⠀⠀⠀
${c6}⠀⠀⠀⠀⠀⠀⠀⠀⠀⠀⠀⠀⠀⠀⠀⠀⠀⢀⢋⡟⢠⣿⣿⣿⠋⢿⣄⠀⠀⠀⠈⡄⠙⣶⣈⡄⠀⠀⠀⠀⠀⠀
${c1}⠀⠀⠀⠀⠀⠀⠀⠀⠀⠀⠀⠀⠀⠀⠀⠐⠚⢲⣿⠀⣾⣿⣿⠁⠀⠀⠉⢷⡀⠀⠀⣇⠀⠀⠈⠻⡀⠀⠀⠀⠀⠀
${c4}⠀⠀⠀⠀⠀⠀⠀⠀⠀⠀⠀⠀⠀⠀⠀⢢⣀⣿⡏⠀⣿⡿⠀⠀⠀⠀⠀⠀⠙⣦⠀⢧⠀⠀⠀⠀⠀⠀⠀⠀⠀⠀
${c3}⠀⠀⠀⠀⠀⠀⠀⠀⠀⠀⠀⠀⠀⠀⠀⠀⢸⠿⣧⣾⣿⠀⠀⠀⠀⠀⠀⠀⠀⠀⠙⣮⠀⠀⠀⠀⠀⠀⠀⠀⠀⠀
${c5}⠀⠀⠀⠀⠀⠀⠀⠀⠀⠀⠀⠀⠀⠀⠀⠀⠀⠀⠉⠙⠛⠀⠀⠀⠀⠀⠀⠀⠀⠀⠀⠀⠀⠀⠀⠀⠀

EOF
        ;;

        "Itc"*)
            set_colors 1
            read -rd '' ascii_data <<'EOF'
${c1}....................-==============+...
${c1}....................-==============:...
${c1}...:===========-....-==============:...
${c1}...-===========:....-==============-...
${c1}....*==========+........-::********-...
${c1}....*===========+.:*====**==*+-.-......
${c1}....:============*+-..--:+**====*---...
${c1}......::--........................::...
${c1}..+-:+-.+::*:+::+:-++::++-.:-.*.:++:++.
${c1}..:-:-++++:-::--:+::-::.:++-++:++--:-:.    ⠀⠀⠀⠀⠀
⠀⠀⠀⠀⠀⠀⠀⠀⠀⠀
EOF
        ;;

        "dragonfly_old"*)
            set_colors 1 7 3
            read -rd '' ascii_data <<'EOF'
     ${c1}                   .-.
                 ${c3} ()${c1}I${c3}()
            ${c1} "==.__:-:__.=="
            "==.__/~|~\__.=="
            "==._(  Y  )_.=="
 ${c2}.-'~~""~=--...,__${c1}\/|\/${c2}__,...--=~""~~'-.
(               ..=${c1}\\=${c1}/${c2}=..               )
 `'-.        ,.-"`;${c1}/=\\${c2};"-.,_        .-'`
     `~"-=-~` .-~` ${c1}|=|${c2} `~-. `~-=-"~`
          .-~`    /${c1}|=|${c2}\    `~-.
       .~`       / ${c1}|=|${c2} \       `~.
   .-~`        .'  ${c1}|=|${c2}  `.        `~-.
 (`     _,.-="`  ${c1}  |=|${c2}    `"=-.,_     `)
  `~"~"`        ${c1}   |=|${c2}           `"~"~`
                 ${c1}  /=\\
                   \\=/
                    ^
EOF
        ;;

        "dragonfly_small"*)
            set_colors 1 7 3
            read -rd '' ascii_data <<'EOF'
${c2}   ,${c1}_${c2},
('-_${c1}|${c2}_-')
 >--${c1}|${c2}--<
(_-'${c1}|${c2}'-_)
    ${c1}|
    |
    |
EOF
        ;;

        "DragonFly"*)
            set_colors 1 7 3
            read -rd '' ascii_data <<'EOF'
${c2},--,           ${c1}|           ${c2},--,
${c2}|   `-,       ${c1},^,       ${c2},-'   |
${c2} `,    `-,   ${c3}(/ \)   ${c2},-'    ,'
${c2}   `-,    `-,${c1}/   \${c2},-'    ,-'
${c2}      `------${c1}(   )${c2}------'
${c2}  ,----------${c1}(   )${c2}----------,
${c2} |        _,-${c1}(   )${c2}-,_        |
${c2}  `-,__,-'   ${c1}\   /${c2}   `-,__,-'
${c1}              | |
              | |
              | |
              | |
              | |
              | |
              `|'
EOF
        ;;

        "Drauger"*)
            set_colors 1 7
            read -rd '' ascii_data <<'EOF'
${c1}                  -``-
                `:+``+:`
               `/++``++/.
              .++/.  ./++.
             :++/`    `/++:
           `/++:        :++/`
          ./+/-          -/+/.
         -++/.            ./++-
        :++:`              `:++:
      `/++-                  -++/`
     ./++.                    ./+/.
    -++/`                      `/++-
   :++:`                        `:++:
 `/++-                            -++/`
.:-.`..............................`.-:.
`.-/++++++++++++++++++++++++++++++++/-.`
EOF
        ;;

        "elementary_small"*)
            set_colors 4 7 1
            read -rd '' ascii_data <<'EOF'
${c2}  _______
 / ____  \\
/  |  /  /\\
|__\\ /  / |
\\   /__/  /
 \\_______/
EOF
        ;;

        "Elementary"*)
            set_colors 4 7 1
            read -rd '' ascii_data <<'EOF'
${c2}         eeeeeeeeeeeeeeeee
      eeeeeeeeeeeeeeeeeeeeeee
    eeeee  eeeeeeeeeeee   eeeee
  eeee   eeeee       eee     eeee
 eeee   eeee          eee     eeee
eee    eee            eee       eee
eee   eee            eee        eee
ee    eee           eeee       eeee
ee    eee         eeeee      eeeeee
ee    eee       eeeee      eeeee ee
eee   eeee   eeeeee      eeeee  eee
eee    eeeeeeeeee     eeeeee    eee
 eeeeeeeeeeeeeeeeeeeeeeee    eeeee
  eeeeeeee eeeeeeeeeeee      eeee
    eeeee                 eeeee
      eeeeeee         eeeeeee
         eeeeeeeeeeeeeeeee
EOF
        ;;

        "Elive"*)
        set_colors 7 6 6
            read -rd '' ascii_data <<'EOF'
${c1}
             *@${c2},,&(%%%..%*.
         ${c1}(@${c2}&%/##############((/${c1}*,
      ${c2}@${c1}@&${c2}#########${c1}*..../${c2}########%${c1}*..
    ${c2}@${c1}&${c2}#%%%%%.              ${c3},.${c1},${c2}%%%%%%.
  /%${c2}(%%%%.                      ${c1}(${c2}%%%%#.
 /${c1}*${c2}%%##,.                       .,%%###,
 ,####.   ,${c1}*${c2}#%${c1}#${c3}/,(/               ${c2}/${c1}#${c2}###,
((###/   ,,##########${c1}(${c3}/(#          ${c2}%####,
%#(((${c1}.   .${c1}./${c2}((((((((((((((${c1}(${c2}#/${c3}*..   ${c3}*.${c2}(((${c1}/
${c2}%#///${c1}.        ${c3}***${c2}.*/////////////
${c3}#${c2}#////*              ${c3}***${c2}.*/////.
 ${c3}(${c2}(*****                   ${c3}***
  ${c2},*****..
   ..${c1}*${c2}*****..                 *${c1}%${c2}/****.
     .,,*******,${c3},,../##(${c2}%&${c1}&${c2}#******${c1},${c2}.
        ,*${c1},${c2},,,,,,,,,,,,,,,,,,,${c1},${c2}..
            *//${c1}/,,${c2},,,,,,,${c1},..${c2}
EOF
        ;;

        "EndeavourOS"*)
            set_colors 1 5 4
            read -rd '' ascii_data <<'EOF'
${c1}                     ./${c2}o${c3}.
${c1}                   ./${c2}sssso${c3}-
${c1}                 `:${c2}osssssss+${c3}-
${c1}               `:+${c2}sssssssssso${c3}/.
${c1}             `-/o${c2}ssssssssssssso${c3}/.
${c1}           `-/+${c2}sssssssssssssssso${c3}+:`
${c1}         `-:/+${c2}sssssssssssssssssso${c3}+/.
${c1}       `.://o${c2}sssssssssssssssssssso${c3}++-
${c1}      .://+${c2}ssssssssssssssssssssssso${c3}++:
${c1}    .:///o${c2}ssssssssssssssssssssssssso${c3}++:
${c1}  `:////${c2}ssssssssssssssssssssssssssso${c3}+++.
${c1}`-////+${c2}ssssssssssssssssssssssssssso${c3}++++-
${c1} `..-+${c2}oosssssssssssssssssssssssso${c3}+++++/`
   ./++++++++++++++++++++++++++++++/:.
  `:::::::::::::::::::::::::------``
EOF
        ;;
	
	        "EncryptOS"*)
            set_colors 2 5 6
            read -rd '' ascii_data <<'EOF'
${c2}                  *******                     
${c2}                ***       **.                  
${c2}                **         **                  
${c2}                **         **                  
                              
${c2}              *****************                
${c2}             ,,,,,,,,,,,,,,,,***               
${c2}             ,,,,,,,     ,,,,,,,               
${c2}             ,,,,,,,     ,,,,,,,               
${c2}             ,,,,,,,     ,,,,,,,               
${c2}             ,,,,,,,     ,,,,,,,               
${c2}             ,,,,,,,,,,,,,,,,,,,               
${c2}                 ,,,,,,,,,,,,.                  
                                   
EOF
        ;;

        "Endless"*)
            set_colors 1 7
            read -rd '' ascii_data <<'EOF'
${c1}           `:+yhmNMMMMNmhy+:`
        -odMMNhso//////oshNMMdo-
      /dMMh+.              .+hMMd/
    /mMNo`                    `oNMm:
  `yMMo`                        `oMMy`
 `dMN-                            -NMd`
 hMN.                              .NMh
/MM/                  -os`          /MM/
dMm    `smNmmhs/- `:sNMd+   ``       mMd
MMy    oMd--:+yMMMMMNo.:ohmMMMNy`    yMM
MMy    -NNyyhmMNh+oNMMMMMy:.  dMo    yMM
dMm     `/++/-``/yNNh+/sdNMNddMm-    mMd
/MM/          `dNy:       `-::-     /MM/
 hMN.                              .NMh
 `dMN-                            -NMd`
  `yMMo`                        `oMMy`
    /mMNo`                    `oNMm/
      /dMMh+.              .+hMMd/
        -odMMNhso//////oshNMMdo-
           `:+yhmNMMMMNmhy+:`
EOF
        ;;

        "EuroLinux"*)
            set_colors 4 7
            read -rd '' ascii_data <<'EOF'
${c1}                __
         -wwwWWWWWWWWWwww-
        -WWWWWWWWWWWWWWWWWWw-
          \WWWWWWWWWWWWWWWWWWW-
  _Ww      `WWWWWWWWWWWWWWWWWWWw
 -W${c2}E${c1}Www                -WWWWWWWWW-
_WW${c2}U${c1}WWWW-                _WWWWWWWW
_WW${c2}R${c1}WWWWWWWWWWWWWWWWWWWWWWWWWWWWWW-
wWW${c2}O${c1}WWWWWWWWWWWWWWWWWWWWWWWWWWWWWWW
WWW${c2}L${c1}WWWWWWWWWWWWWWWWWWWWWWWWWWWWWWw
WWW${c2}I${c1}WWWWWWWWWWWWWWWWWWWWWWWWWWWWww-
wWW${c2}N${c1}WWWWw
 WW${c2}U${c1}WWWWWWw
 wW${c2}X${c1}WWWWWWWWww
   wWWWWWWWWWWWWWWWw
    wWWWWWWWWWWWWWWWw
       WWWWWWWWWWWWWw
           wWWWWWWWw
EOF
        ;;

        "Exherbo"*)
            set_colors 4 7 1
            read -rd '' ascii_data <<'EOF'
${c2} ,
OXo.
NXdX0:    .cok0KXNNXXK0ko:.
KX  '0XdKMMK;.xMMMk, .0MMMMMXx;  ...
'NO..xWkMMx   kMMM    cMMMMMX,NMWOxOXd.
  cNMk  NK    .oXM.   OMMMMO. 0MMNo  kW.
  lMc   o:       .,   .oKNk;   ;NMMWlxW'
 ;Mc    ..   .,,'    .0M${c1}g;${c2}WMN'dWMMMMMMO
 XX        ,WMMMMW.  cM${c1}cfli${c2}WMKlo.   .kMk
.Mo        .WM${c1}GD${c2}MW.   XM${c1}WO0${c2}MMk        oMl
,M:         ,XMMWx::,''oOK0x;          NM.
'Ml      ,kNKOxxxxxkkO0XXKOd:.         oMk
 NK    .0Nxc${c3}:::::::::::::::${c2}fkKNk,      .MW
 ,Mo  .NXc${c3}::${c2}qXWXb${c3}::::::::::${c2}oo${c3}::${c2}lNK.    .MW
  ;Wo oMd${c3}:::${c2}oNMNP${c3}::::::::${c2}oWMMMx${c3}:${c2}c0M;   lMO
   'NO;W0c${c3}:::::::::::::::${c2}dMMMMO${c3}::${c2}lMk  .WM'
     xWONXdc${c3}::::::::::::::${c2}oOOo${c3}::${c2}lXN. ,WMd
      'KWWNXXK0Okxxo,${c3}:::::::${c2},lkKNo  xMMO
        :XMNxl,';:lodxkOO000Oxc. .oWMMo
          'dXMMXkl;,.        .,o0MMNo'
             ':d0XWMMMMWNNNNMMMNOl'
                   ':okKXWNKkl'
EOF
        ;;

        "fedora_small")
            set_colors 12
            read -rd '' ascii_data <<'EOF'
${c1}        ,'''''.
       |   ,.  |
       |  |  '_'
  ,....|  |..
.'  ,_;|   ..'
|  |   |  |
|  ',_,'  |
 '.     ,'
   '''''
EOF
        ;;

        "Fedora_old"* | "RFRemix"*)
            set_colors 4 7 1
            read -rd '' ascii_data <<'EOF'
${c1}          /:-------------:\\
       :-------------------::
     :-----------${c2}/shhOHbmp${c1}---:\\
   /-----------${c2}omMMMNNNMMD  ${c1}---:
  :-----------${c2}sMMMMNMNMP${c1}.    ---:
 :-----------${c2}:MMMdP${c1}-------    ---\\
,------------${c2}:MMMd${c1}--------    ---:
:------------${c2}:MMMd${c1}-------    .---:
:----    ${c2}oNMMMMMMMMMNho${c1}     .----:
:--     .${c2}+shhhMMMmhhy++${c1}   .------/
:-    -------${c2}:MMMd${c1}--------------:
:-   --------${c2}/MMMd${c1}-------------;
:-    ------${c2}/hMMMy${c1}------------:
:--${c2} :dMNdhhdNMMNo${c1}------------;
:---${c2}:sdNMMMMNds:${c1}------------:
:------${c2}:://:${c1}-------------::
:---------------------://
EOF
        ;;

        "Fedora"*)
            set_colors 12 7
            read -rd '' ascii_data <<'EOF'
${c1}             .',;::::;,'.
         .';:cccccccccccc:;,.
      .;cccccccccccccccccccccc;.
    .:cccccccccccccccccccccccccc:.
  .;ccccccccccccc;${c2}.:dddl:.${c1};ccccccc;.
 .:ccccccccccccc;${c2}OWMKOOXMWd${c1};ccccccc:.
.:ccccccccccccc;${c2}KMMc${c1};cc;${c2}xMMc${c1};ccccccc:.
,cccccccccccccc;${c2}MMM.${c1};cc;${c2};WW:${c1};cccccccc,
:cccccccccccccc;${c2}MMM.${c1};cccccccccccccccc:
:ccccccc;${c2}oxOOOo${c1};${c2}MMM0OOk.${c1};cccccccccccc:
cccccc;${c2}0MMKxdd:${c1};${c2}MMMkddc.${c1};cccccccccccc;
ccccc;${c2}XM0'${c1};cccc;${c2}MMM.${c1};cccccccccccccccc'
ccccc;${c2}MMo${c1};ccccc;${c2}MMW.${c1};ccccccccccccccc;
ccccc;${c2}0MNc.${c1}ccc${c2}.xMMd${c1};ccccccccccccccc;
cccccc;${c2}dNMWXXXWM0:${c1};cccccccccccccc:,
cccccccc;${c2}.:odl:.${c1};cccccccccccccc:,.
:cccccccccccccccccccccccccccc:'.
.:cccccccccccccccccccccc:;,..
  '::cccccccccccccc::;,.
EOF
        ;;

        "Feren"*)
            set_colors 4 7 1
            read -rd '' ascii_data <<'EOF'
${c1} `----------`
 :+ooooooooo+.
-o+oooooooooo+-
..`/+++++++++++/...`````````````````
   .++++++++++++++++++++++++++/////-
    ++++++++++++++++++++++++++++++++//:`
    -++++++++++++++++++++++++++++++/-`
     ++++++++++++++++++++++++++++:.
     -++++++++++++++++++++++++/.
      +++++++++++++++++++++/-`
      -++++++++++++++++++//-`
        .:+++++++++++++//////-
           .:++++++++//////////-
             `-++++++---:::://///.
           `.:///+++.             `
          `.........
EOF
        ;;

        "Finnix"*)
            set_colors 4 7 7
            read -rd '' ascii_data <<'EOF'
${c1}            ,,:;;;;:,,
        ,;*%S########S%*;,
      ;?#################S?:
    :%######################?:
   +##########################;
  +############################;
 :#############.**,#############,
 *###########+      +###########+
 ?##########  ${c3}Finnix${c1}  ##########*
 *###########,      ,###########+
 :#############%..%#############,
  *############################+
   *##########################+
    ;S######################%:
     ,+%##################%;
        :+?S##########S?+:
            ,:;++++;:,
EOF
        ;;

        "freebsd_small")
            set_colors 1 7 3
            read -rd '' ascii_data <<'EOF'
${c1}/\\,-'''''-,/\\
\\_)       (_/
|           |
|           |
 ;         ;
  '-_____-'
EOF
        ;;

        FreeBSD*|HardenedBSD*)
            case $ascii_distro in
                *HardenedBSD*) set_colors 4 7 3 ;;
                *)             set_colors 1 7 3
            esac

            read -rd '' ascii_data <<'EOF'
   ${c2}```                        ${c1}`
  ${c2}` `.....---...${c1}....--.```   -/
  ${c2}+o   .--`         ${c1}/y:`      +.
  ${c2} yo`:.            ${c1}:o      `+-
    ${c2}y/               ${c1}-/`   -o/
   ${c2}.-                  ${c1}::/sy+:.
   ${c2}/                     ${c1}`--  /
  ${c2}`:                          ${c1}:`
  ${c2}`:                          ${c1}:`
   ${c2}/                          ${c1}/
   ${c2}.-                        ${c1}-.
    ${c2}--                      ${c1}-.
     ${c2}`:`                  ${c1}`:`
       .--             `--.
          .---.....----.
EOF
        ;;

        "FreeMiNT"*)
            set_colors 7
            read -rd '' ascii_data <<'EOF'
${c1}          ##
          ##         #########
                    ####      ##
            ####  ####        ##
####        ####  ##        ##
        ####    ####      ##  ##
        ####  ####  ##  ##  ##
            ####  ######
        ######  ##  ##  ####
      ####    ################
    ####        ##  ####
    ##            ####  ######
    ##      ##    ####  ####
    ##    ##  ##    ##  ##  ####
      ####  ##          ##  ##
EOF
        ;;

        "Frugalware"*)
            set_colors 4 7 1
            read -rd '' ascii_data <<'EOF'
${c1}          `++/::-.`
         /o+++++++++/::-.`
        `o+++++++++++++++o++/::-.`
        /+++++++++++++++++++++++oo++/:-.``
       .o+ooooooooooooooooooosssssssso++oo++/:-`
       ++osoooooooooooosssssssssssssyyo+++++++o:
      -o+ssoooooooooooosssssssssssssyyo+++++++s`
      o++ssoooooo++++++++++++++sssyyyyo++++++o:
     :o++ssoooooo${c2}/-------------${c1}+syyyyyo+++++oo
    `o+++ssoooooo${c2}/-----${c1}+++++ooosyyyyyyo++++os:
    /o+++ssoooooo${c2}/-----${c1}ooooooosyyyyyyyo+oooss
   .o++++ssooooos${c2}/------------${c1}syyyyyyhsosssy-
   ++++++ssooooss${c2}/-----${c1}+++++ooyyhhhhhdssssso
  -s+++++syssssss${c2}/-----${c1}yyhhhhhhhhhhhddssssy.
  sooooooyhyyyyyh${c2}/-----${c1}hhhhhhhhhhhddddyssy+
 :yooooooyhyyyhhhyyyyyyhhhhhhhhhhdddddyssy`
 yoooooooyhyyhhhhhhhhhhhhhhhhhhhddddddysy/
-ysooooooydhhhhhhhhhhhddddddddddddddddssy
 .-:/+osssyyyysyyyyyyyyyyyyyyyyyyyyyyssy:
       ``.-/+oosysssssssssssssssssssssss
               ``.:/+osyysssssssssssssh.
                        `-:/+osyyssssyo
                                .-:+++`
EOF
        ;;

        "Funtoo"*)
            set_colors 5 7
            read -rd '' ascii_data <<'EOF'
${c1}   .dKXXd                         .
  :XXl;:.                      .OXo
.'OXO''  .''''''''''''''''''''':XNd..'oco.lco,
xXXXXXX, cXXXNNNXXXXNNXXXXXXXXNNNNKOOK; d0O .k
  kXX  xXo  KNNN0  KNN.       'xXNo   :c; 'cc.
  kXX  xNo  KNNN0  KNN. :xxxx. 'NNo
  kXX  xNo  loooc  KNN. oNNNN. 'NNo
  kXX  xN0:.       KNN' oNNNX' ,XNk
  kXX  xNNXNNNNNNNNXNNNNNNNNXNNOxXNX0Xl
  ...  ......................... .;cc;.
EOF
        ;;

        "GalliumOS"*)
            set_colors 4 7 1
            read -rd '' ascii_data <<'EOF'
${c1}sooooooooooooooooooooooooooooooooooooo+:
yyooooooooooooooooooooooooooooooooo+/:::
yyysoooooooooooooooooooooooooooo+/::::::
yyyyyoooooooooooooooooooooooo+/:::::::::
yyyyyysoooooooooooooooooo++/::::::::::::
yyyyyyysoooooooooooooo++/:::::::::::::::
yyyyyyyyysoooooo${c2}sydddys${c1}+/:::::::::::::::
yyyyyyyyyysooo${c2}smMMMMMMMNd${c1}+::::::::::::::
yyyyyyyyyyyyo${c2}sMMMMMMMMMMMN${c1}/:::::::::::::
yyyyyyyyyyyyy${c2}dMMMMMMMMMMMM${c1}o//:::::::::::
yyyyyyyyyyyyy${c2}hMMMMMMMMMMMm${c1}--//::::::::::
yyyyyyyyyyyyyy${c2}hmMMMMMMMNy${c1}:..-://::::::::
yyyyyyyyyyyyyyy${c2}yyhhyys+:${c1}......://:::::::
yyyyyyyyyyyyyyys+:--...........-///:::::
yyyyyyyyyyyys+:--................://::::
yyyyyyyyyo+:-.....................-//:::
yyyyyyo+:-..........................://:
yyyo+:-..............................-//
o/:-...................................:
EOF
        ;;

        "Garuda"*)
            set_colors 7 7 3 7 2 4
            read -rd '' ascii_data <<'EOF'

${c3}
                     .%;888:8898898:
                   x;XxXB%89b8:b8%b88:
                .8Xxd                8X:.
              .8Xx;                    8x:.
            .tt8x          ${c6}.d${c3}            x88;
         .@8x8;          ${c6}.db:${c3}              xx@;
       ${c4},tSXX°          .bbbbbbbbbbbbbbbbbbbB8x@;
     .SXxx            bBBBBBBBBBBBBBBBBBBBbSBX8;
   ,888S                                     pd!
  8X88/                                       q
  GBB.
   ${c5}x%88        d888@8@X@X@X88X@@XX@@X@8@X.
     dxXd    dB8b8b8B8B08bB88b998888b88x.
      dxx8o                      .@@;.
        dx88                   .t@x.
          d:SS@8ba89aa67a853Sxxad.
            .d988999889889899dd.

EOF

        ;;

        "gentoo_small")
            set_colors 5 7
            read -rd '' ascii_data <<'EOF'
${c1} _-----_
(       \\
\    0   \\
${c2} \        )
 /      _/
(     _-
\____-
EOF
        ;;

        "Gentoo"*)
            set_colors 5 7
            read -rd '' ascii_data <<'EOF'
${c1}         -/oyddmdhs+:.
     -o${c2}dNMMMMMMMMNNmhy+${c1}-`
   -y${c2}NMMMMMMMMMMMNNNmmdhy${c1}+-
 `o${c2}mMMMMMMMMMMMMNmdmmmmddhhy${c1}/`
 om${c2}MMMMMMMMMMMN${c1}hhyyyo${c2}hmdddhhhd${c1}o`
.y${c2}dMMMMMMMMMMd${c1}hs++so/s${c2}mdddhhhhdm${c1}+`
 oy${c2}hdmNMMMMMMMN${c1}dyooy${c2}dmddddhhhhyhN${c1}d.
  :o${c2}yhhdNNMMMMMMMNNNmmdddhhhhhyym${c1}Mh
    .:${c2}+sydNMMMMMNNNmmmdddhhhhhhmM${c1}my
       /m${c2}MMMMMMNNNmmmdddhhhhhmMNh${c1}s:
    `o${c2}NMMMMMMMNNNmmmddddhhdmMNhs${c1}+`
  `s${c2}NMMMMMMMMNNNmmmdddddmNMmhs${c1}/.
 /N${c2}MMMMMMMMNNNNmmmdddmNMNdso${c1}:`
+M${c2}MMMMMMNNNNNmmmmdmNMNdso${c1}/-
yM${c2}MNNNNNNNmmmmmNNMmhs+/${c1}-`
/h${c2}MMNNNNNNNNMNdhs++/${c1}-`
`/${c2}ohdmmddhys+++/:${c1}.`
  `-//////:--.
EOF
        ;;

        "Pentoo"*)
            set_colors 5 7
            read -rd '' ascii_data <<'EOF'
${c2}           `:oydNNMMMMNNdyo:`
        :yNMMMMMMMMMMMMMMMMNy:
      :dMMMMMMMMMMMMMMMMMMMMMMd:
     oMMMMMMMho/-....-/ohMMMMMMMo
    oMMMMMMy.            .yMMMMMMo
   .MMMMMMo                oMMMMMM.
   +MMMMMm                  mMMMMM+
   oMMMMMh                  hMMMMMo
 //hMMMMMm//${c1}`${c2}          ${c1}`${c2}////mMMMMMh//
MMMMMMMMMMM${c1}/${c2}      ${c1}/o/`${c2}  ${c1}.${c2}smMMMMMMMMMMM
MMMMMMMMMMm      ${c1}`NMN:${c2}    ${c1}.${c2}yMMMMMMMMMM
MMMMMMMMMMMh${c1}:.${c2}              dMMMMMMMMM
MMMMMMMMMMMMMy${c1}.${c2}            ${c1}-${c2}NMMMMMMMMM
MMMMMMMMMMMd:${c1}`${c2}           ${c1}-${c2}yNMMMMMMMMMM
MMMMMMMMMMh${c1}`${c2}          ${c1}./${c2}hNMMMMMMMMMMMM
MMMMMMMMMM${c1}s${c2}        ${c1}.:${c2}ymMMMMMMMMMMMMMMM
MMMMMMMMMMN${c1}s:..-/${c2}ohNMMMMMMMMMMMMMMMMMM
MMMMMMMMMMMMMMMMMMMMMMMMMMMMMMMMMMMMMM
MMMMMMMMMMMMMMMMMMMMMMMMMMMMMMMMMMMMMM
 MMMMMMMMMMMMMMMMMMMMMMMMMMMMMMMMMMMM

EOF
        ;;

        "glaucus"*)
            set_colors 5
            read -rd '' ascii_data <<'EOF'
${c1}             ,,        ,d88P
           ,d8P    ,ad8888*
         ,888P    d88888*     ,,ad8888P*
    d   d888P   a88888P*  ,ad8888888*
  .d8  d8888:  d888888* ,d888888P*
 .888; 88888b d8888888b8888888P
 d8888J888888a88888888888888P*    ,d
 88888888888888888888888888P   ,,d8*
 888888888888888888888888888888888*
 *8888888888888888888888888888888*
  Y888888888P* `*``*888888888888*
   *^888^*            *Y888P**
EOF
        ;;

        "gNewSense"*)
            set_colors 4 5 7 6
            read -rd '' ascii_data <<'EOF'
${c1}                     ..,,,,..
               .oocchhhhhhhhhhccoo.
        .ochhlllllllc hhhhhh ollllllhhco.
    ochlllllllllll hhhllllllhhh lllllllllllhco
 .cllllllllllllll hlllllo  +hllh llllllllllllllc.
ollllllllllhco''  hlllllo  +hllh  ``ochllllllllllo
hllllllllc'       hllllllllllllh       `cllllllllh
ollllllh          +llllllllllll+          hllllllo
 `cllllh.           ohllllllho           .hllllc'
    ochllc.            ++++            .cllhco
       `+occooo+.                .+ooocco+'
              `+oo++++      ++++oo+'
EOF
        ;;

        "GNOME"*)
            set_colors 4
            read -rd '' ascii_data <<'EOF'
${c1}                               ,@@@@@@@@,
                 @@@@@@      @@@@@@@@@@@@
        ,@@.    @@@@@@@    *@@@@@@@@@@@@
       @@@@@%   @@@@@@(    @@@@@@@@@@@&
       @@@@@@    @@@@*     @@@@@@@@@#
@@@@*   @@@@,              *@@@@@%
@@@@@.
 @@@@#         @@@@@@@@@@@@@@@@
         ,@@@@@@@@@@@@@@@@@@@@@@@,
      ,@@@@@@@@@@@@@@@@@@@@@@@@@@&
    .@@@@@@@@@@@@@@@@@@@@@@@@@@@@
    @@@@@@@@@@@@@@@@@@@@@@@@@@@
   @@@@@@@@@@@@@@@@@@@@@@@@(
   @@@@@@@@@@@@@@@@@@@@%
    @@@@@@@@@@@@@@@@
     @@@@@@@@@@@@*        @@@@@@@@/
      &@@@@@@@@@@        @@@@@@@@@*
        @@@@@@@@@@@,    @@@@@@@@@*
          ,@@@@@@@@@@@@@@@@@@@@&
              &@@@@@@@@@@@@@@
                     ...
EOF
        ;;

        "GNU")
            set_colors fg 7
            read -rd '' ascii_data <<'EOF'
${c1}    _-`````-,           ,- '- .
  .'   .- - |          | - -.  `.
 /.'  /                     `.   \
:/   :      _...   ..._      ``   :
::   :     /._ .`:'_.._\.    ||   :
::    `._ ./  ,`  :    \ . _.''   .
`:.      /   |  -.  \-. \\_      /
  \:._ _/  .'   .@)  \@) ` `\ ,.'
     _/,--'       .- .\,-.`--`.
       ,'/''     (( \ `  )
        /'/'  \    `-'  (
         '/''  `._,-----'
          ''/'    .,---'
           ''/'      ;:
             ''/''  ''/
               ''/''/''
                 '/'/'
                  `;
EOF
        ;;

        "GoboLinux"*)
            set_colors 5 4 6 2
            read -rd '' ascii_data <<'EOF'
${c1}  _____       _
 / ____|     | |
| |  __  ___ | |__   ___
| | |_ |/ _ \| '_ \ / _ \
| |__| | (_) | |_) | (_) |
 \_____|\___/|_.__/ \___/
EOF
        ;;

        "GrapheneOS"*)
            set_colors 7 4
            read -rd '' ascii_data <<'EOF'
${c1}                        B?
                        G~
                        G~&
                      G!^:^?#
                     &^.:::.J
    &PG&          #G5JJ7~^~?JY5B&          #PG
     B5JJPGJ77YG5JYP#   &&   &B5JYPGJ7?YG5JYP#
        &Y..::.:P&               &?..::.:G
         #!::::?                  B~::::J
           B~J#                     B!?#
            !P                       75
            !P                       75
            !5                       7Y
         &Y~:^!P                  &J~:^!P
         P..::.:B                 Y..::.:#
      #PYJJ~^^!JJYP#          &B5YJ?~^^!JJYG#
    &YYG#   &&   #PYJ5G5??JGGYJ5G&   &&   #PYP
                     B^.::..7&
                      J::::^G
                       #Y^G&
                        B~
                        G!
                        #
EOF
        ;;

        "Grombyang"*)
            set_colors 4 2 1
            read -rd '' ascii_data <<'EOF'
${c1}            eeeeeeeeeeee
         eeeeeeeeeeeeeeeee
      eeeeeeeeeeeeeeeeeeeeeee
    eeeee       ${c2}.o+       ${c1}eeee
  eeee         ${c2}`ooo/         ${c1}eeee
 eeee         ${c2}`+oooo:         ${c1}eeee
eee          ${c2}`+oooooo:          ${c1}eee
eee          ${c2}-+oooooo+:         ${c1}eee
ee         ${c2}`/:oooooooo+:         ${c1}ee
ee        ${c2}`/+   +++    +:        ${c1}ee
ee              ${c2}+o+\             ${c1}ee
eee             ${c2}+o+\            ${c1}eee
eee        ${c2}//  \\ooo/  \\\        ${c1}eee
 eee      ${c2}//++++oooo++++\\\     ${c1}eee
  eeee    ${c2}::::++oooo+:::::   ${c1}eeee
    eeeee   ${c3}Grombyang OS ${c1}  eeee
      eeeeeeeeeeeeeeeeeeeeeee
         eeeeeeeeeeeeeeeee
EOF
        ;;

        "guix_small"*)
            set_colors 3 7 6 1 8
            read -rd '' ascii_data <<'EOF'
${c1}|.__          __.|
|__ \\        / __|
   \\ \\      / /
    \\ \\    / /
     \\ \\  / /
      \\ \\/ /
       \\__/
EOF
        ;;

        "Guix"*)
            set_colors 3 7 6 1 8
            read -rd '' ascii_data <<'EOF'
${c1} ..                             `.
 `--..```..`           `..```..--`
   .-:///-:::.       `-:::///:-.
      ````.:::`     `:::.````
           -//:`    -::-
            ://:   -::-
            `///- .:::`
             -+++-:::.
              :+/:::-
              `-....`
EOF
        ;;

        "haiku_small"*)
            set_colors 2 8
            read -rd '' ascii_data <<'EOF'
${c1}       ,^,
      /   \\
*--_ ;     ; _--*
\\   '"     "'   /
 '.           .'
.-'"         "'-.
 '-.__.   .__.-'
       |_|
EOF
        ;;

        "Haiku"*)
            set_colors 1 3 7 2
            read -rd '' ascii_data <<'EOF'
${c3}

           MMMM              MMMM
           MMMM              MMMM
           MMMM              MMMM
           MMMM              MMMM
           MMMM${c4}       .ciO| /YMMMMM*"
${c3}           MMMM${c4}   .cOMMMMM|/MMMMM/`
 ,         ,iMM|/MMMMMMMMMMMMMMM*
  `*.__,-cMMMMMMMMMMMMMMMMM/`${c3}.MMM
           MM${c4}MMMMMMM/`:MMM/  ${c3}MMMM
           MMMM              MMMM
           MMMM              MMMM
           """"              """"
EOF
        ;;

        "Huayra"*)
            set_colors 4 7
            read -rd '' ascii_data <<'EOF'
${c2}                     `
            .       .       `
       ``    -      .      .
        `.`   -` `. -  `` .`
          ..`-`-` + -  / .`     ```
          .--.+--`+:- :/.` .-``.`
            -+/so::h:.d-`./:`.`
              :hNhyMomy:os-...-.  ````
               .dhsshNmNhoo+:-``.```
                ${c1}`ohy:-${c2}NMds+::-.``
            ````${c1}.hNN+`${c2}mMNho/:-....````
       `````     `../dmNhoo+/:..``
    ````            .dh++o/:....`
.+s/`                `/s-.-.:.`` ````
::`                    `::`..`
                          .` `..
                                ``
EOF
        ;;

        "HydroOS"*)
            set_colors 1 2 3 4 5
            read -rd '' ascii_data <<'EOF'
${c1}
  _    _           _            ____   _____
 | |  | |         | |          / __ \ / ____|
 | |__| |_   _  __| |_ __ ___ | |  | | (___
 |  __  | | | |/ _` | '__/ _ \| |  | |\___ \
 | |  | | |_| | (_| | | | (_) | |__| |____) |
 |_|  |_|\__, |\__,_|_|  \___/ \____/|_____/
          __/ |
         |___/
EOF
        ;;

        "hyperbola_small"*)
            set_colors 8
            read -rd '' ascii_data <<'EOF'
${c1}    |`__.`/
    \____/
    .--.
   /    \\
  /  ___ \\
 / .`   `.\\
/.`      `.\\
EOF
        ;;

        "Hyperbola"*)
            set_colors 8
            read -rd '' ascii_data <<'EOF'
${c1}                     WW
                     KX              W
                    WO0W          NX0O
                    NOO0NW  WNXK0OOKW
                    W0OOOOOOOOOOOOKN
                     N0OOOOOOO0KXW
                       WNXXXNW
                 NXK00000KN
             WNK0OOOOOOOOOO0W
           NK0OOOOOOOOOOOOOO0W
         X0OOOOOOO00KK00OOOOOK
       X0OOOO0KNWW      WX0OO0W
     X0OO0XNW              KOOW
   N00KNW                   KOW
 NKXN                       W0W
WW                           W
EOF
        ;;

        "iglunix"*|"iglu"*)
            set_colors 8
            read -rd '' ascii_data <<'EOF'
${c1}     |
     |        |
              |
|    ________
|  /\   |    \
  /  \  |     \  |
 /    \        \ |
/      \________\
\      /        /
 \    /        /
  \  /        /
   \/________/
EOF
        ;;

        "januslinux"*|"janus"*|"Ataraxia Linux"*|"Ataraxia"*)
            set_colors 4 5 6 2
            read -rd '' ascii_data <<'EOF'
${c1}               'l:
        loooooo
          loooo coooool
 looooooooooooooooooool
  looooooooooooooooo
         lool   cooo
        coooooooloooooooo
     clooooo  ;lood  cloooo
  :loooocooo cloo      loooo
 loooo  :ooooool       loooo
looo    cooooo        cooooo
looooooooooooo      ;loooooo ${c2}looooooc
${c1}looooooooo loo   cloooooool    ${c2}looooc
${c1} cooo       cooooooooooo       ${c2}looolooooool
${c1}            cooo:     ${c2}coooooooooooooooooool
                       loooooooooooolc:   loooc;
                             cooo:    loooooooooooc
                            ;oool         looooooo:
                           coool          olc,
                          looooc   ,,
                        coooooc    loc
                       :oooool,    coool:, looool:,
                       looool:      ooooooooooooooo:
                       cooolc        .ooooooooooool
EOF
        ;;

        "Kaisen"*)
            set_colors 1 7 3
            read -rd '' ascii_data <<'EOF'
${c1}                          `
                  `:+oyyho.
             `+:`sdddddd/
        `+` :ho oyo++ohds-`
       .ho :dd.  .: `sddddddhhyso+/-
       ody.ddd-:yd- +hysssyhddddddddho`
       yddddddhddd` ` `--`   -+hddddddh.
       hddy-+dddddy+ohh/..+sddddy/:::+ys
      :ddd/sdddddddddd- oddddddd       `
     `yddddddddddddddd/ /ddddddd/
:.  :ydddddddddddddddddo..sddddddy/`
odhdddddddo- `ddddh+-``....-+hdddddds.
-ddddddhd:   /dddo  -ydddddddhdddddddd-
 /hdy:o - `:sddds   .`./hdddddddddddddo
  `/-  `+hddyosy+       :dddddddy-.-od/
      :sydds           -hddddddd`    /
       .+shd-      `:ohddddddddd`
                `:+ooooooooooooo:
EOF
        ;;

        "Kali"*)
            set_colors 4 8
            read -rd '' ascii_data <<'EOF'
${c1}..............
            ..,;:ccc,.
          ......''';lxO.
.....''''..........,:ld;
           .';;;:::;,,.x,
      ..'''.            0Xxoc:,.  ...
  ....                ,ONkc;,;cokOdc',.
 .                   OMo           ':${c2}dd${c1}o.
                    dMc               :OO;
                    0M.                 .:o.
                    ;Wd
                     ;XO,
                       ,d0Odlc;,..
                           ..',;:cdOOd::,.
                                    .:d;.':;.
                                       'd,  .'
                                         ;l   ..
                                          .o
                                            c
                                            .'
                                             .
EOF
        ;;

        "KaOS"*)
            set_colors 4 7 1
            read -rd '' ascii_data <<'EOF'
${c1}                     ..
  .....         ..OSSAAAAAAA..
 .KKKKSS.     .SSAAAAAAAAAAA.
.KKKKKSO.    .SAAAAAAAAAA...
KKKKKKS.   .OAAAAAAAA.
KKKKKKS.  .OAAAAAA.
KKKKKKS. .SSAA..
.KKKKKS..OAAAAAAAAAAAA........
 DKKKKO.=AA=========A===AASSSO..
  AKKKS.==========AASSSSAAAAAASS.
  .=KKO..========ASS.....SSSSASSSS.
    .KK.       .ASS..O.. =SSSSAOSS:
     .OK.      .ASSSSSSSO...=A.SSA.
       .K      ..SSSASSSS.. ..SSA.
                 .SSS.AAKAKSSKA.
                    .SSS....S..
EOF
        ;;

        "KDE"*)
            set_colors 2 7
            read -rd '' ascii_data <<'EOF'
${c1}             `..---+/---..`
         `---.``   ``   `.---.`
      .--.`        ``        `-:-.
    `:/:     `.----//----.`     :/-
   .:.    `---`          `--.`    .:`
  .:`   `--`                .:-    `:.
 `/    `:.      `.-::-.`      -:`   `/`
 /.    /.     `:++++++++:`     .:    .:
`/    .:     `+++++++++++/      /`   `+`
/+`   --     .++++++++++++`     :.   .+:
`/    .:     `+++++++++++/      /`   `+`
 /`    /.     `:++++++++:`     .:    .:
 ./    `:.      `.:::-.`      -:`   `/`
  .:`   `--`                .:-    `:.
   .:.    `---`          `--.`    .:`
    `:/:     `.----//----.`     :/-
      .-:.`        ``        `-:-.
         `---.``   ``   `.---.`
             `..---+/---..`
EOF
        ;;

        "Kibojoe"*)
            set_colors 2 7 4
            read -rd '' ascii_data <<'EOF'
            ${c3}           ./+oooooo+/.
           -/+ooooo+/:.`
          ${c1}`${c3}yyyo${c2}+++/++${c3}osss${c1}.
         ${c1}+NMN${c3}yssssssssssss${c1}.
       ${c1}.dMMMMN${c3}sssssssssssy${c1}Ns`
      +MMMMMMMm${c3}sssssssssssh${c1}MNo`
    `hMMMMMNNNMd${c3}sssssssssssd${c1}MMN/
   .${c3}syyyssssssy${c1}NNmmmmd${c3}sssss${c1}hMMMMd:
  -NMmh${c3}yssssssssyhhhhyssyh${c1}mMMMMMMMy`
 -NMMMMMNN${c3}mdhyyyyyyyhdm${c1}NMMMMMMMMMMMN+
`NMMMMMMMMMMMMMMMMMMMMMMMMMMMMMMMMMMMd.
ods+/:-----://+oyydmNMMMMMMMMMMMMMMMMMN-
`                     .-:+osyhhdmmNNNmdo
EOF
        ;;

        "Kogaion"*)
            set_colors 4 7 1
            read -rd '' ascii_data <<'EOF'
${c1}            ;;      ,;
           ;;;     ,;;
         ,;;;;     ;;;;
      ,;;;;;;;;    ;;;;
     ;;;;;;;;;;;   ;;;;;
    ,;;;;;;;;;;;;  ';;;;;,
    ;;;;;;;;;;;;;;, ';;;;;;;
    ;;;;;;;;;;;;;;;;;, ';;;;;
;    ';;;;;;;;;;;;;;;;;;, ;;;
;;;,  ';;;;;;;;;;;;;;;;;;;,;;
;;;;;,  ';;;;;;;;;;;;;;;;;;,
;;;;;;;;,  ';;;;;;;;;;;;;;;;,
;;;;;;;;;;;;, ';;;;;;;;;;;;;;
';;;;;;;;;;;;; ';;;;;;;;;;;;;
 ';;;;;;;;;;;;;, ';;;;;;;;;;;
  ';;;;;;;;;;;;;  ;;;;;;;;;;
    ';;;;;;;;;;;; ;;;;;;;;
        ';;;;;;;; ;;;;;;
           ';;;;; ;;;;
             ';;; ;;
EOF
        ;;

        "Korora"*)
            set_colors 4 7 1
            read -rd '' ascii_data <<'EOF'
${c2}                ____________
             _add55555555554${c1}:
           _w?'${c1}``````````'${c2})k${c1}:
          _Z'${c1}`${c2}            ]k${c1}:
          m(${c1}`${c2}             )k${c1}:
     _.ss${c1}`${c2}m[${c1}`${c2},            ]e${c1}:
   .uY"^`${c1}`${c2}Xc${c1}`${c2}?Ss.         d(${c1}`
  jF'${c1}`${c2}    `@.  ${c1}`${c2}Sc      .jr${c1}`
 jr${c1}`${c2}       `?n_ ${c1}`${c2}$;   _a2"${c1}`
.m${c1}:${c2}          `~M${c1}`${c2}1k${c1}`${c2}5?!`${c1}`
:#${c1}:${c2}             ${c1}`${c2})e${c1}```
:m${c1}:${c2}             ,#'${c1}`
:#${c1}:${c2}           .s2'${c1}`
:m,________.aa7^${c1}`
:#baaaaaaas!J'${c1}`
 ```````````
EOF
        ;;

        "KSLinux"*)
            set_colors 4 7 1
            read -rd '' ascii_data <<'EOF'
${c1} K   K U   U RRRR   ooo
 K  K  U   U R   R o   o
 KKK   U   U RRRR  o   o
 K  K  U   U R  R  o   o
 K   K  UUU  R   R  ooo

${c2}  SSS   AAA  W   W  AAA
 S     A   A W   W A   A
  SSS  AAAAA W W W AAAAA
     S A   A WW WW A   A
  SSS  A   A W   W A   A
EOF
        ;;

        "Kubuntu"*)
            set_colors 4 7 1
            read -rd '' ascii_data <<'EOF'
${c1}           `.:/ossyyyysso/:.
        .:oyyyyyyyyyyyyyyyyyyo:`
      -oyyyyyyyo${c2}dMMy${c1}yyyyyyysyyyyo-
    -syyyyyyyyyy${c2}dMMy${c1}oyyyy${c2}dmMMy${c1}yyyys-
   oyyys${c2}dMy${c1}syyyy${c2}dMMMMMMMMMMMMMy${c1}yyyyyyo
 `oyyyy${c2}dMMMMy${c1}syysoooooo${c2}dMMMMy${c1}yyyyyyyyo`
 oyyyyyy${c2}dMMMMy${c1}yyyyyyyyyyys${c2}dMMy${c1}sssssyyyo
-yyyyyyyy${c2}dMy${c1}syyyyyyyyyyyyyys${c2}dMMMMMy${c1}syyy-
oyyyysoo${c2}dMy${c1}yyyyyyyyyyyyyyyyyy${c2}dMMMMy${c1}syyyo
yyys${c2}dMMMMMy${c1}yyyyyyyyyyyyyyyyyysosyyyyyyyy
yyys${c2}dMMMMMy${c1}yyyyyyyyyyyyyyyyyyyyyyyyyyyyy
oyyyyysos${c2}dy${c1}yyyyyyyyyyyyyyyyyy${c2}dMMMMy${c1}syyyo
-yyyyyyyy${c2}dMy${c1}syyyyyyyyyyyyyys${c2}dMMMMMy${c1}syyy-
 oyyyyyy${c2}dMMMy${c1}syyyyyyyyyyys${c2}dMMy${c1}oyyyoyyyo
 `oyyyy${c2}dMMMy${c1}syyyoooooo${c2}dMMMMy${c1}oyyyyyyyyo
   oyyysyyoyyyys${c2}dMMMMMMMMMMMy${c1}yyyyyyyo
    -syyyyyyyyy${c2}dMMMy${c1}syyy${c2}dMMMy${c1}syyyys-
      -oyyyyyyy${c2}dMMy${c1}yyyyyysosyyyyo-
        ./oyyyyyyyyyyyyyyyyyyo/.
           `.:/oosyyyysso/:.`
EOF
        ;;

        "LEDE"*)
            set_colors 4 7 1
            read -rd '' ascii_data <<'EOF'
${c1}     _________
    /        /\
   /  LE    /  \
  /    DE  /    \
 /________/  LE  \
 \        \   DE /
  \    LE  \    /
   \  DE    \  /
    \________\/
EOF
        ;;

        "LangitKetujuh"*)
            set_colors 4 2
            read -rd '' ascii_data <<'EOF'
${c1}
. 'MMMMMMMMMMMMMMMMMMMMMMMMMMMMMMMMML7
MM.   'MMMMMMMMMMMMMMMMMMMMMMMMMMML7L7
MMMMMM     MMMMMMML7L7L7L7L7L7L7L7L7L7
L7MMMM                          L7L7L7
L7L7MM           'L7L7L7L7L7L7L7L7L7L:
L7L7L7               'L7L7L7L7L7L7L:::
L7L7L7                   'L7L7L7::::::
:7L7L7                          ::::::
::L7L7L7L7L7L7L7L7L7L::::::.    ::::::
:::::7L7L7L7L7L7:::::::::::::::.   '::
:::::::::::::::::::::::::::::::::::. '
${c2}

EOF
        ;;

        "LaxerOS"*)
            set_colors 7 4
            read -rd '' ascii_data <<'EOF'
${c2}
                    /.
                 `://:-
                `//////:
               .////////:`
              -//////////:`
             -/////////////`
            :///////////////.
          `://////.```-//////-
         `://///:`     .//////-
        `//////:        `//////:
       .//////-          `://///:`
      -//////-            `://///:`
     -//////.               ://////`
    ://////`                 -//////.
   `/////:`                   ./////:
    .-::-`                     .:::-`

.:://////////////////////////////////::.
////////////////////////////////////////
.:////////////////////////////////////:.

EOF
        ;;
        
        "Kaisen"*)
            set_colors 1 7 3
            read -rd '' ascii_data <<'EOF'
${c1}                          `
                  `:+oyyho.
             `+:`sdddddd/
        `+` :ho oyo++ohds-`
       .ho :dd.  .: `sddddddhhyso+/-
       ody.ddd-:yd- +hysssyhddddddddho`
       yddddddhddd` ` `--`   -+hddddddh.
       hddy-+dddddy+ohh/..+sddddy/:::+ys
      :ddd/sdddddddddd- oddddddd       `
     `yddddddddddddddd/ /ddddddd/
:.  :ydddddddddddddddddo..sddddddy/`
odhdddddddo- `ddddh+-``....-+hdddddds.
-ddddddhd:   /dddo  -ydddddddhdddddddd-
 /hdy:o - `:sddds   .`./hdddddddddddddo
  `/-  `+hddyosy+       :dddddddy-.-od/
      :sydds           -hddddddd`    /
       .+shd-      `:ohddddddddd`
                `:+ooooooooooooo:
EOF
        ;;


        "LibreELEC"*)
            set_colors 2 3 7 14 13
            read -rd '' ascii_data <<'EOF'
${c1}          :+ooo/.      ${c2}./ooo+:
${c1}        :+ooooooo/.  ${c2}./ooooooo+:
${c1}      :+ooooooooooo:${c2}:ooooooooooo+:
${c1}    :+ooooooooooo+-  ${c2}-+ooooooooooo+:
${c1}  :+ooooooooooo+-  ${c3}--  ${c2}-+ooooooooooo+:
${c1}.+ooooooooooo+-  ${c3}:+oo+:  ${c2}-+ooooooooooo+-
${c1}-+ooooooooo+-  ${c3}:+oooooo+:  ${c2}-+oooooooooo-
${c1}  :+ooooo+-  ${c3}:+oooooooooo+:  ${c2}-+oooooo:
${c1}    :+o+-  ${c3}:+oooooooooooooo+:  ${c2}-+oo:
${c4}     ./   ${c3}:oooooooooooooooooo:   ${c5}/.
${c4}   ./oo+:  ${c3}-+oooooooooooooo+-  ${c5}:+oo/.
${c4} ./oooooo+:  ${c3}-+oooooooooo+-  ${c5}:+oooooo/.
${c4}-oooooooooo+:  ${c3}-+oooooo+-  ${c5}:+oooooooooo-
${c4}.+ooooooooooo+:  ${c3}-+oo+-  ${c5}:+ooooooooooo+.
${c4}  -+ooooooooooo+:  ${c3}..  ${c5}:+ooooooooooo+-
${c4}    -+ooooooooooo+:  ${c5}:+ooooooooooo+-
${c4}      -+oooooooooo+:${c5}:+oooooooooo+-
${c4}        -+oooooo+:    ${c5}:+oooooo+-
${c4}          -+oo+:        ${c5}:+oo+-
${c4}            ..            ${c5}..
EOF
        ;;

        "Linux")
            set_colors fg 8 3
            read -rd '' ascii_data <<'EOF'
${c2}        #####
${c2}       #######
${c2}       ##${c1}O${c2}#${c1}O${c2}##
${c2}       #${c3}#####${c2}#
${c2}     ##${c1}##${c3}###${c1}##${c2}##
${c2}    #${c1}##########${c2}##
${c2}   #${c1}############${c2}##
${c2}   #${c1}############${c2}###
${c3}  ##${c2}#${c1}###########${c2}##${c3}#
${c3}######${c2}#${c1}#######${c2}#${c3}######
${c3}#######${c2}#${c1}#####${c2}#${c3}#######
${c3}  #####${c2}#######${c3}#####
EOF
        ;;

        "linuxlite_small"*)
            set_colors 3 7
            read -rd '' ascii_data <<'EOF'
${c1}   /\\
  /  \\
 / ${c2}/ ${c1}/
> ${c2}/ ${c1}/
\\ ${c2}\\ ${c1}\\
 \\_${c2}\\${c1}_\\
${c2}    \\
EOF
        ;;

        "Linux Lite"* | "Linux_Lite"*)
            set_colors 3 7
            read -rd '' ascii_data <<'EOF'
${c1}          ,xXc
      .l0MMMMMO
   .kNMMMMMWMMMN,
   KMMMMMMKMMMMMMo
  'MMMMMMNKMMMMMM:
  kMMMMMMOMMMMMMO
 .MMMMMMX0MMMMMW.
 oMMMMMMxWMMMMM:
 WMMMMMNkMMMMMO
:MMMMMMOXMMMMW
.0MMMMMxMMMMM;
:;cKMMWxMMMMO
'MMWMMXOMMMMl
 kMMMMKOMMMMMX:
 .WMMMMKOWMMM0c
  lMMMMMWO0MNd:'
   oollXMKXoxl;.
     ':. .: .'
              ..
                .
EOF
        ;;

        "LMDE"*)
            set_colors 2 7
            read -rd '' ascii_data <<'EOF'
${c2}         `.-::---..
${c1}      .:++++ooooosssoo:.
    .+o++::.      `.:oos+.
${c1}   :oo:.`             -+oo${c2}:
${c1} ${c2}`${c1}+o/`    .${c2}::::::${c1}-.    .++-${c2}`
${c1}${c2}`${c1}/s/    .yyyyyyyyyyo:   +o-${c2}`
${c1}${c2}`${c1}so     .ss       ohyo` :s-${c2}:
${c1}${c2}`${c1}s/     .ss  h  m  myy/ /s`${c2}`
${c1}`s:     `oo  s  m  Myy+-o:`
`oo      :+sdoohyoydyso/.
 :o.      .:////////++:
${c1} `/++        ${c2}-:::::-
${c1}  ${c2}`${c1}++-
${c1}   ${c2}`${c1}/+-
${c1}     ${c2}.${c1}+/.
${c1}       ${c2}.${c1}:+-.
          `--.``
EOF
        ;;

        "Lubuntu"*)
            set_colors 4 7 1
            read -rd '' ascii_data <<'EOF'
${c1}           `.:/ossyyyysso/:.
        `.:yyyyyyyyyyyyyyyyyy:.`
      .:yyyyyyyyyyyyyyyyyyyyyyyy:.
    .:yyyyyyyyyyyyyyyyyyyyyyyyyyyy:.
   -yyyyyyyyyyyyyy${c2}+hNMMMNh+${c1}yyyyyyyyy-
  :yy${c2}mNy+${c1}yyyyyyyy${c2}+Nmso++smMdhyysoo+${c1}yy:
 -yy${c2}+MMMmmy${c1}yyyyyy${c2}hh${c1}yyyyyyyyyyyyyyyyyyy-
.yyyy${c2}NMN${c1}yy${c2}shhs${c1}yyy${c2}+o${c1}yyyyyyyyyyyyyyyyyyyy.
:yyyy${c2}oNM+${c1}yyyy${c2}+sso${c1}yyyyyyy${c2}ss${c1}yyyyyyyyyyyyy:
:yyyyy${c2}+dNs${c1}yyyyyyy${c2}++${c1}yyyyy${c2}oN+${c1}yyyyyyyyyyyy:
:yyyyy${c2}oMMmhysso${c1}yyyyyyyyyy${c2}mN+${c1}yyyyyyyyyyy:
:yyyyyy${c2}hMm${c1}yyyyy${c2}+++${c1}yyyyyyy${c2}+MN${c1}yyyyyyyyyyy:
.yyyyyyy${c2}ohmy+${c1}yyyyyyyyyyyyy${c2}NMh${c1}yyyyyyyyyy.
 -yyyyyyyyyy${c2}++${c1}yyyyyyyyyyyy${c2}MMh${c1}yyyyyyyyy-
  :yyyyyyyyyyyyyyyyyyyyy${c2}+mMN+${c1}yyyyyyyy:
   -yyyyyyyyyyyyyyyyy${c2}+sdMMd+${c1}yyyyyyyy-
    .:yyyyyyyyy${c2}hmdmmNMNdy+${c1}yyyyyyyy:.
      .:yyyyyyy${c2}my${c1}yyyyyyyyyyyyyyy:.
        `.:yyyy${c2}s${c1}yyyyyyyyyyyyy:.`
           `.:/oosyyyysso/:.`
EOF
        ;;

        "Lunar"*)
            set_colors 4 7 3
            read -rd '' ascii_data <<'EOF'
${c1}`-.                                 `-.
  -ohys/-`                    `:+shy/`
     -omNNdyo/`          :+shmNNy/`
             ${c3}      -
                 /mMmo
                 hMMMN`
                 .NMMs
    ${c1}  -:+oooo+//: ${c3}/MN${c1}. -///oooo+/-`
     /:.`          ${c3}/${c1}           `.:/`
${c3}          __
         |  |   _ _ ___ ___ ___
         |  |__| | |   | .'|  _|
         |_____|___|_|_|__,|_|
EOF
        ;;

        "mac"*"_small")
            set_colors 2 3 1 5 4
            read -rd '' ascii_data <<'EOF'
${c1}       .:'
    _ :'_
${c2} .'`_`-'_``.
:________.-'
${c3}:_______:
:_______:
${c4} :_______`-;
${c5}  `._.-._.'
EOF
        ;;

        "mac"* | "Darwin")
            set_colors 2 3 1 1 5 4
            read -rd '' ascii_data <<'EOF'
${c1}                    c.'
                 ,xNMM.
               .OMMMMo
               lMM"
     .;loddo:.  .olloddol;.
   cKMMMMMMMMMMNWMMMMMMMMMM0:
${c2} .KMMMMMMMMMMMMMMMMMMMMMMMWd.
 XMMMMMMMMMMMMMMMMMMMMMMMX.
${c3};MMMMMMMMMMMMMMMMMMMMMMMM:
:MMMMMMMMMMMMMMMMMMMMMMMM:
${c4}.MMMMMMMMMMMMMMMMMMMMMMMMX.
 kMMMMMMMMMMMMMMMMMMMMMMMMWd.
 ${c5}'XMMMMMMMMMMMMMMMMMMMMMMMMMMk
  'XMMMMMMMMMMMMMMMMMMMMMMMMK.
    ${c6}kMMMMMMMMMMMMMMMMMMMMMMd
     ;KMMMMMMMWXXWMMMMMMMk.
       "cooc*"    "*coo'"
EOF
        ;;

        "mageia_small"*)
            set_colors 6 7
            read -rd '' ascii_data <<'EOF'
${c1}   *
    *
   **
${c2} /\\__/\\
/      \\
\\      /
 \\____/
EOF
        ;;

        "Mageia"*)
            set_colors 6 7
            read -rd '' ascii_data <<'EOF'
${c1}        .°°.
         °°   .°°.
         .°°°. °°
         .   .
          °°° .°°°.
      .°°°.   '___'
${c2}     .${c1}'___'     ${c2}   .
   :dkxc;'.  ..,cxkd;
 .dkk. kkkkkkkkkk .kkd.
.dkk.  ';cloolc;.  .kkd
ckk.                .kk;
xO:                  cOd
xO:                  lOd
lOO.                .OO:
.k00.              .00x
 .k00;            ;00O.
  .lO0Kc;,,,,,,;c0KOc.
     ;d00KKKKKK00d;
        .,KKKK,.
EOF
        ;;

        "MagpieOS"*)
            set_colors 2 1 3 5
            read -rd '' ascii_data <<'EOF'
${c1}        ;00000     :000Ol
     .x00kk00:    O0kk00k;
    l00:   :00.  o0k   :O0k.
  .k0k.     x${c2}d$dddd${c1}k'    .d00;
  k0k.      ${c2}.dddddl       ${c1}o00,
 o00.        ${c2}':cc:.        ${c1}d0O
.00l                       ,00.
l00.                       d0x
k0O                     .:k0o
O0k                 ;dO0000d.
k0O               .O0O${c2}xxxxk${c1}00:
o00.              k0O${c2}dddddd${c1}occ
'00l              x0O${c2}dddddo${c3};..${c1}
 x00.             .x00${c2}kxxd${c3}:..${c1}
 .O0x               .:oxxx${c4}Okl.${c1}
  .x0d                     ${c4},xx,${c1}
    .:o.          ${c4}.xd       ckd${c1}
       ..          ${c4}dxl     .xx;
                    :xxolldxd'
                      ;oxdl.
EOF
        ;;

        "Mandriva"* | "Mandrake"*)
            set_colors 4 3
            read -rd '' ascii_data <<'EOF'
${c2}                        ``
                       `-.
${c1}      `               ${c2}.---
${c1}    -/               ${c2}-::--`
${c1}  `++    ${c2}`----...```-:::::.
${c1} `os.      ${c2}.::::::::::::::-```     `  `
${c1} +s+         ${c2}.::::::::::::::::---...--`
${c1}-ss:          ${c2}`-::::::::::::::::-.``.``
${c1}/ss-           ${c2}.::::::::::::-.``   `
${c1}+ss:          ${c2}.::::::::::::-
${c1}/sso         ${c2}.::::::-::::::-
${c1}.sss/       ${c2}-:::-.`   .:::::
${c1} /sss+.    ${c2}..`${c1}  `--`    ${c2}.:::
${c1}  -ossso+/:://+/-`        ${c2}.:`
${c1}    -/+ooo+/-.              ${c2}`
EOF
        ;;

        "manjaro_small"*)
            set_colors 2 7
            read -rd '' ascii_data <<'EOF'
${c1}||||||||| ||||
||||||||| ||||
||||      ||||
|||| |||| ||||
|||| |||| ||||
|||| |||| ||||
|||| |||| ||||
EOF
        ;;

        "Manjaro"*)
            set_colors 2 7
            read -rd '' ascii_data <<'EOF'
${c1}██████████████████  ████████
██████████████████  ████████
██████████████████  ████████
██████████████████  ████████
████████            ████████
████████  ████████  ████████
████████  ████████  ████████
████████  ████████  ████████
████████  ████████  ████████
████████  ████████  ████████
████████  ████████  ████████
████████  ████████  ████████
████████  ████████  ████████
████████  ████████  ████████
EOF
        ;;

        "MassOS"*)
            set_colors 7
            read -rd '' ascii_data <<'EOF'
${c1} -+++/+++osyyhdmNNMMMMNdy/
 /MMMMMMMMMMMMMMMMMMMMMMMMm.
 /MMMMMMMMMMMMMMMMMMMMMMMMMm
 /MMMMMMMMMMMMMMMMMMMMMMMMMM:
 :ddddddddhddddddddhdddddddd/
 /NNNNNNNm:NNNNNNNN-NNNNNNNNo
 /MMMMMMMN:MMMMMMMM-MMMMMMMMs
 /MMMMMMMN:MMMMMMMM-MMMMMMMMs
 /MMMMMMMN:MMMMMMMM-MMMMMMMMs
 /MMMMMMMN:MMMMMMMM-MMMMMMMMs
 /MMMMMMMN:MMMMMMMM-MMMMMMMMs
 /MMMMMMMN:MMMMMMMM-MMMMMMMMs
 /MMMMMMMN:MMMMMMMM-MMMMMMMMs
 /MMMMMMMN:MMMMMMMM-MMMMMMMMs
 :MMMMMMMN:MMMMMMMM-MMMMMMMMs
  dMMMMMMN:MMMMMMMM-MMMMMMMMs
  `yNMMMMN:MMMMMMMM-MMMMMMMMs
    `:+oss.ssssssss.ssssssss/
EOF
        ;;

        "TeArch"*)
            set_colors 39 7 1
            read -rd '' ascii_data <<'EOF'
${c1}          @@@@@@@@@@@@@@
      @@@@@@@@@              @@@@@@
     @@@@@                     @@@@@
     @@                           @@
      @%                         @@
       @                         @
       @@@@@@@@@@@@@@@@@@@@@@@@ @@
       .@@@@@@@@@@@@/@@@@@@@@@@@@
       @@@@@@@@@@@@///@@@@@@@@@@@@
      @@@@@@@@@@@@@((((@@@@@@@@@@@@
     @@@@@@@@@@@#(((((((#@@@@@@@@@@@
    @@@@@@@@@@@#//////////@@@@@@@@@@&
    @@@@@@@@@@////@@@@@////@@@@@@@@@@
    @@@@@@@@//////@@@@@/////@@@@@@@@@
    @@@@@@@//@@@@@@@@@@@@@@@//@@@@@@@
 @@@@@@@@@@@@@@@@@@@@@@@@@@@@@@@@@@@@@@@
@@     .@@@@@@@@@@@@@@@@@@@@@@@@@      @
 @@@@@@           @@@.           @@@@@@@
   @@@@@@@&@@@@@@@#  #@@@@@@@@@@@@@@@@
      @@@@@@@@@@@@@@@@@@@@@@@@@@@@@
          @@@@@@@@@@@@@@@@@@@@@
EOF
        ;;

        "Maui"*)
            set_colors 6 7
            read -rd '' ascii_data <<'EOF'
${c1}             `.-://////:--`
         .:/oooooooooooooooo+:.
      `:+ooooooooooooooooooooooo:`
    `:oooooooooooooooooooooooooooo/`
    ..```-oooooo/-`` `:oooooo+:.` `--
  :.      +oo+-`       /ooo/`       -/
 -o.     `o+-          +o/`         -o:
`oo`     ::`  :o/     `+.  .+o`     /oo.
/o+      .  -+oo-     `   /oo/     `ooo/
+o-        /ooo+`       .+ooo.     :ooo+
++       .+oooo:       -oooo+     `oooo+
:.      .oooooo`      :ooooo-     :oooo:
`      .oooooo:      :ooooo+     `ooo+-`
      .+oooooo`     -oooooo:     `o/-
      +oooooo:     .ooooooo.
     /ooooooo`     /ooooooo/       ..
    `:oooooooo/:::/ooooooooo+:--:/:`
      `:+oooooooooooooooooooooo+:`
         .:+oooooooooooooooo+:.
             `.-://////:-.`
EOF
        ;;

        "Mer"*)
            set_colors 4 7 1
            read -rd '' ascii_data <<'EOF'
${c1}                         dMs
                         .-`
                       `y`-o+`
                        ``NMMy
                      .--`:++.
                    .hNNNNs
                    /MMMMMN
                    `ommmd/ +/
                      ````  +/
                     `:+sssso/-`
  .-::. `-::-`     `smNMNmdmNMNd/      .://-`
.ymNMNNdmNMMNm+`  -dMMh:.....+dMMs   `sNNMMNo
dMN+::NMMy::hMM+  mMMo `ohhy/ `dMM+  yMMy::-
MMm   yMM-  :MMs  NMN` `:::::--sMMh  dMM`
MMm   yMM-  -MMs  mMM+ `ymmdsymMMMs  dMM`
NNd   sNN-  -NNs  -mMNs-.--..:dMMh`  dNN
---   .--`  `--.   .smMMmdddmMNdo`   .--
                     ./ohddds+:`
                     +h- `.:-.
                     ./`.dMMMN+
                        +MMMMMd
                        `+dmmy-
                      ``` .+`
                     .dMNo-y.
                     `hmm/
                         .:`
                         dMs
EOF
        ;;

        "Minix"*)
            set_colors 1 7 3
            read -rd '' ascii_data <<'EOF'
${c2}   -sdhyo+:-`                -/syymm:
   sdyooymmNNy.     ``    .smNmmdysNd
   odyoso+syNNmysoyhhdhsoomNmm+/osdm/
    :hhy+-/syNNmddhddddddmNMNo:sdNd:
     `smNNdNmmNmddddddddddmmmmmmmy`
   `ohhhhdddddmmNNdmddNmNNmdddddmdh-
   odNNNmdyo/:/-/hNddNy-`..-+ydNNNmd:
 `+mNho:`   smmd/ sNNh :dmms`   -+ymmo.
-od/       -m${c1}mm${c2}mo -NN+ +m${c1}mm${c2}m-       yms:
+sms -.`    :so:  .NN+  :os/     .-`mNh:
.-hyh+:////-     -sNNd:`    .--://ohNs-
 `:hNNNNNNNMMd/sNMmhsdMMh/ymmNNNmmNNy/
  -+sNNNNMMNNNsmNMo: :NNmymNNNNMMMms:
    //oydNMMMMydMMNysNMMmsMMMMMNyo/`
       ../-yNMMy--/::/-.sMMmos+.`
           -+oyhNsooo+omy/```
              `::ohdmds-`
EOF
        ;;

        "MIRACLE LINUX"* | "MIRACLE_LINUX"*)
            set_colors 29
            read -rd '' ascii_data <<'EOF'
${c1}            ,A
          .###
     .#' .####   .#.
   r##:  :####   ####.
  +###;  :####  ######C
  :####:  #### ,######".#.
.# :####. :### #####'.#####.
##: `####. ### ###'.########+.
#### `####::## ##'.#######+'
 ####+.`###i## #',####:'
 `+###MI`##### 'l###:'
   `+####+`### ;#E'
      `+###:## #'
         `:### '
           '##
            ';
EOF
        ;;

		
        "Linspire"* | "Freespire"* | "Lindows"*)
            set_colors 4 2
            read -rd '' ascii_data <<'EOF'
${c2}                                                   __^ 	
${c2}                                                __/    \\
${c2}   MMy        dMy                            __/        \\ 
${c2}  dMMy        MMy                            ${c1}MM${c2}          \\
${c2}  MMMy            ,,        ${c1}dMMMMn                        ${c2}\\
${c2} dMMy        dMM dMMMMMMy  ${c1}dMM  MM dMMMMMy  dMM MM.nMMM dMMMMMM
${c1}MMM          ${c2}MMy MMy  MMy ${c1}dMM      MMy  MMy MMy MMy    dy   dMy 
${c1}MMM         ${c2}dMM dMM   MMy  ${c1}dMMMMy dMM  dMM dMM dMM    dMMMMMMM  
${c2} dMMy       MMy MMy  MMy     ${c1}dMMy MM  MMy MMy  MMy    dMM
${c2}dMMy       dMM dMM  dMM ${c1}dMM  MMy dMMMMMy dMM  dMM     MMy   MM
${c2}MMMMMMMMMM MMy MMy  MMy ${c1}dMMMyyy MMy     MMy  MMy      dMMMMMMy
${c2}                                ${c1}dy
EOF
        ;;
		
        "linuxmint_small"*)
            set_colors 2 7
            read -rd '' ascii_data <<'EOF'
${c1} ___________
|_          \\
  | ${c2}| _____ ${c1}|
  | ${c2}| | | | ${c1}|
  | ${c2}| | | | ${c1}|
  | ${c2}\\__${c2}___/ ${c1}|
  \\_________/
EOF
        ;;

        "Linux Mint Old"* | "LinuxMintOld"* | "mint_old"*)
            set_colors 2 7
            read -rd '' ascii_data <<'EOF'
${c1}MMMMMMMMMMMMMMMMMMMMMMMMMmds+.
MMm----::-://////////////oymNMd+`
MMd      ${c2}/++                ${c1}-sNMd:
MMNso/`  ${c2}dMM    `.::-. .-::.` ${c1}.hMN:
ddddMMh  ${c2}dMM   :hNMNMNhNMNMNh: ${c1}`NMm
    NMm  ${c2}dMM  .NMN/-+MMM+-/NMN` ${c1}dMM
    NMm  ${c2}dMM  -MMm  `MMM   dMM. ${c1}dMM
    NMm  ${c2}dMM  -MMm  `MMM   dMM. ${c1}dMM
    NMm  ${c2}dMM  .mmd  `mmm   yMM. ${c1}dMM
    NMm  ${c2}dMM`  ..`   ...   ydm. ${c1}dMM
    hMM- ${c2}+MMd/-------...-:sdds  ${c1}dMM
    -NMm- ${c2}:hNMNNNmdddddddddy/`  ${c1}dMM
     -dMNs-${c2}``-::::-------.``    ${c1}dMM
      `/dMNmy+/:-------------:/yMMM
         ./ydNMMMMMMMMMMMMMMMMMMMMM
            .MMMMMMMMMMMMMMMMMMM
EOF
        ;;

        "Linux Mint"* | "LinuxMint"* | "mint"*)
            set_colors 2 7
            read -rd '' ascii_data <<'EOF'
${c2}             ...-:::::-...
${c2}          .-MMMMMMMMMMMMMMM-.
      .-MMMM${c1}`..-:::::::-..`${c2}MMMM-.
    .:MMMM${c1}.:MMMMMMMMMMMMMMM:.${c2}MMMM:.
   -MMM${c1}-M---MMMMMMMMMMMMMMMMMMM.${c2}MMM-
 `:MMM${c1}:MM`  :MMMM:....::-...-MMMM:${c2}MMM:`
 :MMM${c1}:MMM`  :MM:`  ``    ``  `:MMM:${c2}MMM:
.MMM${c1}.MMMM`  :MM.  -MM.  .MM-  `MMMM.${c2}MMM.
:MMM${c1}:MMMM`  :MM.  -MM-  .MM:  `MMMM-${c2}MMM:
:MMM${c1}:MMMM`  :MM.  -MM-  .MM:  `MMMM:${c2}MMM:
:MMM${c1}:MMMM`  :MM.  -MM-  .MM:  `MMMM-${c2}MMM:
.MMM${c1}.MMMM`  :MM:--:MM:--:MM:  `MMMM.${c2}MMM.
 :MMM${c1}:MMM-  `-MMMMMMMMMMMM-`  -MMM-${c2}MMM:
  :MMM${c1}:MMM:`                `:MMM:${c2}MMM:
   .MMM${c1}.MMMM:--------------:MMMM.${c2}MMM.
     '-MMMM${c1}.-MMMMMMMMMMMMMMM-.${c2}MMMM-'
       '.-MMMM${c1}``--:::::--``${c2}MMMM-.'
${c2}            '-MMMMMMMMMMMMM-'
${c2}               ``-:::::-``
EOF
        ;;

        "Live Raizo"* | "Live_Raizo"*)
            set_colors 3
            read -rd '' ascii_data <<'EOF'
${c1}             `......`
        -+shmNMMMMMMNmhs/.
     :smMMMMMmmhyyhmmMMMMMmo-
   -hMMMMd+:. `----` .:odMMMMh-
 `hMMMN+. .odNMMMMMMNdo. .yMMMMs`
 hMMMd. -dMMMMmdhhdNMMMNh` .mMMMh
oMMMm` :MMMNs.:sddy:-sMMMN- `NMMM+
mMMMs  dMMMo sMMMMMMd yMMMd  sMMMm
----`  .---` oNMMMMMh `---.  .----
              .sMMy:
               /MM/
              +dMMms.
             hMMMMMMN
            `dMMMMMMm:
      .+ss+sMNysMMoomMd+ss+.
     +MMMMMMN` +MM/  hMMMMMNs
     sMMMMMMm-hNMMMd-hMMMMMMd
      :yddh+`hMMMMMMN :yddy/`
             .hMMMMd:
               `..`
EOF
        ;;

        "mx_small"*)
            set_colors 4 6 7
            read -rd '' ascii_data <<'EOF'
${c3}    \\\\  /
     \\\\/
      \\\\
   /\\/ \\\\
  /  \\  /\\
 /    \\/  \\
/__________\\
EOF
        ;;

        "MX"*)
            set_colors 4 6 7
            read -rd '' ascii_data <<'EOF'
${c3}MMMMMMMMMMMMMMMMMMMMMMMMMMMMMMNMMMMMMMMM
MMMMMMMMMMNs..yMMMMMMMMMMMMMm: +NMMMMMMM
MMMMMMMMMN+    :mMMMMMMMMMNo` -dMMMMMMMM
MMMMMMMMMMMs.   `oNMMMMMMh- `sNMMMMMMMMM
MMMMMMMMMMMMN/    -hMMMN+  :dMMMMMMMMMMM
MMMMMMMMMMMMMMh-    +ms. .sMMMMMMMMMMMMM
MMMMMMMMMMMMMMMN+`   `  +NMMMMMMMMMMMMMM
MMMMMMMMMMMMMMNMMd:    .dMMMMMMMMMMMMMMM
MMMMMMMMMMMMm/-hMd-     `sNMMMMMMMMMMMMM
MMMMMMMMMMNo`   -` :h/    -dMMMMMMMMMMMM
MMMMMMMMMd:       /NMMh-   `+NMMMMMMMMMM
MMMMMMMNo`         :mMMN+`   `-hMMMMMMMM
MMMMMMh.            `oNMMd:    `/mMMMMMM
MMMMm/                -hMd-      `sNMMMM
MMNs`                   -          :dMMM
Mm:                                 `oMM
MMMMMMMMMMMMMMMMMMMMMMMMMMMMMMMMMMMMMMMM
EOF
        ;;

        "Namib"*)
            set_colors 1
            read -rd '' ascii_data <<'EOF'
${c1}          .:+shysyhhhhysyhs+:.
       -/yyys              syyy/-
     -shy                      yhs-
   -yhs                          shy-
  +hy                              yh+
 +ds                                sd+
/ys                  so              sy/
sh                 smMMNdyo           hs
yo               ymMMMMNNMMNho        oy
N             ydMMMNNMMMMMMMMMmy       N
N         shmMMMMNNMMMMMMMMMMMMMNy     N
yo  ooshmNMMMNNNNMMMMMMMMMMMMMMMMMms  oy
sd yyyyyyyyyyyyyyyyyyyyyyyyyyyyyyyyyy ds
/ys                                  sy/
 +ds                                sd+
  +hy                              yh+
   -yhs                          shy-
     -shy                      yhs-
       -/yyys              syyy/-
          .:+shysyhyhhysyhs+:.
EOF
        ;;

        "Neptune"*)
            set_colors 7
            read -rd '' ascii_data <<'EOF'
${c1}            ./+sydddddddys/-.
        .+ymNNdyooo/:+oooymNNmy/`
     `/hNNh/.`             `-+dNNy:`
    /mMd/.          .++.:oy/   .+mMd-
  `sMN/             oMMmdy+.     `oNNo
 `hMd.           `/ymy/.           :NMo
 oMN-          `/dMd:               /MM-
`mMy          -dMN+`                 mMs
.MMo         -NMM/                   yMs
 dMh         mMMMo:`                `NMo
 /MM/        /ymMMMm-               sMN.
  +Mm:         .hMMd`              oMN/
   +mNs.      `yNd/`             -dMm-
    .yMNs:    `/.`            `/yNNo`
      .odNNy+-`           .:ohNNd/.
         -+ymNNmdyyyyyyydmNNmy+.
             `-//sssssss//.
EOF
        ;;

        "netbsd_small"*)
            set_colors 5 7
            read -rd '' ascii_data <<'EOF'
${c2}\\\\${c1}\`-______,----__
${c2} \\\\        ${c1}__,---\`_
${c2}  \\\\       ${c1}\`.____
${c2}   \\\\${c1}-______,----\`-
${c2}    \\\\
     \\\\
      \\\\
EOF
        ;;

        "NetBSD"*)
            set_colors 5 7
            read -rd '' ascii_data <<'EOF'
${c1}                     `-/oshdmNMNdhyo+:-`
${c2}y${c1}/s+:-``    `.-:+oydNMMMMNhs/-``
${c2}-m+${c1}NMMMMMMMMMMMMMMMMMMMNdhmNMMMmdhs+/-`
 ${c2}-m+${c1}NMMMMMMMMMMMMMMMMMMMMmy+:`
  ${c2}-N/${c1}dMMMMMMMMMMMMMMMds:`
   ${c2}-N/${c1}hMMMMMMMMMmho:`
    ${c2}-N/${c1}-:/++/:.`
${c2}     :M+
      :Mo
       :Ms
        :Ms
         :Ms
          :Ms
           :Ms
            :Ms
             :Ms
              :Ms
EOF
        ;;

        "Netrunner"*)
            set_colors 4 7 1
            read -rd '' ascii_data <<'EOF'
${c1}           .:oydmMMMMMMmdyo:`
        -smMMMMMMMMMMMMMMMMMMds-
      +mMMMMMMMMMMMMMMMMMMMMMMMMd+
    /mMMMMMMMMMMMMMMMMMMMMMMMMMMMMm/
  `hMMMMMMMMMMMMMMMMMMMMMMMMMMMMMMMMy`
 .mMMMMMMMMMMMMMMMMMMMMMMMMMMMMMMMMMMd`
 dMMMMMMMMMMMMMMMMMMMMMMNdhmMMMMMMMMMMh
+MMMMMMMMMMMMMNmhyo+/-.   -MMMMMMMMMMMM/
mMMMMMMMMd+:.`           `mMMMMMMMMMMMMd
MMMMMMMMMMMdy/.          yMMMMMMMMMMMMMM
MMMMMMMMMMMMMMMNh+`     +MMMMMMMMMMMMMMM
mMMMMMMMMMMMMMMMMMs    -NMMMMMMMMMMMMMMd
+MMMMMMMMMMMMMMMMMN.  `mMMMMMMMMMMMMMMM/
 dMMMMMMMMMMMMMMMMMy  hMMMMMMMMMMMMMMMh
 `dMMMMMMMMMMMMMMMMM-+MMMMMMMMMMMMMMMd`
  `hMMMMMMMMMMMMMMMMmMMMMMMMMMMMMMMMy
    /mMMMMMMMMMMMMMMMMMMMMMMMMMMMMm:
      +dMMMMMMMMMMMMMMMMMMMMMMMMd/
        -odMMMMMMMMMMMMMMMMMMdo-
           `:+ydmNMMMMNmhy+-`
EOF
        ;;

        "Nitrux"*)
            set_colors 4
            read -rd '' ascii_data <<'EOF'
${c1}`:/.
`/yo
`/yo
`/yo      .+:.
`/yo      .sys+:.`
`/yo       `-/sys+:.`
`/yo           ./sss+:.`
`/yo              .:oss+:-`
`/yo                 ./o///:-`
`/yo              `.-:///////:`
`/yo           `.://///++//-``
`/yo       `.-:////++++/-`
`/yo    `-://///++o+/-`
`/yo `-/+o+++ooo+/-`
`/s+:+oooossso/.`
`//+sssssso:.
`+syyyy+:`
:+s+-
EOF
        ;;

        "nixos_small")
            set_colors 4 6
            read -rd '' ascii_data <<'EOF'
  ${c1}  \\\\  \\\\ //
 ==\\\\__\\\\/ //
   //   \\\\//
==//     //==
 //\\\\___//
// /\\\\  \\\\==
  // \\\\  \\\\
EOF
        ;;

        "nixos_old"*)
            set_colors 4 6
            read -rd '' ascii_data <<'EOF'
${c1}              ____       ${c2}_______        ____
${c1}             /####\      ${c2}\######\      /####\
${c1}             ######\      ${c2}\######\    /#####/
${c1}             \######\      ${c2}\######\  /#####/
${c1}              \######\      ${c2}\######\/#####/    ${c1}/\
${c1}               \######\      ${c2}\###########/    ${c1}/##\
${c1}        ________\######\______${c2}\#########/    ${c1}/####\
${c1}       /#######################${c2}\#######/    ${c1}/######
${c1}      /#########################${c2}\######\   ${c1}/######/
${c1}     /###########################${c2}\######\ ${c1}/######/
${c1}     ¯¯¯¯¯¯¯¯¯¯¯¯${c2}/######/${c1}¯¯¯¯¯¯¯¯¯${c2}\######${c1}/######/
${c2}                /######/           ${c2}\####${c1}/######/________
${c2}  _____________/######/             ${c2}\##${c1}/################\
${c2} /###################/               ${c2}\${c1}/##################\
${c2} \##################/${c1}\               /###################/
${c2}  \################/${c1}##\             /######/¯¯¯¯¯¯¯¯¯¯¯¯¯
${c2}   ¯¯¯¯¯¯¯¯/######/${c1}####\           /######/
${c2}          /######/${c1}######\${c2}_________${c1}/######/${c2}____________
${c2}         /######/ ${c1}\######\${c2}###########################/
${c2}        /######/   ${c1}\######\${c2}#########################/
${c2}        ######/    ${c1}/#######\${c2}#######################/
${c2}        \####/    ${c1}/#########\${c2}¯¯¯¯¯¯\######\¯¯¯¯¯¯¯¯
${c2}         \##/    ${c1}/###########\${c2}      \######\
${c2}          \/    ${c1}/#####/\######\${c2}      \######\
${c1}               ${c1}/#####/  \######\${c2}      \######\
${c1}              ${c1}/#####/    \######\${c2}      \######
${c1}              ${c1}\####/      \######\${c2}      \####/
${c1}               ${c1}¯¯¯¯        ¯¯¯¯¯¯¯${c2}       ¯¯¯¯
EOF
        ;;

        "NixOS"*)
            set_colors 4 6
            read -rd '' ascii_data <<'EOF'
${c1}          ▗▄▄▄       ${c2}▗▄▄▄▄    ▄▄▄▖
${c1}          ▜███▙       ${c2}▜███▙  ▟███▛
${c1}           ▜███▙       ${c2}▜███▙▟███▛
${c1}            ▜███▙       ${c2}▜██████▛
${c1}     ▟█████████████████▙ ${c2}▜████▛     ${c1}▟▙
${c1}    ▟███████████████████▙ ${c2}▜███▙    ${c1}▟██▙
${c2}           ▄▄▄▄▖           ▜███▙  ${c1}▟███▛
${c2}          ▟███▛             ▜██▛ ${c1}▟███▛
${c2}         ▟███▛               ▜▛ ${c1}▟███▛
${c2}▟███████████▛                  ${c1}▟██████████▙
${c2}▜██████████▛                  ${c1}▟███████████▛
${c2}      ▟███▛ ${c1}▟▙               ▟███▛
${c2}     ▟███▛ ${c1}▟██▙             ▟███▛
${c2}    ▟███▛  ${c1}▜███▙           ▝▀▀▀▀
${c2}    ▜██▛    ${c1}▜███▙ ${c2}▜██████████████████▛
${c2}     ▜▛     ${c1}▟████▙ ${c2}▜████████████████▛
${c1}           ▟██████▙       ${c2}▜███▙
${c1}          ▟███▛▜███▙       ${c2}▜███▙
${c1}         ▟███▛  ▜███▙       ${c2}▜███▙
${c1}         ▝▀▀▀    ▀▀▀▀▘       ${c2}▀▀▀▘
EOF
        ;;

        "NomadBSD"*)
            set_colors 4
            read -rd '' ascii_data <<'EOF'
${c1}         _======__
     (===============\\
   (===================\\
   _              _---__
  (=               ====-
 (=                ======
 (==                ======
 (==                ======
 (==\\ \\=-_      _=/ /====/
  (==\\ \\========/ /====/  /====-_
   (==\\ \\=====/ /==/   /===--
/================/  /===-
\\===========/
EOF
        ;;

        "Nurunner"*)
            set_colors 4
            read -rd '' ascii_data <<'EOF'
${c1}                  ,xc
                ;00cxXl
              ;K0,   .xNo.
            :KO'       .lXx.
          cXk.    ;xl     cXk.
        cXk.    ;k:.,xo.    cXk.
     .lXx.    :x::0MNl,dd.    :KO,
   .xNx.    cx;:KMMMMMNo'dx.    ;KK;
 .dNl.    cd,cXMMMMMMMMMWd,ox'    'OK:
;WK.    'K,.KMMMMMMMMMMMMMWc.Kx     lMO
 'OK:    'dl'xWMMMMMMMMMM0::x:    'OK:
   .kNo    .xo'xWMMMMMM0;:O:    ;KK;
     .dXd.   .do,oNMMO;ck:    ;00,
        oNd.   .dx,;'cO;    ;K0,
          oNx.    okk;    ;K0,
            lXx.        :KO'
              cKk'    cXk.
                ;00:lXx.
                  ,kd.
EOF
        ;;

        "NuTyX"*)
            set_colors 4 1
            read -rd '' ascii_data <<'EOF'
${c1}                                      .
                                    .
                                 ...
                               ...
            ....     .........--.
       ..-++-----....--++++++---.
    .-++++++-.   .-++++++++++++-----..
  .--...  .++..-+++--.....-++++++++++--..
 .     .-+-. .**-            ....  ..-+----..
     .+++.  .*+.         +            -++-----.
   .+++++-  ++.         .*+.     .....-+++-----.
  -+++-++. .+.          .-+***++***++--++++.  .
 -+-. --   -.          -*- ......        ..--.
.-. .+-    .          -+.
.  .+-                +.
   --                 --
  -+----.              .-
  -++-.+.                .
 .++. --
  +.  ----.
  .  .+. ..
      -  .
      .
EOF
        ;;

        "OBRevenge"*)
            set_colors 1 7 3
            read -rd '' ascii_data <<'EOF'
${c1}   __   __
     _@@@@   @@@g_
   _@@@@@@   @@@@@@
  _@@@@@@M   W@@@@@@_
 j@@@@P        ^W@@@@
 @@@@L____  _____Q@@@@
Q@@@@@@@@@@j@@@@@@@@@@
@@@@@    T@j@    T@@@@@
@@@@@ ___Q@J@    _@@@@@
@@@@@fMMM@@j@jggg@@@@@@
@@@@@    j@j@^MW@P @@@@
Q@@@@@ggg@@f@   @@@@@@L
^@@@@WWMMP  ^    Q@@@@
 @@@@@_         _@@@@l
  W@@@@@g_____g@@@@@P
   @@@@@@@@@@@@@@@@l
    ^W@@@@@@@@@@@P
       ^TMMMMTll
EOF
        ;;

        "openbsd_small")
            set_colors 3 7 6 1 8
            read -rd '' ascii_data <<'EOF'
${c1}      _____
    \\-     -/
 \\_/         \\
 |        ${c2}O O${c1} |
 |_  <   )  3 )
 / \\         /
    /-_____-\\
EOF
        ;;

        "OpenBSD"*)
            set_colors 3 7 6 1 8
            read -rd '' ascii_data <<'EOF'
${c3}                                     _
                                    (_)
${c1}              |    .
${c1}          .   |L  /|   .         ${c3} _
${c1}      _ . |\ _| \--+._/| .       ${c3}(_)
${c1}     / ||\| Y J  )   / |/| ./
    J  |)'( |        ` F`.'/       ${c3} _
${c1}  -<|  F         __     .-<        ${c3}(_)
${c1}    | /       .-'${c3}. ${c1}`.  /${c3}-. ${c1}L___
    J \\      <    ${c3}\ ${c1} | | ${c5}O${c3}\\${c1}|.-' ${c3} _
${c1}  _J \\  .-    \\${c3}/ ${c5}O ${c3}| ${c1}| \\  |${c1}F    ${c3}(_)
${c1} '-F  -<_.     \\   .-'  `-' L__
__J  _   _.     >-'  ${c1})${c4}._.   ${c1}|-'
${c1} `-|.'   /_.          ${c4}\_|  ${c1} F
  /.-   .                _.<
 /'    /.'             .'  `\\
  /L  /'   |/      _.-'-\\
 /'J       ___.---'\|
   |\  .--' V  | `. `
   |/`. `-.     `._)
      / .-.\\
      \\ (  `\\
       `.\\
EOF
        ;;

        "openEuler"*)
            set_colors 4 7 1
            read -rd '' ascii_data <<'EOF'
${c1}                 `.cc.`
             ``.cccccccc..`
          `.cccccccccccccccc.`
      ``.cccccccccccccccccccccc.``
   `..cccccccccccccccccccccccccccc..`
`.ccccccccccccccc${c2}/++/${c1}ccccccccccccccccc.`
.ccccccccccccccc${c2}mNMMNdo+oso+${c1}ccccccccccc.
.cccccccccc${c2}/++odms+//+mMMMMm/:+syso/${c1}cccc
.ccccccccc${c2}yNNMMMs:::/::+o+/:${c1}c${c2}dMMMMMm${c1}cccc
.ccccccc${c2}:+NmdyyhNNmNNNd:${c1}ccccc${c1}${c2}:oyyyo:${c1}cccc
.ccc${c2}:ohdmMs:${c1}cccc${c2}+mNMNmy${c1}ccccccccccccccccc
.cc${c2}/NMMMMMo////:${c1}c${c2}:///:${c1}cccccccccccccccccc
.cc${c2}:syysyNMNNNMNy${c1}ccccccccccccccccccccccc
.cccccccc${c2}+MMMMMNy${c1}c${c2}:/+++/${c1}cccccccccccccccc
.ccccccccc${c2}ohhhs/${c1}c${c2}omMMMMNh${c1}ccccccccccccccc
.ccccccccccccccc${c2}:MMMMMMMM/${c1}cccccccccccccc
.cccccccccccccccc${c2}sNNNNNd+${c1}cccccccccccccc.
`..cccccccccccccccc${c2}/+/:${c1}cccccccccccccc..`
   ``.cccccccccccccccccccccccccccc.``
       `.cccccccccccccccccccccc.`
          ``.cccccccccccccc.``
              `.cccccccc.`
                 `....`
EOF
        ;;

        "OpenIndiana"*)
            set_colors 4 7 1
            read -rd '' ascii_data <<'EOF'
${c2}                         .sy/
                         .yh+

           ${c1}-+syyyo+-     ${c2} /+.
         ${c1}+ddo/---/sdh/   ${c2} ym-
       ${c1}`hm+        `sms${c2}   ym-```````.-.
       ${c1}sm+           sm/ ${c2} ym-         +s
       ${c1}hm.           /mo ${c2} ym-         /h
       ${c1}omo           ym: ${c2} ym-       `os`
        ${c1}smo`       .ym+ ${c2}  ym-     .os-
     ``  ${c1}:ymy+///oyms- ${c2}   ym-  .+s+.
   ..`     ${c1}`:+oo+/-`  ${c2}    -//oyo-
 -:`                   .:oys/.
+-               `./oyys/.
h+`      `.-:+oyyyo/-`
`/ossssysso+/-.`
EOF
        ;;

        "openmamba"*)
            set_colors 7 2
            read -rd '' ascii_data <<'EOF'
${c1}                 `````
           .-/+ooooooooo+/:-`
        ./ooooooooooooooooooo+:.
      -+oooooooooooooooooooooooo+-
    .+ooooooooo+/:---::/+ooooooooo+.
   :oooooooo/-`          `-/oo${c2}s´${c1}oooo.${c2}s´${c1}
  :ooooooo/`                `${c2}sNds${c1}ooo${c2}sNds${c1}
 -ooooooo-                   ${c2}:dmy${c1}ooo${c2}:dmy${c1}
 +oooooo:                      :oooooo-
.ooooooo                        .://:`
:oooooo+                        ./+o+:`
-ooooooo`                      `oooooo+
`ooooooo:                      /oooooo+
 -ooooooo:                    :ooooooo.
  :ooooooo+.                .+ooooooo:
   :oooooooo+-`          `-+oooooooo:
    .+ooooooooo+/::::://oooooooooo+.
      -+oooooooooooooooooooooooo+-
        .:ooooooooooooooooooo+:.
           `-:/ooooooooo+/:.`
                 ``````
EOF
        ;;

        "OpenMandriva"*)
            set_colors 4
            read -rd '' ascii_data <<'EOF'
${c1}                  ``````
            `-:/+++++++//:-.`
         .:+++oooo+/:.``   ``
      `:+ooooooo+:.  `-:/++++++/:.`
     -+oooooooo:` `-++o+/::::://+o+/-
   `/ooooooooo-  -+oo/.`        `-/oo+.
  `+ooooooooo.  :os/`              .+so:
  +sssssssss/  :ss/                 `+ss-
 :ssssssssss`  sss`                  .sso
 ossssssssss  `yyo                    sys
`sssssssssss` `yys                   `yys
`sssssssssss:  +yy/                  +yy:
 oyyyyyyyyyys. `oyy/`              `+yy+
 :yyyyyyyyyyyo. `+yhs:.         `./shy/
  oyyyyyyyyyyys:` .oyhys+:----/+syhy+. `
  `syyyyyyyyyyyyo-` .:osyhhhhhyys+:``.:`
   `oyyyyyyyyyyyyys+-`` `.----.```./oo.
     /yhhhhhhhhhhhhhhyso+//://+osyhy/`
      `/yhhhhhhhhhhhhhhhhhhhhhhhhy/`
        `:oyhhhhhhhhhhhhhhhhhhyo:`
            .:+syhhhhhhhhys+:-`
                 ``....``
EOF
        ;;

        "OpenStage"*)
            set_colors 2
            read -rd '' ascii_data <<'EOF'
${c1}                 /(/
              .(((((((,
             /(((((((((/
           .(((((/,/(((((,
          *(((((*   ,(((((/
          (((((*      .*/((
         *((((/  (//(/*
         /((((*  ((((((((((,
      .  /((((*  (((((((((((((.
     ((. *((((/        ,((((((((
   ,(((/  (((((/     **   ,((((((*
  /(((((. .(((((/   //(((*  *(((((/
 .(((((,    ((/   .(((((/.   .(((((,
 /((((*        ,(((((((/      ,(((((
 /(((((((((((((((((((/.  /(((((((((/
 /(((((((((((((((((,   /(((((((((((/
     */(((((//*.      */((/(/(/*
EOF
        ;;

        "OpenWrt"*)
            set_colors 4 7 1
            read -rd '' ascii_data <<'EOF'
${c1} _______
|       |.-----.-----.-----.
|   -   ||  _  |  -__|     |
|_______||   __|_____|__|__|
         |__|
 ________        __
|  |  |  |.----.|  |_
|  |  |  ||   _||   _|
|________||__|  |____|
EOF
        ;;

        "Open Source Media Center"* | "osmc")
            set_colors 4 7 1
            read -rd '' ascii_data <<'EOF'
${c1}            -+shdmNNNNmdhs+-
        .+hMNho/:..``..:/ohNMh+.
      :hMdo.                .odMh:
    -dMy-                      -yMd-
   sMd-                          -dMs
  hMy       +.            .+       yMh
 yMy        dMs.        .sMd        yMy
:Mm         dMNMs`    `sMNMd        `mM:
yM+         dM//mNs``sNm//Md         +My
mM-         dM:  +NNNN+  :Md         -Mm
mM-         dM: `oNN+    :Md         -Mm
yM+         dM/+NNo`     :Md         +My
:Mm`        dMMNs`       :Md        `mM:
 yMy        dMs`         -ms        yMy
  hMy       +.                     yMh
   sMd-                          -dMs
    -dMy-                      -yMd-
      :hMdo.                .odMh:
        .+hMNho/:..``..:/ohNMh+.
            -+shdmNNNNmdhs+-
EOF
        ;;

        "Oracle"*)
            set_colors 1 7 3
            read -rd '' ascii_data <<'EOF'
${c1}
      `-/+++++++++++++++++/-.`
   `/syyyyyyyyyyyyyyyyyyyyyyys/.
  :yyyyo/-...............-/oyyyy/
 /yyys-                     .oyyy+
.yyyy`                       `syyy-
:yyyo                         /yyy/
.yyyy`                       `syyy-
 /yyys.                     .oyyyo
  /yyyyo:-...............-:oyyyy/`
   `/syyyyyyyyyyyyyyyyyyyyyyys+.
     `.:/+ooooooooooooooo+/:.`
EOF
        ;;

        "orchid_small"*)
            set_colors 255 127
            read -rd '' ascii_data <<'EOF'
${c2}                       :##:
                     -#${c1}@@@@${c2}#-
                    #${c1}@@${c2}=..=${c1}@@${c2}#
                    +${c1}@@${c2}-  -${c1}@@${c2}+
               -#${c1}@@${c2}*..*${c1}@${c2}..${c1}@${c2}*..*${c1}@@${c2}#-
             :#${c1}@@${c2}*+%${c1}@${c2}= .  . =${c1}@${c2}%+*${c1}@@${c2}#:
           +${c1}@@@${c2}:    :-.    .-:   :${c1}@@@${c2}+
             :#${c1}@@${c2}*+%${c1}@${c2}= .  . =${c1}@${c2}%+*${c1}@@${c2}#:
               -#${c1}@@${c2}*..*${c1}@${c2}..${c1}@${c2}*..*${c1}@@${c2}#-
                    +${c1}@@${c2}-  -${c1}@@${c2}+
                    #${c1}@@${c2}=..=${c1}@@${c2}#
                     -#${c1}@@@@${c2}#-
                       :##:
EOF
        ;;

        "orchid"*)
            set_colors 255 127 127
            read -rd '' ascii_data <<'EOF'
${c2}                  .==.                  
                .-${c3}#${c1}@@${c3}#${c2}-.                
              .-${c3}##${c1}@@@@${c3}##${c2}-.              
            .-${c3}##${c1}@@@@@@@@${c3}##${c2}-.            
           :*${c1}@@@@@${c3}####${c1}@@@@@${c2}*:           
         ..:*${c1}@@@@${c2}==--==${c1}@@@@${c2}*:..         
      .-*${c1}%%${c3}#${c2}==${c3}#${c1}@@${c3}#${c2}====${c3}#${c1}@@${c3}#${c2}==${c3}#${c1}%%${c2}*-.      
    .-${c3}#${c1}@@@@@${c3}##${c2}==${c3}#${c1}@@${c2}++${c1}@@${c3}##${c2}==${c3}#${c1}@@@@@${c3}#${c2}-.    
  .-${c3}#${c1}@@@@@${c2}#${c1}@@@${c3}#${c2}++#====${c3}#${c2}++#${c1}@@@${c2}#${c1}@@@@@${c3}#${c2}-.  
.-${c3}#${c1}@@@@@${c3}#${c2}-==**${c3}###${c2}+:--:+${c3}###${c2}**==-${c3}#${c1}@@@@@${c3}#${c2}-.
.-${c3}#${c1}@@@@@${c3}#${c2}-==**${c3}###${c2}+:--:+${c3}###${c2}**==-${c3}#${c1}@@@@@${c3}#${c2}-.
  .-${c3}#${c1}@@@@@${c2}#${c1}@@@${c3}#${c2}++#====${c3}#${c2}++#${c1}@@@${c2}#${c1}@@@@@${c3}#${c2}-.  
    .-${c3}#${c1}@@@@@${c3}##${c2}==${c3}#${c1}@@${c2}++${c1}@@${c3}##${c2}==${c3}#${c1}@@@@@${c3}#${c2}-.    
      .-*${c1}%%${c3}#${c2}==${c3}#${c1}@@${c3}#${c2}====${c3}#${c1}@@${c3}#${c2}==${c3}#${c1}%%${c2}*-.     
         ..:*${c1}@@@@${c2}==--==${c1}@@@@${c2}*:..       
           :*${c1}@@@@@${c3}####${c1}@@@@@${c2}*:          
            .-${c3}##${c1}@@@@@@@@${c3}##${c2}-.            
              .-${c3}##${c1}@@@@${c3}##${c2}-.              
                .-${c3}#${c1}@@${c3}#${c2}-.               
                  .==.       
EOF
        ;;

        "OS Elbrus"*)
            set_colors 4 7 3
            read -rd '' ascii_data <<'EOF'
${c1}   ▄▄▄▄▄▄▄▄▄▄▄▄▄▄▄▄▄▄▄▄▄▄▄▄▄▄▄
   ██▀▀▀▀▀▀▀▀▀▀▀▀▀▀▀▀▀▀▀▀▀▀▀██
   ██                       ██
   ██   ███████   ███████   ██
   ██   ██   ██   ██   ██   ██
   ██   ██   ██   ██   ██   ██
   ██   ██   ██   ██   ██   ██
   ██   ██   ██   ██   ██   ██
   ██   ██   ███████   ███████
   ██   ██                  ██
   ██   ██▄▄▄▄▄▄▄▄▄▄▄▄▄▄▄▄▄▄██
   ██   ▀▀▀▀▀▀▀▀▀▀▀▀▀▀▀▀▀▀▀▀██
   ██                       ██
   ███████████████████████████
EOF
        ;;

        "PacBSD"*)
            set_colors 1 7 3
            read -rd '' ascii_data <<'EOF'
${c1}      :+sMs.
  `:ddNMd-                         -o--`
 -sMMMMh:                          `+N+``
 yMMMMMs`     .....-/-...           `mNh/
 yMMMMMmh+-`:sdmmmmmmMmmmmddy+-``./ddNMMm
 yNMMNMMMMNdyyNNMMMMMMMMMMMMMMMhyshNmMMMm
 :yMMMMMMMMMNdooNMMMMMMMMMMMMMMMMNmy:mMMd
  +MMMMMMMMMmy:sNMMMMMMMMMMMMMMMMMMMmshs-
  :hNMMMMMMN+-+MMMMMMMMMMMMMMMMMMMMMMMs.
 .omysmNNhy/+yNMMMMMMMMMMNMMMMMMMMMNdNNy-
 /hMM:::::/hNMMMMMMMMMMMm/-yNMMMMMMN.mMNh`
.hMMMMdhdMMMMMMMMMMMMMMmo  `sMMMMMMN mMMm-
:dMMMMMMMMMMMMMMMMMMMMMdo+  oMMMMMMN`smMNo`
/dMMMMMMMMMMMMMMMMMMMMMNd/` :yMMMMMN:-hMMM.
:dMMMMMMMMMMMMMMMMMMMMMNh`  oMMMMMMNo/dMNN`
:hMMMMMMMMMMMMMMMMMMMMMMNs--sMMMMMMMNNmy++`
 sNMMMMMMMMMMMMMMMMMMMMMMMmmNMMMMMMNho::o.
 :yMMMMMMMMMMMMMNho+sydNNNNNNNmysso/` -//
  /dMMMMMMMMMMMMMs-  ````````..``
   .oMMMMMMMMMMMMNs`               ./y:`
     +dNMMNMMMMMMMmy`          ``./ys.
      `/hMMMMMMMMMMMNo-``    `.+yy+-`
        `-/hmNMNMMMMMMmmddddhhy/-`
            `-+oooyMMMdsoo+/:.
EOF
        ;;

        "parabola_small"*)
            set_colors 5 7
            read -rd '' ascii_data <<'EOF'
${c1}  __ __ __  _
.`_//_//_/ / `.
          /  .`
         / .`
        /.`
       /`
EOF
        ;;

        "Parabola"*)
            set_colors 5 7
            read -rd '' ascii_data <<'EOF'
${c1}                          `.-.    `.
                   `.`  `:++.   `-+o+.
             `` `:+/. `:+/.   `-+oooo+
        ``-::-.:+/. `:+/.   `-+oooooo+
    `.-:///-  ..`   .-.   `-+oooooooo-
 `..-..`                 `+ooooooooo:
``                        :oooooooo/
                          `ooooooo:
                          `oooooo:
                          -oooo+.
                          +ooo/`
                         -ooo-
                        `+o/.
                        /+-
                       //`
                      -.
EOF
        ;;

        "Pardus"*)
            set_colors 3 7 6 1 8
            read -rd '' ascii_data <<'EOF'
${c1} .smNdy+-    `.:/osyyso+:.`    -+ydmNs.
/Md- -/ymMdmNNdhso/::/oshdNNmdMmy/. :dM/
mN.     oMdyy- -y          `-dMo     .Nm
.mN+`  sMy hN+ -:             yMs  `+Nm.
 `yMMddMs.dy `+`               sMddMMy`
   +MMMo  .`  .                 oMMM+
   `NM/    `````.`    `.`````    +MN`
   yM+   `.-:yhomy    ymohy:-.`   +My
   yM:          yo    oy          :My
   +Ms         .N`    `N.      +h sM+
   `MN      -   -::::::-   : :o:+`NM`
    yM/    sh   -dMMMMd-   ho  +y+My
    .dNhsohMh-//: /mm/ ://-yMyoshNd`
      `-ommNMm+:/. oo ./:+mMNmmo:`
     `/o+.-somNh- :yy: -hNmos-.+o/`
    ./` .s/`s+sMdd+``+ddMs+s`/s. `/.
        : -y.  -hNmddmNy.  .y- :
         -+       `..`       +-
EOF
        ;;

        "Parrot"*)
            set_colors 6 7
            read -rd '' ascii_data <<'EOF'
${c1}  `:oho/-`
`mMMMMMMMMMMMNmmdhy-
 dMMMMMMMMMMMMMMMMMMs`
 +MMsohNMMMMMMMMMMMMMm/
 .My   .+dMMMMMMMMMMMMMh.
  +       :NMMMMMMMMMMMMNo
           `yMMMMMMMMMMMMMm:
             /NMMMMMMMMMMMMMy`
              .hMMMMMMMMMMMMMN+
                  ``-NMMMMMMMMMd-
                     /MMMMMMMMMMMs`
                      mMMMMMMMsyNMN/
                      +MMMMMMMo  :sNh.
                      `NMMMMMMm     -o/
                       oMMMMMMM.
                       `NMMMMMM+
                        +MMd/NMh
                         mMm -mN`
                         /MM  `h:
                          dM`   .
                          :M-
                           d:
                           -+
                            -
EOF
        ;;

        "Parsix"*)
            set_colors 3 1 7 8
            read -rd '' ascii_data <<'EOF'
                 ${c2}-/+/:.
               ${c2}.syssssys.
       ${c1}.--.    ${c2}ssssssssso${c1}   ..--.
     :++++++:  ${c2}+ssssssss+${c1} ./++/+++:
    /+++++++++.${c2}.yssooooy`${c1}-+///////o-
    /++++++++++.${c2}+soooos:${c1}:+////////+-
     :+++++////o-${c2}oooooo-${c1}+/////////-
      `-/++//++-${c4}.-----.-${c1}:+/////:-
  ${c3}-://::--${c1}-:/:${c4}.--.````.--.${c1}:::-${c3}--::::::.
${c3}-/:::::::://:${c4}.:-`      `-:${c3}`:/:::::::--/-
${c3}/::::::::::/-${c4}--.        .-.${c3}-/://///::::/
${c3}-/:::::::::/:${c4}`:-.      .-:${c3}`:///////////-
 `${c3}-::::--${c1}.-://.${c4}---....---${c1}`:+/:-${c3}--::::-`
       ${c1}-/+///+o/-${c4}.----.${c1}.:oo+++o+.
     ${c1}-+/////+++o:${c2}syyyyy.${c1}o+++++++++:
    ${c1}.+////+++++-${c2}+sssssy+${c1}.++++++++++\
    ${c1}.+:/++++++.${c2}.yssssssy-${c1}`+++++++++:
     ${c1}:/+++++-  ${c2}+sssssssss  ${c1}-++++++-
       ${c1}`--`    ${c2}+sssssssso    ${c1}`--`
                ${c2}+sssssy+`
                 ${c2}`.::-`
EOF
        ;;

        "PCBSD"* | "TrueOS"*)
            set_colors 1 7 3
            read -rd '' ascii_data <<'EOF'
${c1}                       ..
                        s.
                        +y
                        yN
                       -MN  `.
                      :NMs `m
                    .yMMm` `No
            `-/+++sdMMMNs+-`+Ms
        `:oo+-` .yMMMMy` `-+oNMh
      -oo-     +NMMMM/       oMMh-
    .s+` `    oMMMMM/     -  oMMMhy.
   +s`- ::   :MMMMMd     -o `mMMMy`s+
  y+  h .Ny+oNMMMMMN/    sh+NMMMMo  +y
 s+ .ds  -NMMMMMMMMMMNdhdNMMMMMMh`   +s
-h .NM`   `hMMMMMMMMMMMMMMNMMNy:      h-
y- hMN`     hMMmMMMMMMMMMNsdMNs.      -y
m` mMMy`    oMMNoNMMMMMMo`  sMMMo     `m
m` :NMMMdyydMMMMo+MdMMMs     sMMMd`   `m
h-  `+ymMMMMMMMM--M+hMMN/    +MMMMy   -h
:y     `.sMMMMM/ oMM+.yMMNddNMMMMMm   y:
 y:   `s  dMMN- .MMMM/ :MMMMMMMMMMh  :y
 `h:  `mdmMMM/  yMMMMs  sMMMMMMMMN- :h`
   so  -NMMMN   /mmd+  `dMMMMMMMm- os
    :y: `yMMM`       `+NMMMMMMNo`:y:
      /s+`.omy      /NMMMMMNh/.+s:
        .+oo:-.     /mdhs+::oo+.
            -/o+++++++++++/-
EOF
        ;;

        "PCLinuxOS"*)
            set_colors 4 7 1
            read -rd '' ascii_data <<'EOF'
${c1}            mhhhyyyyhhhdN
        dyssyhhhhhhhhhhhssyhN
     Nysyhhyo/:-.....-/oyhhhssd
   Nsshhy+.              `/shhysm
  dohhy/                    -shhsy
 dohhs`                       /hhys
N+hho   ${c2}+ssssss+-   .+syhys+   ${c1}/hhsy
ohhh`   ${c2}ymmo++hmm+`smmy/::+y`   ${c1}shh+
+hho    ${c2}ymm-  /mmy+mms          ${c1}:hhod
/hh+    ${c2}ymmhhdmmh.smm/          ${c1}.hhsh
+hhs    ${c2}ymm+::-`  /mmy`    `    ${c1}/hh+m
yyhh-   ${c2}ymm-       /dmdyosyd`  ${c1}`yhh+
 ohhy`  ${c2}://`         -/+++/-   ${c1}ohhom
 N+hhy-                      `shhoh
   sshho.                  `+hhyom
    dsyhhs/.            `:ohhhoy
      dysyhhhso///://+syhhhssh
         dhyssyhhhhhhyssyyhN
              mddhdhdmN
EOF
        ;;

                "pearOS"*)
                    set_colors 2 3 1 1 5 4
                    read -rd '' ascii_data <<'EOF'
\e[0;32m                  .+yh
                 sMMMo
                sMMN+
                +o:    \e[0m
\e[93m           ./oyyys+.
         :dMMMMMMMMMm/
        :MMMMMMMMMMMMMy
        yMMMMMMMMMMMMMN \e[0m
\e[31m        mMMMMMMMMMMMMs`
       yMMMMMMMMMMMMo
     -mMMMMMMMMMMMMM`
    oMMMMMMMMMMMMMMM` \e[0m
\e[95m   oMMMMMMMMMMMMMMMMy
  .MMMMMMMMMMMMMMMMMMy`
  +MMMMMMMMMMMMMMMMMMMMy/`
  /MMMMMMMMMMMMMMMMMMMMMMMNds \e[0m
\e[34m  `mMMMMMMMMMMMMMMMMMMMMMMMM/
   .mMMMMMMMMMMMMMMMMMMMMMM+
    `oNMMMMMMMMMMMMMMMMMMd-
      `+hMMMMMMMMMMMMMms-
          -/osyhhyso:. \e[0m
EOF
                ;;

        "Pengwin"*)
            set_colors 5 5 13
            read -rd '' ascii_data <<'EOF'
${c3}                     ...`
${c3}                     `-///:-`
${c3}                       .+${c2}ssys${c3}/
${c3}                        +${c2}yyyyy${c3}o    ${c2}
${c2}                        -yyyyyy:
${c2}           `.:/+ooo+/:` -yyyyyy+
${c2}         `:oyyyyyys+:-.`syyyyyy:
${c2}        .syyyyyyo-`   .oyyyyyyo
${c2}       `syyyyyy   `-+yyyyyyy/`
${c2}       /yyyyyy+ -/osyyyyyyo/.
${c2}       +yyyyyy-  `.-:::-.`
${c2}       .yyyyyy-
${c3}        :${c2}yyyyy${c3}o
${c3}         .+${c2}ooo${c3}+
${c3}           `.::/:.
EOF
        ;;

        "Peppermint"*)
            set_colors 1 15 3
            read -rd '' ascii_data <<'EOF'
${c1}               PPPPPPPPPPPPPP
${c1}           PPPP${c2}MMMMMMM${c1}PPPPPPPPPPP
${c1}         PPPP${c2}MMMMMMMMMM${c1}PPPPPPPP${c2}MM${c1}PP
${c1}       PPPPPPPP${c2}MMMMMMM${c1}PPPPPPPP${c2}MMMMM${c1}PP
${c1}     PPPPPPPPPPPP${c2}MMMMMM${c1}PPPPPPP${c2}MMMMMMM${c1}PP
${c1}    PPPPPPPPPPPP${c2}MMMMMMM${c1}PPPP${c2}M${c1}P${c2}MMMMMMMMM${c1}PP
${c1}   PP${c2}MMMM${c1}PPPPPPPPPP${c2}MMM${c1}PPPPP${c2}MMMMMMM${c1}P${c2}MM${c1}PPPP
${c1}   P${c2}MMMMMMMMMM${c1}PPPPPP${c2}MM${c1}PPPPP${c2}MMMMMM${c1}PPPPPPPP
${c1}  P${c2}MMMMMMMMMMMM${c1}PPPPP${c2}MM${c1}PP${c2}M${c1}P${c2}MM${c1}P${c2}MM${c1}PPPPPPPPPPP
${c1}  P${c2}MMMMMMMMMMMMMMMM${c1}PP${c2}M${c1}P${c2}MMM${c1}PPPPPPPPPPPPPPPP
${c1}  P${c2}MMM${c1}PPPPPPPPPPPPPPPPPPPPPPPPPPPPPP${c2}MMMMM${c1}P
${c1}  PPPPPPPPPPPPPPPP${c2}MMM${c1}P${c2}M${c1}P${c2}MMMMMMMMMMMMMMMM${c1}PP
${c1}  PPPPPPPPPPP${c2}MM${c1}P${c2}MM${c1}PPPP${c2}MM${c1}PPPPP${c2}MMMMMMMMMMM${c1}PP
${c1}   PPPPPPPP${c2}MMMMMM${c1}PPPPP${c2}MM${c1}PPPPPP${c2}MMMMMMMMM${c1}PP
${c1}   PPPP${c2}MM${c1}P${c2}MMMMMMM${c1}PPPPPP${c2}MM${c1}PPPPPPPPPP${c2}MMMM${c1}PP
${c1}    PP${c2}MMMMMMMMM${c1}P${c2}M${c1}PPPP${c2}MMMMMM${c1}PPPPPPPPPPPPP
${c1}     PP${c2}MMMMMMM${c1}PPPPPPP${c2}MMMMMM${c1}PPPPPPPPPPPP
${c1}       PP${c2}MMMM${c1}PPPPPPPPP${c2}MMMMMMM${c1}PPPPPPPP
${c1}         PP${c2}MM${c1}PPPPPPPP${c2}MMMMMMMMMM${c1}PPPP
${c1}           PPPPPPPPPP${c2}MMMMMMMM${c1}PPPP
${c1}               PPPPPPPPPPPPPP
EOF
        ;;

        "Pisi"*)
            set_colors 12 7 6 1 8
            read -rd '' ascii_data <<'EOF'
${c1}   \Fv/!-                      `:?lzC
${c1}   Q!::=zFx!  ${c2}`;v6WBCicl;`  ${c1},vCC\!::#.
${c1}  ,%:::,'` ${c2}+#%@@FQ@@.   ,cF%i${c1}``-',::a?
${c1}  +m:,'```${c2}}3,/@@Q\@@       "af-${c1} `-'"7f
  =o'.` ${c2}/m'   :Q@:Qg         ,kl${c1}  `.|o
  :k` '${c2}$+      'Narm           >d,${c1}  ii
   #`${c2}!p.        `C ,            'd+${c1} %'
${c2}   !0m                           `6Kv
   =a                              m+
  !A     !\L|:            :|L\!     $:
 .8`     Q''%Q#'        '#Q%''Q     `0-
 :6      E|.6QQu        uQQ6.|E      p:
  i{      \jts9?        ?9stj\      u\
   |a`            -''.            `e>
    ,m+     ${c1}'^ !`${c2}s@@@@a${c1}'"`+`${c2}     >e'
      !3|${c1}`|=>>r-  ${c2}'U%:${c1}  '>>>=:`\3!
       'xopE|      ${c2}`'${c1}     `ledoz-
    `;=>>+`${c2}`^llci/|==|/iclc;`${c1}'>>>>:
   `^`+~          ${c2}````${c1}          !!-^
EOF
        ;;

        "PNM Linux"* | "WHPNM Linux"*)
            set_colors 33 9 15 202
            read -rd '' ascii_data <<'EOF'

${c1}
               ``.---..` `--`
            ``.---........-:.${c2}-::`${c1}
           ${c2}./::-${c1}........${c2}--::.````${c1}
          ${c2}.:://:::${c1}----${c2}::::-..${c1}
          ..${c2}--:::::--::::++-${c1}.`
  ${c2}`-:-`${c1}   .-ohy+::${c2}-:::${c1}/sdmdd:.${c2}   `-:-
   .-:::${c1}...${c3}sNNmds$y${c1}o/+${c3}sy+NN$m${c1}d+.`${c2}-:::-.
     `.-:-${c1}./${c3}dN${c1}()${c3}yyooosd${c1}()${c3}$m${c1}dy${c2}-.::-.`${c1}
      ${c2}`.${c1}-...-${c3}+hNdyyyyyydmy${c1}:......${c2}`${c1}
 ``..--.....-${c3}yNNm${c4}hssssh${c3}mmdo${c1}.........```
`-:://:.....${c3}hNNNNN${c4}mddm${c3}NNNmds${c1}.....//::--`
  ```.:-...${c3}oNNNNNNNNNNNNNNmd/${c1}...:-.```
      .....${c3}hNNNNNNNNNNNNNNmds${c1}....`
      --...${c3}hNNNNNNNNNNNNNNmdo${c1}.....
      .:...${c3}/NNNNNNNNNNNNNNdd${c1}:....`
       `-...${c3}+mNNNNNNNNNNNmh${c1}:...-.
     ${c4}.:+o+/:-${c1}:+oo+///++o+/:-${c4}:/+ooo/:.
       ${c4}+oo/:o-            +oooooso.`
       ${c4}.`   `             `/  .-//-
EOF
        ;;

        "popos_small"* | "pop_os_small"*)
            set_colors 6 7
            read -rd '' ascii_data <<'EOF'
${c1}______
\\   _ \\        __
 \\ \\ \\ \\      / /
  \\ \\_\\ \\    / /
   \\  ___\\  /_/
    \\ \\    _
   __\\_\\__(_)_
  (___________)`
EOF
        ;;

        "Pop!_OS"* | "popos"* | "pop_os"*)
            set_colors 6 7
            read -rd '' ascii_data <<'EOF'
${c1}             /////////////
         /////////////////////
      ///////${c2}*767${c1}////////////////
    //////${c2}7676767676*${c1}//////////////
   /////${c2}76767${c1}//${c2}7676767${c1}//////////////
  /////${c2}767676${c1}///${c2}*76767${c1}///////////////
 ///////${c2}767676${c1}///${c2}76767${c1}.///${c2}7676*${c1}///////
/////////${c2}767676${c1}//${c2}76767${c1}///${c2}767676${c1}////////
//////////${c2}76767676767${c1}////${c2}76767${c1}/////////
///////////${c2}76767676${c1}//////${c2}7676${c1}//////////
////////////,${c2}7676${c1},///////${c2}767${c1}///////////
/////////////*${c2}7676${c1}///////${c2}76${c1}////////////
///////////////${c2}7676${c1}////////////////////
 ///////////////${c2}7676${c1}///${c2}767${c1}////////////
  //////////////////////${c2}'${c1}////////////
   //////${c2}.7676767676767676767,${c1}//////
    /////${c2}767676767676767676767${c1}/////
      ///////////////////////////
         /////////////////////
             /////////////
EOF
        ;;

        "Porteus"*)
            set_colors 6 7
            read -rd '' ascii_data <<'EOF'
${c1}             `.-:::-.`
         -+ydmNNNNNNNmdy+-
      .+dNmdhs+//////+shdmdo.
    .smmy+-`             ./sdy:
  `omdo.    `.-/+osssso+/-` `+dy.
 `yms.   `:shmNmdhsoo++osyyo-``oh.
 hm/   .odNmds/.`    ``.....:::-+s
/m:  `+dNmy:`   `./oyhhhhyyooo++so
ys  `yNmy-    .+hmmho:-.`     ```
s:  yNm+`   .smNd+.
`` /Nm:    +dNd+`
   yN+   `smNy.
   dm    oNNy`
   hy   -mNm.
   +y   oNNo
   `y`  sNN:
    `:  +NN:
     `  .mNo
         /mm`
          /my`
           .sy`
             .+:
                `
EOF
        ;;

        "postmarketos_small")
            set_colors 2 7
            read -rd '' ascii_data <<'EOF'
${c1}        /\\
       /  \\
      /    \\
      \\__   \\
    /\\__ \\  _\\
   /   /  \\/ __
  /   / ____/  \\
 /    \\ \\       \\
/_____/ /________\\
EOF
        ;;

        "PostMarketOS"*)
            set_colors 2 7
            read -rd '' ascii_data <<'EOF'
${c1}                 /\\
                /  \\
               /    \\
              /      \\
             /        \\
            /          \\
            \\           \\
          /\\ \\____       \\
         /  \\____ \\       \\
        /       /  \\       \\
       /       /    \\    ___\\
      /       /      \\  / ____
     /       /        \\/ /    \\
    /       / __________/      \\
   /        \\ \\                 \\
  /          \\ \\                 \\
 /           / /                  \\
/___________/ /____________________\\
EOF
        ;;

        "PuffOS"*)
            set_colors 3
            read -rd '' ascii_data <<'EOF'
${c1}
              _,..._,m,
            ,/'      '"";
           /             ".
         ,'mmmMMMMmm.      \
       _/-"^^^^^"""%#%mm,   ;
 ,m,_,'              "###)  ;,
(###%                 \#/  ;##mm.
 ^#/  __        ___    ;  (######)
  ;  //.\\     //.\\   ;   \####/
 _; (#\"//     \\"/#)  ;  ,/
@##\ \##/   =   `"=" ,;mm/
`\##>.____,...,____,<####@
EOF
        ;;

        "Proxmox"*)
            set_colors 7 202
            read -rd '' ascii_data <<'EOF'
${c1}         .://:`              `://:.
       `hMMMMMMd/          /dMMMMMMh`
        `sMMMMMMMd:      :mMMMMMMMs`
${c2}`-/+oo+/:${c1}`.yMMMMMMMh-  -hMMMMMMMy.`${c2}:/+oo+/-`
`:oooooooo/${c1}`-hMMMMMMMyyMMMMMMMh-`${c2}/oooooooo:`
  `/oooooooo:${c1}`:mMMMMMMMMMMMMm:`${c2}:oooooooo/`
    ./ooooooo+-${c1} +NMMMMMMMMN+ ${c2}-+ooooooo/.
      .+ooooooo+-${c1}`oNMMMMNo`${c2}-+ooooooo+.
        -+ooooooo/.${c1}`sMMs`${c2}./ooooooo+-
          :oooooooo/${c1}`..`${c2}/oooooooo:
          :oooooooo/`${c1}..${c2}`/oooooooo:
        -+ooooooo/.`${c1}sMMs${c2}`./ooooooo+-
      .+ooooooo+-`${c1}oNMMMMNo${c2}`-+ooooooo+.
    ./ooooooo+-${c1} +NMMMMMMMMN+ ${c2}-+ooooooo/.
  `/oooooooo:`${c1}:mMMMMMMMMMMMMm:${c2}`:oooooooo/`
`:oooooooo/`${c1}-hMMMMMMMyyMMMMMMMh-${c2}`/oooooooo:`
`-/+oo+/:`${c1}.yMMMMMMMh-  -hMMMMMMMy.${c2}`:/+oo+/-`
${c1}        `sMMMMMMMm:      :dMMMMMMMs`
       `hMMMMMMd/          /dMMMMMMh`
         `://:`              `://:`
EOF
        ;;

        "Puppy"* | "Quirky Werewolf"* | "Precise Puppy"*)
            set_colors 4 7
            read -rd '' ascii_data <<'EOF'
${c1}           `-/osyyyysosyhhhhhyys+-
  -ohmNNmh+/hMMMMMMMMNNNNd+dMMMMNM+
 yMMMMNNmmddo/NMMMNNNNNNNNNo+NNNNNy
.NNNNNNmmmddds:MMNNNNNNNNNNNh:mNNN/
-NNNdyyyhdmmmd`dNNNNNmmmmNNmdd/os/
.Nm+shddyooo+/smNNNNmmmmNh.   :mmd.
 NNNNy:`   ./hmmmmmmmNNNN:     hNMh
 NMN-    -++- +NNNNNNNNNNm+..-sMMMM-
.MMo    oNNNNo hNNNNNNNNmhdNNNMMMMM+
.MMs    /NNNN/ dNmhs+:-`  yMMMMMMMM+
 mMM+     .. `sNN+.      hMMMMhhMMM-
 +MMMmo:...:sNMMMMMms:` hMMMMm.hMMy
  yMMMMMMMMMMMNdMMMMMM::/+o+//dMMd`
   sMMMMMMMMMMN+:oyyo:sMMMNNMMMNy`
    :mMMMMMMMMMMMmddNMMMMMMMMmh/
      /dMMMMMMMMMMMMMMMMMMNdy/`
        .+hNMMMMMMMMMNmdhs/.
            .:/+ooo+/:-.
EOF
        ;;

        "pureos_small"*)
            set_colors 2 7 7
            read -rd '' ascii_data <<'EOF'
${c1} _____________
|  _________  |
| |         | |
| |         | |
| |_________| |
|_____________|
EOF
        ;;

        "PureOS"*)
            set_colors 2 7 7
            read -rd '' ascii_data <<'EOF'
${c1}dmmmmmmmmmmmmmmmmmmmmmmmmmmmmmmmmmmmmmmd
dNm//////////////////////////////////mNd
dNd                                  dNd
dNd                                  dNd
dNd                                  dNd
dNd                                  dNd
dNd                                  dNd
dNd                                  dNd
dNd                                  dNd
dNd                                  dNd
dNm//////////////////////////////////mNd
dmmmmmmmmmmmmmmmmmmmmmmmmmmmmmmmmmmmmmmd
EOF
        ;;

        "Q4OS"*)
            set_colors 4 1
            read -rd '' ascii_data <<'EOF'
${c1}           .:*****  :=====.           
        ${c1}.:********  :========.        
     ${c1} .***********  :===========.     
    ${c1}.:************  :============-    
  ${c1} .**************  :==============   
 ${c1} :***************  :===============  
 ${c1}:**************.    :=============== 
${c1}.*************:        .=============.
${c1}*************.          .============:
                                      
${c1}:############.          ${c2}:==:          
${c1}:##############.      ${c2}:======:        
 ${c1}:################  ${c2}.==========:      
  ${c1}:###############   ${c2}.===========:    
   ${c1}:##############     ${c2}.===========:  
    ${c1}:#############       ${c2}.=========:  
      ${c1}:###########         ${c2}.=====:    
        ${c1}.#########           ${c2}.=:      
            ${c1}.#####                    
EOF
        ;;

        "Qubes"*)
            set_colors 4 5 7 6
            read -rd '' ascii_data <<'EOF'
${c1}               `..--..`
            `.----------.`
        `..----------------..`
     `.------------------------.``
 `..-------------....-------------..`
.::----------..``    ``..----------:+:
:////:----..`            `..---:/ossso
:///////:`                  `/osssssso
:///////:                    /ssssssso
:///////:                    /ssssssso
:///////:                    /ssssssso
:///////:                    /ssssssso
:///////:                    /ssssssso
:////////-`                .:sssssssso
:///////////-.`        `-/osssssssssso
`//////////////:-```.:+ssssssssssssso-
  .-://////////////sssssssssssssso/-`
     `.:///////////sssssssssssssso:.
         .-:///////ssssssssssssssssss/`
            `.:////ssss+/+ssssssssssss.
                `--//-    `-/osssso/.
EOF
        ;;

        "Qubyt"*)
            set_colors 4 5 0 4
            read -rd '' ascii_data <<'EOF'
${c1}    ########################${c2}(${c3}ooo
${c1}    ########################${c2}(${c3}ooo
${c1}###${c2}(${c3}ooo                  ${c1}###${c2}(${c3}ooo
${c1}###${c2}(${c3}ooo                  ${c1}###${c2}(${c3}ooo
${c1}###${c2}(${c3}ooo                  ${c1}###${c2}(${c3}ooo
${c1}###${c2}(${c3}ooo                  ${c1}###${c2}(${c3}ooo
${c1}###${c2}(${c3}ooo                  ${c1}###${c2}(${c3}ooo
${c1}###${c2}(${c3}ooo                  ${c1}###${c2}(${c3}ooo
${c1}###${c2}(${c3}ooo           ${c1}##${c3}o    ${c2}((((${c3}ooo
${c1}###${c2}(${c3}ooo          o${c2}((${c1}###   ${c3}oooooo
${c1}###${c2}(${c3}ooo           oo${c2}((${c1}###${c3}o
${c1}###${c2}(${c3}ooo             ooo${c2}((${c1}###
${c1}################${c2}(${c3}oo    oo${c2}((((${c3}o
${c2}(((((((((((((((((${c3}ooo     ooooo
  oooooooooooooooooo        o
EOF
        ;;

        "Quibian"*)
            set_colors 3 7
            read -rd '' ascii_data <<'EOF'
${c1}            `.--::::::::--.`
        `.-:::-..``   ``..-::-.`
      .::::-`   .${c2}+${c1}:``       `.-::.`
    .::::.`    -::::::-`       `.::.
  `-:::-`    -:::::::::--..``     .::`
 `::::-     .${c2}oy${c1}:::::::---.```.:    `::`
 -::::  `.-:::::::::::-.```         `::
.::::.`-:::::::::::::.               `:.
-::::.:::::::::::::::                 -:
::::::::::::::::::::`                 `:
:::::::::::::::::::-                  `:
:::::::::::::::::::                   --
.:::::::::::::::::`                  `:`
`:::::::::::::::::                   -`
 .:::::::::::::::-                  -`
  `::::::::::::::-                `.`
    .::::::::::::-               ``
      `.--:::::-.
EOF
        ;;

        "Radix"*)
            set_colors 1 2
            read -rd '' ascii_data <<'EOF'
${c2}                .:oyhdmNo
             `/yhyoosdms`
            -o+/ohmmho-
           ..`.:/:-`
     `.--:::-.``${c1}
  .+ydNMMMMMMNmhs:`
`omMMMMMMMMMMMMMMNh-
oNMMMNmddhhyyhhhddmy.
mMMMMNmmddhhysoo+/:-`
yMMMMMMMMMMMMMMMMNNh.
-dmmmmmNNMMMMMMMMMMs`
 -+oossyhmMMMMMMMMd-
 `sNMMMMMMMMMMMMMm:
  `yMMMMMMNmdhhhh:
   `sNMMMMMNmmho.
    `+mMMMMMMMy.
      .yNMMMm+`
       `:yd+.
EOF
        ;;

        "Raspbian_small"*)
            set_colors 2 1
            read -rd '' ascii_data <<'EOF'
${c1}   ..    ,.
  :oo: .:oo:
  'o\\o o/o:
${c2} :: . :: . ::
:: :::  ::: ::
:'  '',.''  ':
 ::: :::: :::
 ':,  ''  ,:'
   ' ~::~ '
EOF
        ;;

        "Raspbian"*)
            set_colors 2 1
            read -rd '' ascii_data <<'EOF'
${c1}  `.::///+:/-.        --///+//-:``
 `+oooooooooooo:   `+oooooooooooo:
  /oooo++//ooooo:  ooooo+//+ooooo.
  `+ooooooo:-:oo-  +o+::/ooooooo:
   `:oooooooo+``    `.oooooooo+-
     `:++ooo/.        :+ooo+/.`
        ${c2}...`  `.----.` ``..
     .::::-``:::::::::.`-:::-`
    -:::-`   .:::::::-`  `-:::-
   `::.  `.--.`  `` `.---.``.::`
       .::::::::`  -::::::::` `
 .::` .:::::::::- `::::::::::``::.
-:::` ::::::::::.  ::::::::::.`:::-
::::  -::::::::.   `-::::::::  ::::
-::-   .-:::-.``....``.-::-.   -::-
 .. ``       .::::::::.     `..`..
   -:::-`   -::::::::::`  .:::::`
   :::::::` -::::::::::` :::::::.
   .:::::::  -::::::::. ::::::::
    `-:::::`   ..--.`   ::::::.
      `...`  `...--..`  `...`
            .::::::::::
             `.-::::-`
EOF
        ;;

        "Reborn OS"* | "Reborn"*)
            set_colors 2 2 8
            read -rd '' ascii_data <<'EOF'
${c3}
        mMMMMMMMMM  MMMMMMMMMm
       NM                    MN
      MM  ${c1}dddddddd  dddddddd  ${c3}MN
     mM  ${c1}dd                dd  ${c3}MM
        ${c1}dd  hhhhhh   hhhhh  dd
   ${c3}mM      ${c1}hh            hh      ${c3}Mm
  NM  ${c1}hd       ${c3}mMMMMMMd       ${c1}dh  ${c3}MN
 NM  ${c1}dd  hh   ${c3}mMMMMMMMMm   ${c1}hh  dd  ${c3}MN
NM  ${c1}dd  hh   ${c3}mMMMMMMMMMMm   ${c1}hh  dd  ${c3}MN
 NM  ${c1}dd  hh   ${c3}mMMMMMMMMm   ${c1}hh  dd  ${c3}MN
  NM  ${c1}hd       ${c3}mMMMMMMm       ${c1}dh  ${c3}MN
   mM      ${c1}hh            hh      ${c3}Mm
        ${c1}dd  hhhhhh  hhhhhh  dd
     ${c3}MM  ${c1}dd                dd  ${c3}MM
      MM  ${c1}dddddddd  dddddddd  ${c3}MN
       NM                    MN
        mMMMMMMMMM  MMMMMMMMMm
EOF
        ;;

        "Red Star"* | "Redstar"*)
            set_colors 1 7 3
            read -rd '' ascii_data <<'EOF'
${c1}                    ..
                  .oK0l
                 :0KKKKd.
               .xKO0KKKKd
              ,Od' .d0000l
             .c;.   .'''...           ..'.
.,:cloddxxxkkkkOOOOkkkkkkkkxxxxxxxxxkkkx:
;kOOOOOOOkxOkc'...',;;;;,,,'',;;:cllc:,.
 .okkkkd,.lko  .......',;:cllc:;,,'''''.
   .cdo. :xd' cd:.  ..';'',,,'',,;;;,'.
      . .ddl.;doooc'..;oc;'..';::;,'.
        coo;.oooolllllllcccc:'.  .
       .ool''lllllccccccc:::::;.
       ;lll. .':cccc:::::::;;;;'
       :lcc:'',..';::::;;;;;;;,,.
       :cccc::::;...';;;;;,,,,,,.
       ,::::::;;;,'.  ..',,,,'''.
        ........          ......
EOF
        ;;

        "Redcore"*)
            set_colors 1
            read -rd '' ascii_data <<'EOF'
${c1}                 RRRRRRRRR
               RRRRRRRRRRRRR
        RRRRRRRRRR      RRRRR
   RRRRRRRRRRRRRRRRRRRRRRRRRRR
 RRRRRRR  RRR         RRR RRRRRRRR
RRRRR    RR                 RRRRRRRRR
RRRR    RR     RRRRRRRR      RR RRRRRR
RRRR   R    RRRRRRRRRRRRRR   RR   RRRRR
RRRR   R  RRRRRRRRRRRRRRRRRR  R   RRRRR
RRRR     RRRRRRRRRRRRRRRRRRR  R   RRRR
 RRR     RRRRRRRRRRRRRRRRRRRR R   RRRR
  RRR    RRRRRRRRRRRRRRRRRRRR    RRRR
    RR   RRRRRRRRRRRRRRRRRRR    RRR
     RR   RRRRRRRRRRRRRRRRR    RRR
       RR   RRRRRRRRRRRRRR   RR
         R       RRRR      RR
EOF
        ;;

        "redhat_old" | "rhel_old"*)
            set_colors 1 7 3
            read -rd '' ascii_data <<'EOF'
${c1}             `.-..........`
            `////////::.`-/.
            -: ....-////////.
            //:-::///////////`
     `--::: `-://////////////:
     //////-    ``.-:///////// .`
     `://////:-.`    :///////::///:`
       .-/////////:---/////////////:
          .-://////////////////////.
${c2}         yMN+`.-${c1}::///////////////-`
${c2}      .-`:NMMNMs`  `..-------..`
       MN+/mMMMMMhoooyysshsss
MMM    MMMMMMMMMMMMMMyyddMMM+
 MMMM   MMMMMMMMMMMMMNdyNMMh`     hyhMMM
  MMMMMMMMMMMMMMMMyoNNNMMM+.   MMMMMMMM
   MMNMMMNNMMMMMNM+ mhsMNyyyyMNMMMMsMM
EOF
        ;;

        "Redhat"* | "Red Hat"* | "rhel"*)
            set_colors 1
            read -rd '' ascii_data <<'EOF'
${c1}           .MMM..:MMMMMMM
          MMMMMMMMMMMMMMMMMM
          MMMMMMMMMMMMMMMMMMMM.
         MMMMMMMMMMMMMMMMMMMMMM
        ,MMMMMMMMMMMMMMMMMMMMMM:
        MMMMMMMMMMMMMMMMMMMMMMMM
  .MMMM'  MMMMMMMMMMMMMMMMMMMMMM
 MMMMMM    `MMMMMMMMMMMMMMMMMMMM.
MMMMMMMM      MMMMMMMMMMMMMMMMMM .
MMMMMMMMM.       `MMMMMMMMMMMMM' MM.
MMMMMMMMMMM.                     MMMM
`MMMMMMMMMMMMM.                 ,MMMMM.
 `MMMMMMMMMMMMMMMMM.          ,MMMMMMMM.
    MMMMMMMMMMMMMMMMMMMMMMMMMMMMMMMMMMMM
      MMMMMMMMMMMMMMMMMMMMMMMMMMMMMMMMM:
         MMMMMMMMMMMMMMMMMMMMMMMMMMMMMM
            `MMMMMMMMMMMMMMMMMMMMMMMM:
                ``MMMMMMMMMMMMMMMMM'
EOF
        ;;

        "Refracted Devuan"* | "Refracted_Devuan"*)
            set_colors 8 7
            read -rd '' ascii_data <<'EOF'
${c2}                             A
                            VW
                           VVW\\
                         .yWWW\\
 ,;,,u,;yy;;v;uyyyyyyy  ,WWWWW^
    *WWWWWWWWWWWWWWWW/  $VWWWWw      ,
        ^*%WWWWWWVWWX  $WWWW**    ,yy
        ,    "**WWW/' **'   ,yy/WWW*`
       &WWWWwy    `*`  <,ywWW%VWWW*
     yWWWWWWWWWW*    .,   "**WW%W
   ,&WWWWWM*"`  ,y/  &WWWww   ^*
  XWWX*^   ,yWWWW09 .WWWWWWWWwy,
 *`        &WWWWWM  WWWWWWWWWWWWWww,
           (WWWWW` /#####WWW***********
           ^WWWW
            VWW
            Wh.
            V/
EOF
        ;;

        "Regata"*)
            set_colors 7 1 4 5 3 2
            read -rd '' ascii_data <<'EOF'
${c1}            ddhso+++++osydd
        dho/.`hh${c2}.:/+/:.${c1}hhh`:+yd
      do-hhhhhh${c2}/sssssss+`${c1}hhhhh./yd
    h/`hhhhhhh${c2}-sssssssss:${c1}hhhhhhhh-yd
  do`hhhhhhhhh${c2}`ossssssso.${c1}hhhhhhhhhh/d
 d/hhhhhhhhhhhh${c2}`/ossso/.${c1}hhhhhhhhhhhh.h
 /hhhhhhhhhhhh${c3}`-/osyso/-`${c1}hhhhhhhhhhhh.h
shh${c4}-/ooo+-${c1}hhh${c3}:syyso+osyys/`${c1}hhh${c5}`+oo`${c1}hhh/
h${c4}`ohhhhhhho`${c3}+yyo.${c1}hhhhh${c3}.+yyo`${c5}.sssssss.${c1}h`h
s${c4}:hhhhhhhhho${c3}yys`${c1}hhhhhhh${c3}.oyy/${c5}ossssssso-${c1}hs
s${c4}.yhhhhhhhy/${c3}yys`${c1}hhhhhhh${c3}.oyy/${c5}ossssssso-${c1}hs
hh${c4}./syyys+.${c1} ${c3}+yy+.${c1}hhhhh${c3}.+yyo`${c5}.ossssso/${c1}h`h
shhh${c4}``.`${c1}hhh${c3}`/syyso++oyys/`${c1}hhh${c5}`+++-`${c1}hh:h
d/hhhhhhhhhhhh${c3}`-/osyso+-`${c1}hhhhhhhhhhhh.h
 d/hhhhhhhhhhhh${c6}`/ossso/.${c1}hhhhhhhhhhhh.h
  do`hhhhhhhhh${c6}`ossssssso.${c1}hhhhhhhhhh:h
    h/`hhhhhhh${c6}-sssssssss:${c1}hhhhhhhh-yd
      h+.hhhhhh${c6}+sssssss+${c1}hhhhhh`/yd
        dho:.hhh${c6}.:+++/.${c1}hhh`-+yd
            ddhso+++++osyhd
EOF
        ;;

        "Regolith"*)
            set_colors 1
            read -rd '' ascii_data <<'EOF'
${c1}
                 ``....```
            `.:/++++++/::-.`
          -/+++++++:.`
        -++++++++:`
      `/++++++++-
     `/++++++++.                    -/+/
     /++++++++/             ``   .:+++:.
    -+++++++++/          ./++++:+++/-`
    :+++++++++/         `+++++++/-`
    :++++++++++`      .-/+++++++`
   `:++++++++++/``.-/++++:-:::-`      `
 `:+++++++++++++++++/:.`            ./`
:++/-:+++++++++/:-..              -/+.
+++++++++/::-...:/+++/-..````..-/+++.
`......``.::/+++++++++++++++++++++/.
         -/+++++++++++++++++++++/.
           .:/+++++++++++++++/-`
              `.-:://////:-.
EOF
        ;;

        "rocky_small"*)
            set_colors 2
                read -rd '' ascii_data <<'EOF'
${c1}    `-/+++++++++/-.`
 `-+++++++++++++++++-`
.+++++++++++++++++++++.
-+++++++++++++++++++++++.
+++++++++++++++/-/+++++++
+++++++++++++/.   ./+++++
+++++++++++:.       ./+++
+++++++++:`   `:/:`   .:/
-++++++:`   .:+++++:`
 .+++-`   ./+++++++++:`
  `-`   ./+++++++++++-
       -+++++++++:-.`
EOF
        ;;

        "rocky"*)
            set_colors 35
            read -rd '' ascii_data <<'EOF'
${c1}          __wgliliiligw_,
       _williiiiiiliilililw,
     _%iiiiiilililiiiiiiiiiii_
   .Qliiiililiiiiiiililililiilm.
  _iiiiiliiiiiililiiiiiiiiiiliil,
 .lililiiilililiiiilililililiiiii,
_liiiiiiliiiiiiiliiiiiF{iiiiiilili,
jliililiiilililiiili@`  ~ililiiiiiL
iiiliiiiliiiiiiili>`      ~liililii
liliiiliiilililii`         -9liiiil
iiiiiliiliiiiii~             "4lili
4ililiiiiilil~|      -w,       )4lf
-liiiiililiF'       _liig,       )'
 )iiiliii@`       _QIililig,
  )iiii>`       .Qliliiiililw
   )<>~       .mliiiiiliiiiiil,
            _gllilililiililii~
           giliiiiiiiiiiiiT`
          -^~$ililili@~~'
EOF
        ;;

        "Rosa"*)
            set_colors 4 7 1
            read -rd '' ascii_data <<'EOF'
${c1}           ROSAROSAROSAROSAR
        ROSA               AROS
      ROS   SAROSAROSAROSAR   AROS
    RO   ROSAROSAROSAROSAROSAR   RO
  ARO  AROSAROSAROSARO      AROS  ROS
 ARO  ROSAROS         OSAR   ROSA  ROS
 RO  AROSA   ROSAROSAROSA    ROSAR  RO
RO  ROSAR  ROSAROSAROSAR  R  ROSARO  RO
RO  ROSA  AROSAROSAROSA  AR  ROSARO  AR
RO AROS  ROSAROSAROSA   ROS  AROSARO AR
RO AROS  ROSAROSARO   ROSARO  ROSARO AR
RO  ROS  AROSAROS   ROSAROSA AROSAR  AR
RO  ROSA  ROS     ROSAROSAR  ROSARO  RO
 RO  ROS     AROSAROSAROSA  ROSARO  AR
 ARO  ROSA   ROSAROSAROS   AROSAR  ARO
  ARO  OROSA      R      ROSAROS  ROS
    RO   AROSAROS   AROSAROSAR   RO
     AROS   AROSAROSAROSARO   AROS
        ROSA               SARO
           ROSAROSAROSAROSAR
EOF
        ;;

        "sabotage"*)
            set_colors 4 7 1
            read -rd '' ascii_data <<'EOF'
${c2} .|'''.|      |     '||''|.    ..|''||
 ||..  '     |||     ||   ||  .|'    ||
  ''|||.    |  ||    ||'''|.  ||      ||
.     '||  .''''|.   ||    || '|.     ||
|'....|'  .|.  .||. .||...|'   ''|...|'

|''||''|     |      ..|'''.|  '||''''|
   ||       |||    .|'     '   ||  .
   ||      |  ||   ||    ....  ||''|
   ||     .''''|.  '|.    ||   ||
  .||.   .|.  .||.  ''|...'|  .||.....|
EOF
        ;;

        "Sabayon"*)
            set_colors 4 7 1
            read -rd '' ascii_data <<'EOF'
${c1}            ...........
         ..             ..
      ..                   ..
    ..           ${c2}o           ${c1}..
  ..            ${c2}:W'            ${c1}..
 ..             ${c2}.d.             ${c1}..
:.             ${c2}.KNO              ${c1}.:
:.             ${c2}cNNN.             ${c1}.:
:              ${c2}dXXX,              ${c1}:
:   ${c2}.          dXXX,       .cd,   ${c1}:
:   ${c2}'kc ..     dKKK.    ,ll;:'    ${c1}:
:     ${c2}.xkkxc;..dkkkc',cxkkl       ${c1}:
:.     ${c2}.,cdddddddddddddo:.       ${c1}.:
 ..         ${c2}:lllllll:           ${c1}..
   ..         ${c2}',,,,,          ${c1}..
     ..                     ..
        ..               ..
          ...............
EOF
        ;;

        "Sailfish"*)
            set_colors 4 5 7 6
            read -rd '' ascii_data <<'EOF'
${c1}                 _a@b
              _#b (b
            _@@   @_         _,
          _#^@ _#*^^*gg,aa@^^
          #- @@^  _a@^^
          @_  *g#b
          ^@_   ^@_
            ^@_   @
             @(b (b
            #b(b#^
          _@_#@^
       _a@a*^
   ,a@*^
EOF
        ;;

        "SalentOS"*)
            set_colors 2 1 3 7
            read -rd '' ascii_data <<'EOF'
${c1}                 ``..``
        .-:+oshdNMMMMMMNdhyo+:-.`
  -oydmMMMMMMMMMMMMMMMMMMMMMMMMMMNdhs/
${c4} +hdddm${c1}NMMMMMMMMMMMMMMMMMMMMMMMMN${c4}mdddh+`
${c2}`MMMMMN${c4}mdddddm${c1}MMMMMMMMMMMM${c4}mdddddm${c3}NMMMMM-
${c2} mMMMMMMMMMMMN${c4}ddddhyyhhddd${c3}NMMMMMMMMMMMM`
${c2} dMMMMMMMMMMMMMMMMM${c4}oo${c3}MMMMMMMMMMMMMMMMMN`
${c2} yMMMMMMMMMMMMMMMMM${c4}hh${c3}MMMMMMMMMMMMMMMMMd
${c2} +MMMMMMMMMMMMMMMMM${c4}hh${c3}MMMMMMMMMMMMMMMMMy
${c2} :MMMMMMMMMMMMMMMMM${c4}hh${c3}MMMMMMMMMMMMMMMMMo
${c2} .MMMMMMMMMMMMMMMMM${c4}hh${c3}MMMMMMMMMMMMMMMMM/
${c2} `NMMMMMMMMMMMMMMMM${c4}hh${c3}MMMMMMMMMMMMMMMMM-
${c2}  mMMMMMMMMMMMMMMMM${c4}hh${c3}MMMMMMMMMMMMMMMMN`
${c2}  hMMMMMMMMMMMMMMMM${c4}hh${c3}MMMMMMMMMMMMMMMMm
${c2}  /MMMMMMMMMMMMMMMM${c4}hh${c3}MMMMMMMMMMMMMMMMy
${c2}   .+hMMMMMMMMMMMMM${c4}hh${c3}MMMMMMMMMMMMMms:
${c2}      `:smMMMMMMMMM${c4}hh${c3}MMMMMMMMMNh+.
${c2}          .+hMMMMMM${c4}hh${c3}MMMMMMdo:
${c2}             `:smMM${c4}yy${c3}MMNy/`
                 ${c2}.- ${c4}`${c3}:.
EOF
        ;;

        "ShastraOS"*)
            set_colors 6
            read -rd '' ascii_data <<'EOF'
${c1}                          ..,;;,'.              
                       ':oo.     ;o:            
                     :o,           ol           
                   .oo        ..';co:           
                   ooo',;:looo;                 
               .;lddl                           
             cx   .xl     .c:'                  
            dd     xx     xx ,d;                
           .xd     cx.    xx   dd.              
            cx:    .xo    xx    ,x:             
             'xl    xx    cx'    .xl            
               xd,  xx    .xd     dx.           
                .xo:xx     xx    .xx            
                   'c      xx:.'lx:             
                      ..,;cxxxo                 
             .';:codxxl   lxo                   
           cd.           'xo                    
           :o,         'ld                      
            .oc'...';lo      
EOF
        ;;

        "Scientific"*)
            set_colors 4 7 1
            read -rd '' ascii_data <<'EOF'
${c1}                 =/;;/-
                +:    //
               /;      /;
              -X        H.
.//;;;:;;-,   X=        :+   .-;:=;:;#;.
M-       ,=;;;#:,      ,:#;;:=,       ,@
:#           :#.=/++++/=.$=           #=
 ,#;         #/:+/;,,/++:+/         ;+.
   ,+/.    ,;@+,        ,#H;,    ,/+,
      ;+;;/= @.  ${c3}.H${c2}#${c3}#X   ${c1}-X :///+;
      ;+=;;;.@,  ${c2}.X${c3}M${c2}@$.  ${c1}=X.//;=#/.
   ,;:      :@#=        =$H:     .+#-
 ,#=         #;-///==///-//         =#,
;+           :#-;;;:;;;;-X-           +:
@-      .-;;;;M-        =M/;;;-.      -X
 :;;::;;-.    #-        :+    ,-;;-;:==
              ,X        H.
               ;/      #=
                //    +;
                 '////'
EOF
        ;;

        "Septor"*)
            set_colors 4 7 4
            read -rd '' ascii_data <<'EOF'
${c1}ssssssssssssssssssssssssssssssssssssssss
ssssssssssssssssssssssssssssssssssssssss
ssssssssssssssssssssssssssssssssssssssss
ssssssssssssssssssssssssssssssssssssssss
ssssssssss${c2};okOOOOOOOOOOOOOOko;${c1}ssssssssss
sssssssss${c2}oNWWWWWWWWWWWWWWWWWWNo${c1}sssssssss
ssssssss${c2}:WWWWWWWWWWWWWWWWWWWWWW:${c1}ssssssss
ssssssss${c2}lWWWWWk${c1}ssssssssss${c2}lddddd:${c1}ssssssss
ssssssss${c2}cWWWWWNKKKKKKKKKKKKOx:${c1}ssssssssss
${c3}yy${c1}sssssss${c2}OWWWWWWWWWWWWWWWWWWWWx${c1}sssssss${c3}yy
yyyyyyyyyy${c2}:kKNNNNNNNNNNNNWWWWWW:${c3}yyyyyyyy
yyyyyyyy${c2}sccccc;${c3}yyyyyyyyyy${c2}kWWWWW:${c3}yyyyyyyy
yyyyyyyy${c2}:WWWWWWNNNNNNNNNNWWWWWW;${c3}yyyyyyyy
yyyyyyyy${c2}.dWWWWWWWWWWWWWWWWWWWNd${c3}yyyyyyyyy
yyyyyyyyyy${c2}sdO0KKKKKKKKKKKK0Od;${c3}yyyyyyyyyy
yyyyyyyyyyyyyyyyyyyyyyyyyyyyyyyyyyyyyyyy
yyyyyyyyyyyyyyyyyyyyyyyyyyyyyyyyyyyyyyyy
yyyyyyyyyyyyyyyyyyyyyyyyyyyyyyyyyyyyyyyy
yyyyyyyyyyyyyyyyyyyyyyyyyyyyyyyyyyyyyyyy
yyyyyyyyyyyyyyyyyyyyyyyyyyyyyyyyyyyyyyyy
EOF
        ;;

        "Serene"*)
            set_colors 6 6
            read -rd '' ascii_data <<'EOF'
${c1}              __---''''''---__
          .                      .
        :                          :
      -                       _______----_-
     s               __----'''     __----
 __h_            _-'           _-'     h
 '-._''--.._    ;           _-'         y
  :  ''-._  '-._/        _-'             :
  y       ':_       _--''                y
  m    .--'' '-._.;'                     m
  m   :        :                         m
  y    '.._     '-__                     y
  :        '--._    '''----___           :
   y            '--._         ''-- _    y
    h                '--._          :  h
     s                  __';         vs
      -         __..--''             -
        :_..--''                   :
          .                     _ .
            `''---______---''-``
EOF
        ;;

        "SharkLinux"*)
            set_colors 4 7
            read -rd '' ascii_data <<'EOF'
${c1}                              `:shd/
                          `:yNMMMMs
                       `-smMMMMMMN.
                     .+dNMMMMMMMMs
                   .smNNMMMMMMMMm`
                 .sNNNNNNNMMMMMM/
               `omNNNNNNNMMMMMMm
              /dNNNNNNNNMMMMMMM+
            .yNNNNNNNNNMMMMMMMN`
           +mNNNNNNNNNMMMMMMMMh
         .hNNNNNNNNNNMMMMMMMMMs
        +mMNNNNNNNNMMMMMMMMMMMs
      .hNMMNNNNMMMMMMMMMMMMMMMd
    .oNNNNNNNNNNMMMMMMMMMMMMMMMo
 `:+syyssoo++++ooooossssssssssso:
EOF
        ;;

        "Siduction"*)
            set_colors 4 4
            read -rd '' ascii_data <<'EOF'
${c1}                _aass,
               jQh: =$w
               QWmwawQW
               )$QQQQ@(   ..
         _a_a.   ~??^  syDY?Sa,
       _mW>-<$c       jWmi  imm.
       ]QQwayQE       4QQmgwmQQ`
        ?WWQWP'       -9QQQQQ@'._aas,
 _a%is.        .adYYs,. -"?!` aQB*~^3$c
_Qh;.nm       .QWc. {QL      ]QQp;..vmQ/
"QQmmQ@       -QQQggmQP      ]QQWmggmQQ(
 -???"         "$WQQQY`  __,  ?QQQQQQW!
        _yZ!?q,   -   .yWY!!Sw, "???^
       .QQa_=qQ       mQm>..vmm
        $QQWQQP       $QQQgmQQ@
         "???"   _aa, -9WWQQWY`
               _mB>~)$a  -~~
               mQms_vmQ.
               ]WQQQQQP
                -?T??"
EOF
        ;;

        "slackware_small"*)
            set_colors 4 7 1
            read -rd '' ascii_data <<'EOF'
${c1}   ________
  /  ______|
  | |______
  \\______  \\
   ______| |
| |________/
|____________
EOF
        ;;

        "Slackware"*)
            set_colors 4 7 1
            read -rd '' ascii_data <<'EOF'
${c1}                  :::::::
            :::::::::::::::::::
         :::::::::::::::::::::::::
       ::::::::${c2}cllcccccllllllll${c1}::::::
    :::::::::${c2}lc               dc${c1}:::::::
   ::::::::${c2}cl   clllccllll    oc${c1}:::::::::
  :::::::::${c2}o   lc${c1}::::::::${c2}co   oc${c1}::::::::::
 ::::::::::${c2}o    cccclc${c1}:::::${c2}clcc${c1}::::::::::::
 :::::::::::${c2}lc        cclccclc${c1}:::::::::::::
::::::::::::::${c2}lcclcc          lc${c1}::::::::::::
::::::::::${c2}cclcc${c1}:::::${c2}lccclc     oc${c1}:::::::::::
::::::::::${c2}o    l${c1}::::::::::${c2}l    lc${c1}:::::::::::
 :::::${c2}cll${c1}:${c2}o     clcllcccll     o${c1}:::::::::::
 :::::${c2}occ${c1}:${c2}o                  clc${c1}:::::::::::
  ::::${c2}ocl${c1}:${c2}ccslclccclclccclclc${c1}:::::::::::::
   :::${c2}oclcccccccccccccllllllllllllll${c1}:::::
    ::${c2}lcc1lcccccccccccccccccccccccco${c1}::::
      ::::::::::::::::::::::::::::::::
        ::::::::::::::::::::::::::::
           ::::::::::::::::::::::
                ::::::::::::
EOF
        ;;

        "SliTaz"*)
            set_colors 3 3
            read -rd '' ascii_data <<'EOF'
${c1}        @    @(               @
      @@   @@                  @    @/
     @@   @@                   @@   @@
    @@  %@@                     @@   @@
   @@  %@@@       @@@@@.       @@@@  @@
  @@@    @@@@    @@@@@@@    &@@@    @@@
   @@@@@@@ %@@@@@@@@@@@@ &@@@% @@@@@@@/
       ,@@@@@@@@@@@@@@@@@@@@@@@@@
  .@@@@@@@@@@@@@@@@@@@@@@@@@@@@@@@@@/
@@@@@@.  @@@@@@@@@@@@@@@@@@@@@  /@@@@@@
@@    @@@@@  @@@@@@@@@@@@,  @@@@@   @@@
@@ @@@@.    @@@@@@@@@@@@@%    #@@@@ @@.
@@ ,@@      @@@@@@@@@@@@@      @@@  @@
@   @@.     @@@@@@@@@@@@@     @@@  *@
@    @@     @@@@@@@@@@@@      @@   @
      @      @@@@@@@@@.     #@
       @      ,@@@@@       @
EOF
        ;;

        "SmartOS"*)
            set_colors 6 7
            read -rd '' ascii_data <<'EOF'
${c1}yyyyyyyyyyyyyyyyyyyyyyyyyyyyyyyyyyy
yyyyyyyyyyyyyyyyyyyyyyyyyyyyyyyyyyy
yyyys             oyyyyyyyyyyyyyyyy
yyyys  yyyyyyyyy  oyyyyyyyyyyyyyyyy
yyyys  yyyyyyyyy  oyyyyyyyyyyyyyyyy
yyyys  yyyyyyyyy  oyyyyyyyyyyyyyyyy
yyyys  yyyyyyyyy  oyyyyyyyyyyyyyyyy
yyyys  yyyyyyyyyyyyyyyyyyyyyyyyyyyy
yyyyy                         syyyy
yyyyyyyyyyyyyyyyyyyyyyyyyyyy  syyyy
yyyyyyyyyyyyyyyy  syyyyyyyyy  syyyy
yyyyyyyyyyyyyyyy  oyyyyyyyyy  syyyy
yyyyyyyyyyyyyyyy  oyyyyyyyyy  syyyy
yyyyyyyyyyyyyyyy  syyyyyyyyy  syyyy
yyyyyyyyyyyyyyyy              yyyyy
yyyyyyyyyyyyyyyyyyyyyyyyyyyyyyyyyyy
yyyyyyyyyyyyyyyyyyyyyyyyyyyyyyyyyyy
EOF
        ;;

        "SkiffOS"*)
            set_colors 4 7
            read -rd '' ascii_data <<'EOF'
${c2}
             ,@@@@@@@@@@@w,_
  ${c2}====~~~,,.${c2}A@@@@@@@@@@@@@@@@@W,_
  ${c1}`||||||||||||||L{${c2}"@$@@@@@@@@B"
   ${c1}`|||||||||||||||||||||L{${c2}"$D
     ${c2}@@@@@@@@@@@@@@@@@@@@@${c1}_||||}==,
      ${c2}*@@@@@@@@@@@@@@@@@@@@@@@@@p${c1}||||==,
        ${c1}`'||LLL{{""${c2}@$B@@@@@@@@@@@@@@@p${c1}||
            ${c1}`~=|||||||||||L"${c2}$@@@@@@@@@@@
                   ${c1}````'"""""""${c2}'""""""""
EOF
            ;;

        "Solus"*)
            set_colors 4 7 1
            read -rd '' ascii_data <<'EOF'
${c2}            -```````````
          `-+/------------.`
       .---:mNo---------------.
     .-----yMMMy:---------------.
   `------oMMMMMm/----------------`
  .------/MMMMMMMN+----------------.
 .------/NMMMMMMMMm-+/--------------.
`------/NMMMMMMMMMN-:mh/-------------`
.-----/NMMMMMMMMMMM:-+MMd//oso/:-----.
-----/NMMMMMMMMMMMM+--mMMMh::smMmyo:--
----+NMMMMMMMMMMMMMo--yMMMMNo-:yMMMMd/.
.--oMMMMMMMMMMMMMMMy--yMMMMMMh:-yMMMy-`
`-sMMMMMMMMMMMMMMMMh--dMMMMMMMd:/Ny+y.
`-/+osyhhdmmNNMMMMMm-/MMMMMMMmh+/ohm+
  .------------:://+-/++++++${c1}oshddys:
   -hhhhyyyyyyyyyyyhhhhddddhysssso-
    `:ossssssyysssssssssssssssso:`
      `:+ssssssssssssssssssss+-
         `-/+ssssssssssso+/-`
              `.-----..`
EOF
            ;;

        "Sulin"*)
            set_colors 4 7 1
            read -rd '' ascii_data <<'EOF'
${c2}
                         /\          /\
                        ( \\\\        // ) 
                         \ \\\\      // /
                          \_\\\\||||//_/
                           \/ _  _ \
                          \/|(O)(O)|
                         \/ |      |
     ___________________\/  \      /
    //                //     |____|
   //                ||     /      \
  //|                \|     \ 0  0 /
 // \       )         V    / \____/
//   \     /        (     /
      \   /_________|  |_/
      /  /\   /     |  ||
     /  / /  /      \  ||
     | |  | |        | ||               
     | |  | |        | ||               
     |_|  |_|        |_||               
     \_\  \_\        \_\\               
EOF
        ;;

        "Source Mage"* | "Source_Mage"*)
            set_colors 4 7 1
            read -rd '' ascii_data <<'EOF'
${c2}       :ymNMNho.
.+sdmNMMMMMMMMMMy`
.-::/yMMMMMMMMMMMm-
      sMMMMMMMMMMMm/
     /NMMMMMMMMMMMMMm:
    .MMMMMMMMMMMMMMMMM:
    `MMMMMMMMMMMMMMMMMN.
     NMMMMMMMMMMMMMMMMMd
     mMMMMMMMMMMMMMMMMMMo
     hhMMMMMMMMMMMMMMMMMM.
     .`/MMMMMMMMMMMMMMMMMs
        :mMMMMMMMMMMMMMMMN`
         `sMMMMMMMMMMMMMMM+
           /NMMMMMMMMMMMMMN`
             oMMMMMMMMMMMMM+
          ./sd.-hMMMMMMMMmmN`
      ./+oyyyh- `MMMMMMMMMmNh
                 sMMMMMMMMMmmo
                 `NMMMMMMMMMd:
                  -dMMMMMMMMMo
                    -shmNMMms.
EOF
        ;;

        "Sparky"*)
            set_colors 1 7
            read -rd '' ascii_data <<'EOF'
${c1}
           .            `-:-`
          .o`       .-///-`
         `oo`    .:/++:.
         os+`  -/+++:` ``.........```
        /ys+`./+++/-.-::::::----......``
       `syyo`++o+--::::-::/+++/-``
       -yyy+.+o+`:/:-:sdmmmmmmmmdy+-`
::-`   :yyy/-oo.-+/`ymho++++++oyhdmdy/`
`/yy+-`.syyo`+o..o--h..osyhhddhs+//osyy/`
  -ydhs+-oyy/.+o.-: ` `  :/::+ydhy+```-os-
   .sdddy::syo--/:.     `.:dy+-ohhho    ./:
     :yddds/:+oo+//:-`- /+ +hy+.shhy:     ``
      `:ydmmdysooooooo-.ss`/yss--oyyo
        `./ossyyyyo+:-/oo:.osso- .oys
       ``..-------::////.-oooo/   :so
    `...----::::::::--.`/oooo:    .o:
           ```````     ++o+:`     `:`
                     ./+/-`        `
                   `-:-.
                   ``
EOF
        ;;

        "Star"*)
            set_colors 7
            read -rd '' ascii_data <<'EOF'
${c1}                   ./
                  `yy-
                 `y.`y`
    ``           s-  .y            `
    +h//:..`    +/    /o    ``..:/so
     /o``.-::/:/+      o/://::-.`+o`
      :s`     `.        .`     `s/
       .y.                    .s-
        `y-                  :s`
      .-//.                  /+:.
   .:/:.                       .:/:.
-+o:.                             .:+:.
-///++///:::`              .-::::///+so-
       ``..o/              d-....```
           s.     `/.      d
           h    .+o-+o-    h.
           h  -o/`   `/o:  s:
          -s/o:`       `:o/+/
          /s-             -yo
EOF
        ;;

        "SteamOS"*)
            set_colors 5 7
            read -rd '' ascii_data <<'EOF'
${c1}              .,,,,.
        .,'onNMMMMMNNnn',.
     .'oNMANKMMMMMMMMMMMNNn'.
   .'ANMMMMMMMXKNNWWWPFFWNNMNn.
  ;NNMMMMMMMMMMNWW'' ,.., 'WMMM,
 ;NMMMMV+##+VNWWW' .+;'':+, 'WMW,
,VNNWP+${c2}######${c1}+WW,  ${c2}+:    ${c1}:+, +MMM,
'${c2}+#############,   +.    ,+' ${c1}+NMMM
${c2}  '*#########*'     '*,,*' ${c1}.+NMMMM.
${c2}     `'*###*'          ,.,;###${c1}+WNM,
${c2}         .,;;,      .;##########${c1}+W
${c2},',.         ';  ,+##############'
 '###+. :,. .,; ,###############'
  '####.. `'' .,###############'
    '#####+++################'
      '*##################*'
         ''*##########*''
              ''''''
EOF
        ;;

        "sunos_small" | "solaris_small")
            set_colors 3 7
            read -rd '' ascii_data <<'EOF'
${c1}       .   .;   .
   .   :;  ::  ;:   .
   .;. ..      .. .;.
..  ..             ..  ..
 .;,                 ,;.
EOF
        ;;

        "SunOS" | "Solaris")
            set_colors 3 7
            read -rd '' ascii_data <<'EOF'
${c1}                 `-     `
          `--    `+-    .:
           .+:  `++:  -/+-     .
    `.::`  -++/``:::`./+/  `.-/.
      `++/-`.`          ` /++:`
  ``   ./:`                .: `..`.-
``./+/:-                     -+++:-
    -/+`                      :.
EOF
        ;;

        "openSUSE Leap"* | "openSUSE_Leap"*)
            set_colors 2 7
            read -rd '' ascii_data <<'EOF'
${c2}                 `-++:`
               ./oooooo/-
            `:oooooooooooo:.
          -+oooooooooooooooo+-`
       ./oooooooooooooooooooooo/-
      :oooooooooooooooooooooooooo:
    `  `-+oooooooooooooooooooo/-   `
 `:oo/-   .:ooooooooooooooo+:`  `-+oo/.
`/oooooo:.   -/oooooooooo/.   ./oooooo/.
  `:+ooooo+-`  `:+oooo+-   `:oooooo+:`
     .:oooooo/.   .::`   -+oooooo/.
        -/oooooo:.    ./oooooo+-
          `:+ooooo+-:+oooooo:`
             ./oooooooooo/.
                -/oooo+:`
                  `:/.
EOF
        ;;

        "t2"*)
            set_colors 7 4
            read -rd '' ascii_data <<'EOF'
${c2}
TTTTTTTTTT
    tt   ${c1}222${c2}
    tt  ${c1}2   2${c2}
    tt     ${c1}2${c2}
    tt    ${c1}2${c2}
    tt  ${c1}22222${c2}
EOF
        ;;

        "openSUSE Tumbleweed"* | "openSUSE_Tumbleweed"*)
            set_colors 2 7
            read -rd '' ascii_data <<'EOF'
${c2}                                     ......
     .,cdxxxoc,.               .:kKMMMNWMMMNk:.
    cKMMN0OOOKWMMXo. ;        ;0MWk:.      .:OMMk.
  ;WMK;.       .lKMMNM,     :NMK,             .OMW;
 cMW;            'WMMMN   ,XMK,                 oMM'
.MMc               ..;l. xMN:                    KM0
'MM.                   'NMO                      oMM
.MM,                 .kMMl                       xMN
 KM0               .kMM0. .dl:,..               .WMd
 .XM0.           ,OMMK,    OMMMK.              .XMK
   oWMO:.    .;xNMMk,       NNNMKl.          .xWMx
     :ONMMNXMMMKx;          .  ,xNMWKkxllox0NMWk,
         .....                    .:dOOXXKOxl,
EOF
        ;;

        "opensuse_small" | "suse_small"*)
            set_colors 2 7
            read -rd '' ascii_data <<'EOF'
${c1}  _______
__|   __ \\
     / .\\ \\
     \\__/ |
   _______|
   \\_______
__________/
EOF
        ;;

        "openSUSE"* | "open SUSE"* | "SUSE"*)
            set_colors 2 7
            read -rd '' ascii_data <<'EOF'
${c2}           .;ldkO0000Okdl;.
       .;d00xl:^''''''^:ok00d;.
     .d00l'                'o00d.
   .d0Kd'${c1}  Okxol:;,.          ${c2}:O0d.
  .OK${c1}KKK0kOKKKKKKKKKKOxo:,      ${c2}lKO.
 ,0K${c1}KKKKKKKKKKKKKKK0P^${c2},,,${c1}^dx:${c2}    ;00,
.OK${c1}KKKKKKKKKKKKKKKk'${c2}.oOPPb.${c1}'0k.${c2}   cKO.
:KK${c1}KKKKKKKKKKKKKKK: ${c2}kKx..dd ${c1}lKd${c2}   'OK:
dKK${c1}KKKKKKKKKOx0KKKd ${c2}^0KKKO' ${c1}kKKc${c2}   dKd
dKK${c1}KKKKKKKKKK;.;oOKx,..${c2}^${c1}..;kKKK0.${c2}  dKd
:KK${c1}KKKKKKKKKK0o;...^cdxxOK0O/^^'  ${c2}.0K:
 kKK${c1}KKKKKKKKKKKKK0x;,,......,;od  ${c2}lKk
 '0K${c1}KKKKKKKKKKKKKKKKKKKK00KKOo^  ${c2}c00'
  'kK${c1}KKOxddxkOO00000Okxoc;''   ${c2}.dKk'
    l0Ko.                    .c00l'
     'l0Kk:.              .;xK0l'
        'lkK0xl:;,,,,;:ldO0kl'
            '^:ldxkkkkxdl:^'
EOF
        ;;

        "SwagArch"*)
            set_colors 4 7 1
            read -rd '' ascii_data <<'EOF'
${c2}        .;ldkOKXXNNNNXXK0Oxoc,.
   ,lkXMMNK0OkkxkkOKWMMMMMMMMMM;
 'K0xo  ..,;:c:.     `'lKMMMMM0
     .lONMMMMMM'         `lNMk'
${c2}    ;WMMMMMMMMMO.              ${c1}....::...
${c2}    OMMMMMMMMMMMMKl.       ${c1}.,;;;;;ccccccc,
${c2}    `0MMMMMMMMMMMMMM0:         ${c1}.. .ccccccc.
${c2}      'kWMMMMMMMMMMMMMNo.   ${c1}.,:'  .ccccccc.
${c2}        `c0MMMMMMMMMMMMMN,${c1},:c;    :cccccc:
${c2} ckl.      `lXMMMMMMMMMX${c1}occcc:.. ;ccccccc.
${c2}dMMMMXd,     `OMMMMMMWk${c1}ccc;:''` ,ccccccc:
${c2}XMMMMMMMWKkxxOWMMMMMNo${c1}ccc;     .cccccccc.
${c2} `':ldxO0KXXXXXK0Okdo${c1}cccc.     :cccccccc.
                    :ccc:'     `cccccccc:,
                                   ''
EOF
        ;;

        "Tails"*)
            set_colors 5 7
            read -rd '' ascii_data <<'EOF'
${c1}      ``
  ./yhNh
syy/Nshh         `:o/
N:dsNshh  █   `ohNMMd
N-/+Nshh      `yMMMMd
N-yhMshh       yMMMMd
N-s:hshh  █    yMMMMd so//.
N-oyNsyh       yMMMMd d  Mms.
N:hohhhd:.     yMMMMd  syMMM+
Nsyh+-..+y+-   yMMMMd   :mMM+
+hy-      -ss/`yMMMM     `+d+
  :sy/.     ./yNMMMMm      ``
    .+ys- `:+hNMMMMMMy/`
      `hNmmMMMMMMMMMMMMdo.
       dMMMMMMMMMMMMMMMMMNh:
       +hMMMMMMMMMMMMMMMMMmy.
         -oNMMMMMMMMMMmy+.`
           `:yNMMMds/.`
              .//`
EOF
        ;;

        "Trisquel"*)
            set_colors 4 6
            read -rd '' ascii_data <<'EOF'
${c1}                         ,o$$$o.
                      ,o$$Y"""Y$$b
    ,o$$$$$$o.       ,$$'   ,   Y$$b
 ,o$$$$$$$$$$$$o.    :$      b   Y$$.
,$$"'      "Y$$$$o.   'b.   ,b  d$$$
$$'  .d$$$$b  '$$$$o   'Y$$$Y  d$$$'
$$'  q'    'b  '$$$$$o._   _.o$$$$'
.$$,_    _,d$  ,$$$$$$$$$$$$${c2}$$$$Y'
${c1} '$$$$aaa$$$' .$$$$$$${c2}$$$$$$$$'
${c1}     """"     ${c2}d$$$$"'
             d$$$'   .d$$b.
             $$$$  .$"   'a$.
             $$$$  $b      $$.
             '$$$. '$b,,.  $$$
              '$$$.       .$$'
               'a$$$o._.o$$a'
                  'a$$$$a' 
EOF
        ;;

        "Ubuntu Cinnamon"* | "Ubuntu-Cinnamon"*)
            set_colors 1 7
            read -rd '' ascii_data <<'EOF'
${c1}            .-/+oooooooo+/-.
        `:+oooooooooooooooooo+:`
      -+oooooooooooooooooooooooo+-
    .ooooooooooooooooooo${c2}:ohNd${c1}oooooo.
   /oooooooooooo${c2}:/+oo++:/ohNd${c1}ooooooo/
  +oooooooooo${c2}:osNdhyyhdNNh+:+${c1}oooooooo+
 /ooooooooo${c2}/dN/${c1}ooooooooo${c2}/sNNo${c1}ooooooooo/
.ooooooooo${c2}oMd:${c1}oooooooooooo${c2}:yMy${c1}ooooooooo.
+ooooo${c2}:+o/Md${c1}oooooo${c2}:sm/${c1}oo/ooo${c2}yMo${c1}oooooooo+
ooo${c2}:sdMdosMo${c1}ooooo${c2}oNMd${c1}//${c2}dMd+${c1}o${c2}:so${c1}ooooooooo
oooo${c2}+ymdosMo${c1}ooo${c2}+mMm${c1}+/${c2}hMMMMMh+hs${c1}ooooooooo
+oooooo${c2}:${c1}:${c2}/Nm:${c1}/${c2}hMNo${c1}:y${c2}MMMMMMMMMM+${c1}oooooooo+
.ooooooooo${c2}/NNMNy${c1}:o${c2}NMMMMMMMMMMo${c1}ooooooooo.
/oooooooooo${c2}:yh:${c1}+m${c2}MMMMMMMMMMd/${c1}ooooooooo/
  +oooooooooo${c2}+${c1}/h${c2}mMMMMMMNds//o${c1}oooooooo+
   /oooooooooooo${c2}+:////:o/ymMd${c1}ooooooo/
    .oooooooooooooooooooo${c2}/sdh${c1}oooooo.
      -+oooooooooooooooooooooooo+-
        `:+oooooooooooooooooo+:`
            .-/+oooooooo+/-.
EOF
        ;;

        "Ubuntu Budgie"* | "Ubuntu-Budgie"*)
            set_colors 4 7 1
            read -rd '' ascii_data <<'EOF'
${c2}           ./oydmMMMMMMmdyo/.
        :smMMMMMMMMMMMhs+:++yhs:
     `omMMMMMMMMMMMN+`        `odo`
    /NMMMMMMMMMMMMN-            `sN/
  `hMMMMmhhmMMMMMMh               sMh`
 .mMmo-     /yMMMMm`              `MMm.
 mN/       yMMMMMMMd-              MMMm
oN-        oMMMMMMMMMms+//+o+:    :MMMMo
m/          +NMMMMMMMMMMMMMMMMm. :NMMMMm
M`           .NMMMMMMMMMMMMMMMNodMMMMMMM
M-            sMMMMMMMMMMMMMMMMMMMMMMMMM
mm`           mMMMMMMMMMNdhhdNMMMMMMMMMm
oMm/        .dMMMMMMMMh:      :dMMMMMMMo
 mMMNyo/:/sdMMMMMMMMM+          sMMMMMm
 .mMMMMMMMMMMMMMMMMMs           `NMMMm.
  `hMMMMMMMMMMM.oo+.            `MMMh`
    /NMMMMMMMMMo                sMN/
     `omMMMMMMMMy.            :dmo`
        :smMMMMMMMh+-`   `.:ohs:
           ./oydmMMMMMMdhyo/.
EOF
        ;;

        "Ubuntu-GNOME"*)
            set_colors 4 5 7 6
            read -rd '' ascii_data <<'EOF'
${c3}          ./o.
        .oooooooo
      .oooo```soooo
    .oooo`     `soooo
   .ooo`   ${c4}.o.${c3}   `\/ooo.
   :ooo   ${c4}:oooo.${c3}   `\/ooo.
    sooo    ${c4}`ooooo${c3}    \/oooo
     \/ooo    ${c4}`soooo${c3}    `ooooo
      `soooo    ${c4}`\/ooo${c3}    `soooo
${c4}./oo    ${c3}`\/ooo    ${c4}`/oooo.${c3}   `/ooo
${c4}`\/ooo.   ${c3}`/oooo.   ${c4}`/oooo.${c3}   ``
${c4}  `\/ooo.    ${c3}/oooo     ${c4}/ooo`
${c4}     `ooooo    ${c3}``    ${c4}.oooo
${c4}       `soooo.     .oooo`
         `\/oooooooooo`
            ``\/oo``
EOF
        ;;

        "Ubuntu Kylin"* | "Ubuntu-Kylin"*)
            set_colors 1 7 3
            read -rd '' ascii_data <<'EOF'
${c1}            .__=liiiiiii=__,
        ._=liiliii|i|i|iiilii=_.
      _=iiiii|ii|i|ii|i|inwwwzii=,
    .=liiii|ii|ii|wwww|i${c2}3QWWWW${c1}ziii=,
   =lii|i|ii|i|${c2}QQQWWWWWm]QWWQD${c1}||iiii=
  =lii|iiivw${c2}Qm${c1}>3${c2}WWWWWQWQQwwQw${c1}cii|i|ii=
 =lii|ii|n${c2}QWWWQ${c1}|)i${c2}|i${c1}%i|]${c2}TQWWWWm${c1}|ii|i|i=
.li|i|i|m${c2}WWWQV${c1}|ii${c2}wmD${c1}|iiii|${c2}TWWWWm${c1}|i|iiii,
=iii${c2}www|$WQWk${c1}|i${c2}aWWWD${c1}|i|i|ii]${c2}QQWQk${c1}|ii|i|=
iii${c2}QWWWQz$WW${c1}|i${c2}jQQWQm${c1}w|ii${c2}wW${c1}k|${c2}TTTTY${c1}i|i|iii
iiI${c2}QWQWWtyQQ${c1}|i|${c2}$WWWWWQWk${c1}||i|i|ii||i|ii|i
<|i|${c2}TTT|mQQWz${c1}|i${c2}3D${c1}]C|${c2}nD$W${c1}|ii${c2}vWWWWk${c1}||ii|i>
-|ii|i|i${c2}WWWQw${c1}|${c2}Tt${c1}|i3${c2}T${c1}|${c2}T${c1}|i|${c2}nQWQWDk${c1}|ii|ii`
 <|i|iii|${c2}VWQWWQ${c1}|i|i|||ii${c2}wmWWQWD${c1}||ii|ii+
  <|ii|i|i]${c2}$W@${c1}tv${c2}QQQWQQQWWTTHT${c1}1|iii|i|>
   <|i|ii|ii||v${c2}QWWWQWWW@vmWWWm${c1}|i|i|i>
    -<|i|ii|ii|i|${c2}TTTTTT${c1}|]${c2}QQWWWC${c1}|ii>`
      -<|i|ii|i|ii|i|i|ii3${c2}TTT${c1}t|i>`
         ~<|ii|ii|iiiii|i|||i>~
            -~~<|ii|i||i>~~`
EOF
        ;;


        "Ubuntu Touch"*)
            set_colors 3 7
            read -rd '' ascii_data <<'EOF'
${c1}
     ###############
   ##               ##
  ##  ${c2}##${c1}         ${c2}##${c1}  ##
  ##  ${c2}##${c1}  ${c2}#${c1}   ${c2}#${c1}  ${c2}##${c1}  ##
  ##       ${c2}###${c1}       ##
   ##               ##
     ###############
EOF
        ;;

        "Ubuntu MATE"* | "Ubuntu-MATE"*)
            set_colors 2 7
            read -rd '' ascii_data <<'EOF'
${c1}            .:/+oossssoo+/:.`
        `:+ssssssssssssssssss+:`
      -+sssssssssssssss${c2}y${c1}ssssssss+-
    .osssssssssssss${c2}yy${c1}ss${c2}mMmh${c1}ssssssso.
   /sssssssss${c2}ydmNNNmmd${c1}s${c2}mMMMMNdy${c1}sssss/
 `+ssssssss${c2}hNNdy${c1}sssssss${c2}mMMMMNdy${c1}ssssss+`
 +sssssss${c2}yNNh${c1}ss${c2}hmNNNNm${c1}s${c2}mMmh${c1}s${c2}ydy${c1}sssssss+
-sssss${c2}y${c1}ss${c2}Nm${c1}ss${c2}hNNh${c1}ssssss${c2}y${c1}s${c2}hh${c1}ss${c2}mMy${c1}sssssss-
+ssss${c2}yMNdy${c1}ss${c2}hMd${c1}ssssssssss${c2}hMd${c1}ss${c2}NN${c1}sssssss+
sssss${c2}yMMMMMmh${c1}sssssssssssss${c2}NM${c1}ss${c2}dMy${c1}sssssss
sssss${c2}yMMMMMmhy${c1}ssssssssssss${c2}NM${c1}ss${c2}dMy${c1}sssssss
+ssss${c2}yMNdy${c1}ss${c2}hMd${c1}ssssssssss${c2}hMd${c1}ss${c2}NN${c1}sssssss+
-sssss${c2}y${c1}ss${c2}Nm${c1}ss${c2}hNNh${c1}ssssssss${c2}dh${c1}ss${c2}mMy${c1}sssssss-
 +sssssss${c2}yNNh${c1}ss${c2}hmNNNNm${c1}s${c2}mNmh${c1}s${c2}ymy${c1}sssssss+
  +ssssssss${c2}hNNdy${c1}sssssss${c2}mMMMMmhy${c1}ssssss+
   /sssssssss${c2}ydmNNNNmd${c1}s${c2}mMMMMNdh${c1}sssss/
    .osssssssssssss${c2}yy${c1}ss${c2}mMmdy${c1}sssssso.
      -+sssssssssssssss${c2}y${c1}ssssssss+-
        `:+ssssssssssssssssss+:`
            .:/+oossssoo+/:.

EOF
        ;;

        "ubuntu_old")
            set_colors 1 7 3
            read -rd '' ascii_data <<'EOF'
${c1}                         ./+o+-
${c2}                 yyyyy- ${c1}-yyyyyy+
${c2}              ${c2}://+//////${c1}-yyyyyyo
${c3}          .++ ${c2}.:/++++++/-${c1}.+sss/`
${c3}        .:++o:  ${c2}/++++++++/:--:/-
${c3}       o:+o+:++.${c2}`..```.-/oo+++++/
${c3}      .:+o:+o/.${c2}          `+sssoo+/
${c2} .++/+:${c3}+oo+o:`${c2}             /sssooo.
${c2}/+++//+:${c3}`oo+o${c2}               /::--:.
${c2}+/+o+++${c3}`o++o${c1}               ++////.
${c2} .++.o+${c3}++oo+:`${c1}             /dddhhh.
${c3}      .+.o+oo:.${c1}          `oddhhhh+
${c3}       +.++o+o`${c1}`-````.:ohdhhhhh+
${c3}        `:o+++ ${c1}`ohhhhhhhhyo++os:
${c3}          .o:${c1}`.syhhhhhhh/${c3}.oo++o`
${c1}              /osyyyyyyo${c3}++ooo+++/
${c1}                  ````` ${c3}+oo+++o:
${c3}                         `oo++.
EOF
        ;;

        "Ubuntu Studio"* | "Ubuntu-Studio")
            set_colors 6 7
            read -rd '' ascii_data <<'EOF'
${c1}              ..-::::::-.`
         `.:+++++++++++${c2}ooo${c1}++:.`
       ./+++++++++++++${c2}sMMMNdyo${c1}+/.
     .++++++++++++++++${c2}oyhmMMMMms${c1}++.
   `/+++++++++${c2}osyhddddhys${c1}+${c2}osdMMMh${c1}++/`
  `+++++++++${c2}ydMMMMNNNMMMMNds${c1}+${c2}oyyo${c1}++++`
  +++++++++${c2}dMMNhso${c1}++++${c2}oydNMMmo${c1}++++++++`
 :+${c2}odmy${c1}+++${c2}ooysoohmNMMNmyoohMMNs${c1}+++++++:
 ++${c2}dMMm${c1}+${c2}oNMd${c1}++${c2}yMMMmhhmMMNs+yMMNo${c1}+++++++
`++${c2}NMMy${c1}+${c2}hMMd${c1}+${c2}oMMMs${c1}++++${c2}sMMN${c1}++${c2}NMMs${c1}+++++++.
`++${c2}NMMy${c1}+${c2}hMMd${c1}+${c2}oMMMo${c1}++++${c2}sMMN${c1}++${c2}mMMs${c1}+++++++.
 ++${c2}dMMd${c1}+${c2}oNMm${c1}++${c2}yMMNdhhdMMMs${c1}+y${c2}MMNo${c1}+++++++
 :+${c2}odmy${c1}++${c2}oo${c1}+${c2}ss${c1}+${c2}ohNMMMMmho${c1}+${c2}yMMMs${c1}+++++++:
  +++++++++${c2}hMMmhs+ooo+oshNMMms${c1}++++++++
  `++++++++${c2}oymMMMMNmmNMMMMmy+oys${c1}+++++`
   `/+++++++++${c2}oyhdmmmmdhso+sdMMMs${c1}++/
     ./+++++++++++++++${c2}oyhdNMMMms${c1}++.
       ./+++++++++++++${c2}hMMMNdyo${c1}+/.
         `.:+++++++++++${c2}sso${c1}++:.
              ..-::::::-..
EOF
        ;;
        
        "Ubuntu Sway"* | "Ubuntu-Sway")
            set_colors 6 7
            read -rd '' ascii_data <<'EOF'
${c1}            .-/+oossssoo+\-.
        ´:+ssssssssssssssssss+:`
      -+ssssssssssssssssss${c2}yy${c1}ssss+-
    .ossssssssssssssssss${c2}dMMMNyy${c1}ssso.
   /sssssssssss${c2}hdmmNNmmyNMMMMh${c1}ssssss\
  +sssssssss${c2}hm${c1}ydMMMMMMMNdd${c2}ddy${c1}ssssssss+
 /ssssssss${c2}hN${c1}MM${c2}M${c1}yh${c2}hyyyyhmNM${c1}MM${c2}Nh${c1}ssssssss\
.ssssssss${c2}dM${c1}MM${c2}Nh${c1}ssssssssss${c2}hN${c1}MM${c2}Md${c1}ssssssss.
+sss${c2}yyyyyN${c1}MM${c2}Ny${c1}ssssssssssss${c2}yN${c1}MM${c2}My${c1}sssssss+
ossy${c2}NMMMNy${c1}MM${c2}h${c1}ssssssssssssss${c2}hm${c1}mm${c2}h${c1}ssssssso
ossy${c2}NMMMNy${c1}MM${c2}h${c1}sssssssssssssshmmmh${c1}ssssssso
+sss${c2}yyyyyN${c1}MM${c2}Ny${c1}ssssssssssss${c2}yN${c1}MM${c2}My${c1}sssssss+
.ssssssss${c2}dM${c1}MM${c2}Nh${c1}ssssssssss${c2}hN${c1}MM${c2}Md${c1}ssssssss.
 \ssssssss${c2}hN${c1}MM${c2}M${c1}yh${c2}hyyyyhdNM${c1}M${c2}MNh${c1}ssssssss/
  +sssssssss${c2}dm${c1}ydMMMMMMMMdd${c2}ddy${c1}ssssssss+
   \sssssssssss${c2}hdmNNNNmyNMMMMh${c1}ssssss/
    .ossssssssssssssssss${c2}dMMMNyy${c1}ssso.
      -+sssssssssssssssss${c2}yy${c1}sss+-
        `:+ssssssssssssssssss+:`
            .-\+oossssoo+/-.
EOF
        ;;
    
        "ubuntu_small")
            set_colors 1 7 3
            read -rd '' ascii_data <<'EOF'
${c1}         _
     ---(_)
 _/  ---  \\
(_) |   |
  \\  --- _/
     ---(_)
EOF
        ;;

        "Ubuntu"* | "i3buntu"*)
            set_colors 1 7 3
            read -rd '' ascii_data <<'EOF'
${c1}            .-/+oossssoo+\-.
        ´:+ssssssssssssssssss+:`
      -+ssssssssssssssssssyyssss+-
    .ossssssssssssssssss${c2}dMMMNy${c1}sssso.
   /sssssssssss${c2}hdmmNNmmyNMMMMh${c1}ssssss\
  +sssssssss${c2}hm${c1}yd${c2}MMMMMMMNddddy${c1}ssssssss+
 /ssssssss${c2}hNMMM${c1}yh${c2}hyyyyhmNMMMNh${c1}ssssssss\
.ssssssss${c2}dMMMNh${c1}ssssssssss${c2}hNMMMd${c1}ssssssss.
+ssss${c2}hhhyNMMNy${c1}ssssssssssss${c2}yNMMMy${c1}sssssss+
oss${c2}yNMMMNyMMh${c1}ssssssssssssss${c2}hmmmh${c1}ssssssso
oss${c2}yNMMMNyMMh${c1}sssssssssssssshmmmh${c1}ssssssso
+ssss${c2}hhhyNMMNy${c1}ssssssssssss${c2}yNMMMy${c1}sssssss+
.ssssssss${c2}dMMMNh${c1}ssssssssss${c2}hNMMMd${c1}ssssssss.
 \ssssssss${c2}hNMMM${c1}yh${c2}hyyyyhdNMMMNh${c1}ssssssss/
  +sssssssss${c2}dm${c1}yd${c2}MMMMMMMMddddy${c1}ssssssss+
   \sssssssssss${c2}hdmNNNNmyNMMMMh${c1}ssssss/
    .ossssssssssssssssss${c2}dMMMNy${c1}sssso.
      -+sssssssssssssssss${c2}yyy${c1}ssss+-
        `:+ssssssssssssssssss+:`
            .-\+oossssoo+/-.
EOF
        ;;
        "Ultramarine Linux"* | "ultramarine"*)
            set_colors 4 7
            read -rd '' ascii_data <<'EOF'
${c1}            .cd0NNNNNNNXOdc.            
        .:xKNNNNNNNNNNNNNNNNKd;.        
      ,dXNNNNNNNNNNNNNNNNNNNNNNNd,      
    'ONNNNNNNNNNNNNNNNNNNNNNNNNNNNO'    
  .xNNNNNNNNNNNNNNNNNNNNNNNNNNNNNNNNk.  
 .0NNNNNNNNNNNNNNNNNNNNNNNNNNNNNNNNNN0. 
.0NNNNNNNNNNNNNNNNNNNNNNNNNNNNNNNNNNNN0.
dNNNNNNNNNNNNWWWWWWWWNNNNNNNNNNNNNNNNNNd
NNNNNNNNNNNNNW${c2}MMMMMMMM${c1}WWNNNNNNNNNNNNNNNN
NNNNNNNNNNNNNNW${c2}MMMMMMMMM${c1}WWNNNNNNNNNNNNNN
NNNNNNNNNNNNNNW${c2}MMMMMMMMMMMM${c1}WNNNNNNNNNNNN
NNNNNNNNNNWWW${c2}MMMMMMMMMMMMMMMM${c1}WWWNNNNNNNX
oNWWWW${c2}MMMMMMMMMMMMMMMMMMMMMMMMMMMM${c1}WWWNNo
 OW${c2}MMMMMMMMMMMMMMMMMMMMMMMMMMMMMMMMMM${c1}WO 
 .OW${c2}MMMMMMMMMMMMMMMMMMMMMMMMMMMMMMMM${c1}WO. 
   lNW${c2}MMMMMMMMMMMMMMMMMMMMMMMMMMMM${c1}WNl   
    .dNW${c2}MMMMMMMMMMMMMMMMMMMMMMMM${c1}WNd.    
      .cKW${c2}MMMMMMMMMMMMMMMMMMMM${c1}WKc.      
         'oOXWWW${c2}MMMMMMMM${c1}WWWXOl.         
             ;lkXNNNNNNXkl'    
EOF
        ;;


        "Univalent"*)
            set_colors 6 6
            read -rd '' ascii_data <<'EOF'
${c1}
   UUUUUUU                   UUUUUUU
   UUUUUUU                   UUUUUUU
   UUUUUUU         A         UUUUUUU
   UUUUUUU        A|A        UUUUUUU
   UUUUUUU       A | A       UUUUUUU
   UUUUUUU      A  |  A      UUUUUUU
   UUUUUUU     A|  |  |A     UUUUUUU
   UUUUUUU    A |  |  | A    UUUUUUU
   UUUUUUU    A |  |  | A    UUUUUUU
   UUUUUUU    A |  |  | A    UUUUUUU
   UUUUUUU    A |  |  | A    UUUUUUU
   UUUUUUU    A |  |  | A    UUUUUUU
   UUUUUUU    A |  |  | A    UUUUUUU
    UUUUUUU   A |  |  | A   UUUUUUU
     UUUUUUU  A |  |  | A  UUUUUUU
       UUUUUUUAAAAAAAAAAAUUUUUUU
          UUUUUUUUUUUUUUUUUUU
             UUUUUUUUUUUUU
EOF
        ;;

        "Uos"*)
            set_colors 1 7 3
            read -rd '' ascii_data >>'EOF'
${c1}
                            .......
                        ..............
                    ......................
                 .............................                           
        uuuuuu    uuuuuu     ooooooooooo       ssssssssss   
        u::::u    u::::u   oo:::::::::::oo   ss::::::::::s  
        u::::u    u::::u  o:::::::::::::::oss:::::::::::::s 
        u::::u    u::::u  o:::::ooooo:::::os::::::ssss:::::s
        u::::u    u::::u  o::::o     o::::o s:::::s  ssssss 
        u::::u    u::::u  o::::o     o::::o   s::::::s      
        u::::u    u::::u  o::::o     o::::o      s::::::s   
        u:::::uuuu:::::u  o::::o     o::::ossssss   s:::::s 
        u:::::::::::::::uuo:::::ooooo:::::os:::::ssss::::::s
        u:::::::::::::::uo:::::::::::::::os::::::::::::::s 
        uu::::::::uu:::u oo:::::::::::oo  s:::::::::::ss  
            uuuuuuuu  uuuu   ooooooooooo     sssssssssss    
                .............................
                    .....................
                        .............
                            ......
EOF
        ;;

        "Univention"*)
            set_colors 1 7
            read -rd '' ascii_data <<'EOF'
${c1}         ./osssssssssssssssssssssso+-
       `ohhhhhhhhhhhhhhhhhhhhhhhhhhhhy:
       shhhhhhhhhhhhhhhhhhhhhhhhhhhhhhh-
   `-//${c2}sssss${c1}/hhhhhhhhhhhhhh+${c2}s${c1}.hhhhhhhhh+
 .ohhhy${c2}sssss${c1}.hhhhhhhhhhhhhh.${c2}sss${c1}+hhhhhhh+
.yhhhhy${c2}sssss${c1}.hhhhhhhhhhhhhh.${c2}ssss${c1}:hhhhhh+
+hhhhhy${c2}sssss${c1}.hhhhhhhhhhhhhh.${c2}sssss${c1}yhhhhh+
+hhhhhy${c2}sssss${c1}.hhhhhhhhhhhhhh.${c2}sssss${c1}yhhhhh+
+hhhhhy${c2}sssss${c1}.hhhhhhhhhhhhhh.${c2}sssss${c1}yhhhhh+
+hhhhhy${c2}sssss${c1}.hhhhhhhhhhhhhh.${c2}sssss${c1}yhhhhh+
+hhhhhy${c2}sssss${c1}.hhhhhhhhhhhhhh.${c2}sssss${c1}yhhhhh+
+hhhhhy${c2}sssss${c1}.hhhhhhhhhhhhhh.${c2}sssss${c1}yhhhhh+
+hhhhhy${c2}sssss${c1}.hhhhhhhhhhhhhh.${c2}sssss${c1}yhhhhh+
+hhhhhy${c2}ssssss${c1}+yhhhhhhhhhhy/${c2}ssssss${c1}yhhhhh+
+hhhhhh:${c2}sssssss${c1}:hhhhhhh+${c2}.ssssssss${c1}yhhhhy.
+hhhhhhh+`${c2}ssssssssssssssss${c1}hh${c2}sssss${c1}yhhho`
+hhhhhhhhhs+${c2}ssssssssssss${c1}+hh+${c2}sssss${c1}/:-`
-hhhhhhhhhhhhhhhhhhhhhhhhhhhhhhho
 :yhhhhhhhhhhhhhhhhhhhhhhhhhhhh+`
   -+ossssssssssssssssssssss+:`
EOF
        ;;

        "uwuntu"*)
            set_colors 225 206 52
            read -rd '' ascii_data <<'EOF'
${c1}                                  &&
                               &&&&&&&&
   ,                  *&&&&&&  &&&&&&&&(
    &%%%%&&&&     &&&&&&&&&&&&  ,&&&&&
     %%${c2}%%%%&&${c1}&&&   ,&&&&&&&&&&&&&,   %&&&$&&&%%$%%%.
     &%%%${c2}%&&&&&${c1}&&#   &,       &&&&&&${c2}&&&&&&&%%%${c1}%%
      &%%&&${c2}&&&&${c1}&&&(               &&&${c2}&&&&&&%${c1}%%%
       &&&&&${c2}&&&${c1}&%                  *&&${c2}&&&&&${c1}&&%
    &&&/  &&&&${c3}\${c1}&                    ,${c3}/${c1}*.**
 %&&&&&&&&  &&&${c3}⟩${c1}.,                *.${c3}⟨${c1}
 %&&&&&&&&  &&${c3}/${c1}..      ${c3}/    \${c1}      ..${c3}\${c1}(&&&&&&
   #&&&#%%%%.%%%(      ${c3}\_/\_/${c1}      (%%%.%%%%/
        /%%%%%%%&&*              ,&&&%%%%%%&
           &&&&&&&&           &&&&&&&&&&&
            (&&&&&    &&&&&&&&&&&
            ${c2}%%${c1}  &   &&&&&&&&&&&&  &&&&&&&
           ${c2}%%%${c1}        #&&&&&&#   &&&&&&&&&
 ${c2}%%%%%     %%${c1}                     #&&&&&(
${c2}&%.      %%%${c1}
  ${c2}%%%%%%%
EOF
        ;;

        "Venom"*)
            set_colors 8 4
            read -rd '' ascii_data <<'EOF'
${c1}   :::::::          :::::::
   mMMMMMMm        dMMMMMMm
   /MMMMMMMo      +MMMMMMM/
    yMMMMMMN      mMMMMMMy
     NMMMMMMs    oMMMMMMm
     +MMMMMMN:   NMMMMMM+
      hMMMMMMy  sMMMMMMy
      :NMMMMMM::NMMMMMN:
       oMMMMMMyyMMMMMM+
        dMMMMMMMMMMMMh
        /MMMMMMMMMMMN:
         sMMMMMMMMMMo
          mMMMMMMMMd
          +MMMMMMMN:
            ::::::
EOF
        ;;

        "void_small")
            set_colors 2 8
            read -rd '' ascii_data <<'EOF'
${c1}    _______
 _ \\______ -
| \\  ___  \\ |
| | /   \ | |
| | \___/ | |
| \\______ \\_|
 -_______\\
EOF
        ;;

        "Void"*)
            set_colors 8 2 7
            read -rd '' ascii_data <<'EOF'
${c1}                        ..........
                   .::::::::::::::::::..
               ..:::::::::::::::::::::::::.
                '::::::::::::::::::::::::::::.
                  ':::::''      '':::::::::::::.
${c3}         ..         ${c1}'                '':::::::::.
${c3}        .||.                            ${c1}':::::::::
${c3}       .|||||.                            ${c1}'::::::::
${c3}      .|||||||:                             ${c1}::::::::
${c3}      |||||||:          ${c1}.::::::::.           ::::::::
${c2} ######${c3}||||||'   ${c2}##^ v##########v${c1}::. ${c2}#####  #############v
${c2}  ######${c3}||||| ${c2}##^ v####${c1}::::::${c2}####v${c1}::${c2}#####  #####${c1}:::::${c2}#####
${c2}   ######${c3}||${c2}##^   #####${c1}::::::${c2}#####${c1}::${c2}#####  #####${c1}:::::${c2}######
${c2}    ######^${c3}||    ${c2}#####${c1}:::::${c2}####^${c1}::${c2}#####  #####${c1}:::::${c2}#####^
${c2}     ##^${c3}|||||    ${c2}^###########^${c1}:::${c2}#####  ##############^
${c3}      |||||||:          ${c1}'::::::::'          .::::::::
${c3}      '|||||||:                            ${c1}.::::::::'
${c3}       '|||||||:.                           ${c1}'::::::
${c3}        '||||||||:.                           ${c1}':::
${c3}         ':|||||||||.                .          ${c1}'
${c3}           '|||||||||||:...    ...:||||.
${c3}             ':||||||||||||||||||||||||||.
${c3}                ':|||||||||||||||||||||||''
${c3}                   '':||||||||||||||:''
${c3}                          ''''''
EOF
        ;;

        "VNux"*)
            set_colors 11 8 15 1 7
            read -rd '' ascii_data <<'EOF'
${c1}              `
           ^[XOx~.
        ^_nwdbbkp0ti'
        <vJCZw0LQ0Uj>
${c2}          _j>!vC1,,
     ${c4},${c2}   ,CY${c3}O${c2}t${c3}O${c2}1(l;"
`${c4}~-{r(1I${c2} ^${c1}/zmwJuc:${c2}I^
'${c4}?)|${c1}U${c4}/}-${c2} ^${c3}f${c1}OCLLOw${c3}_${c2},;
 ,${c4}i,``. ${c2}",${c3}k%ooW@$d"${c2}I,'
  '    ;^${c3}u$$$$$$$$^<${c2}:^
   ` .>>${c3}($$${c5}$@@@@$$${c3}$nl${c2}[::
    `!}?${c3}B$${c5}%&WMMW&%$${c3}$1}-${c2}}":
    ^?j${c3}Z$${c5}WMMWWWWMMW$${c3}ofc${c2};;`
    <~x&${c3}$${c5}&MWWWWWWWWp${c3}-${c5}l>[<
${c1} 'ljmwn${c2}~tk8${c5}MWWWWM8O${c2}X${c1}r${c2}+]nC${c1}[
!JZqwwdX${c2}:^C8${c5}#MMMM@${c2}X${c1}Odpdpq0<
<wwwwmmpO${c2}1${c3}0@%%%%8${c2}d${c1}nqmwmqqqJl
?QOZmqqqpb${c2}t[run/?!${c1}0pwqqQj-,
 ^:l<{nUUv>      ^x00J("
                   ^"
EOF

        ;;

        "yiffOS"*)
            set_colors 93 92
            read -rd '' ascii_data <<'EOF'
${c1}            NK
             NxKXW
             WOlcoXW
             0olccloxNW
             XxllllllloxOKNW
             Nklllllllllllodk0XWW
            N0dllllllllllllllodxOKNW
          WKxlllllllllllllllllllooxOKN
        WKdllllllllllllllooooooooooooo
       Nxllllllllllllllloooooooooo${c2}oooo
${c1}     XXNOolllllllllllloooooooooo${c2}oooooo
${c1}   WX0xolllllllllllooooooooooo${c2}oooooooo
${c1} XWN0xolllllllllloooooooo${c2}ooooooooooooo
${c1}   Kkdolllllllooooddddd${c2}doooooooooooddo
${c1}        K00XNW${c2}      WX0xdooooooddddddd
                       WXOxdoooooodddd
                          WXOxdddddddd
                                NX0ddd
                                  WN0d
EOF
        ;;

        "LangitKetujuh"*)
            set_colors 7 4
            read -rd '' ascii_data <<'EOF'
${c1}
   L7L7L7L7L7L7L7L7L7L7L7L7L7L7L7L7L7L7L7L7L7L
      'L7L7L7L7L7L7L7L7L7L7L7L7L7L7L7L7L7L7L7L
   L7L.   'L7L7L7L7L7L7L7L7L7L7L7L7L7L7L7L7L7L
   L7L7L7L                             L7L7L7L
   L7L7L7L                             L7L7L7L
   L7L7L7L             L7L7L7L7L7L7L7L7L7L7L7L
   L7L7L7L                'L7L7L7L7L7L7L7L7L7L
   L7L7L7L                    'L7L7L7L7L7L7L7L
   L7L7L7L                             L7L7L7L
   L7L7L7L                             L7L7L7L
   L7L7L7L7L7L7L7L7L7L7L7L7L7L7L7L7L7L.   'L7L
   L7L7L7L7L7L7L7L7L7L7L7L7L7L7L7L7L7L7L7L.
   L7L7L7L7L7L7L7L7L7L7L7L7L7L7L7L7L7L7L7L7L7L
${c2}
EOF
        ;;

       "semc"*)
            set_colors 2 8 1
            read -rd '' ascii_data <<'EOF'
${c1}            /\
     ______/  \
    /      |()| ${c2}E M C
${c1}   |   (-- |  |
    \   \  |  |
.----)   | |__|
|_______/ / ${c3}"${c1}  \
              ${c3}"
            "
EOF

        ;;

        "Obarun"*)
            set_colors 6 6 7 1
            read -rd '' ascii_data <<'EOF'
${c1}                    ,;::::;
                ;cooolc;,
             ,coool;
           ,loool,
          loooo;
        :ooool
       cooooc            ,:ccc;
      looooc           :oooooool
     cooooo          ;oooooooooo,
    :ooooo;         :ooooooooooo
    oooooo          oooooooooooc
   :oooooo         :ooooooooool
   loooooo         ;oooooooool
   looooooc        .coooooooc
   cooooooo:           ,;co;
   ,ooooooool;       ,:loc
    cooooooooooooloooooc
     ;ooooooooooooool;
       ;looooooolc;
EOF
        ;;

        *"wii-linux-ngx"*|*"whiite-linux"*|\
        *"gc-linux"*)
            set_colors 6 7
            read -rd '' ascii_data <<'EOF'
${c1}'''''''            `~;:`            -''''''   ~kQ@@g\      ,EQ@@g/
h@@@@@@'          o@@@@@9`         `@@@@@@D  `@@@@@@@=     @@@@@@@?
'@@@@@@X         o@@@@@@@D         v@@@@@@:   R@@@@@@,     D@@@@@@_
 t@@@@@@'       _@@@@@@@@@;       `Q@@@@@U     ;fmo/-       ;fmo/-
 `Q@@@@@m       d@@@@@@@@@N       7@@@@@@'
  L@@@@@@'     :@@@@@&@@@@@|     `Q@@@@@Z     :]]]]]v      :]]]]]v
   Q@@@@@X     R@@@@Q`g@@@@Q     f@@@@@Q-     z@@@@@Q      v@@@@@Q
   r@@@@@@~   ;@@@@@/ ;@@@@@L   `@@@@@@/      z@@@@@Q      v@@@@@Q
    d@@@@@q   M@@@@#   H@@@@Q   ]@@@@@Q       z@@@@@Q      v@@@@@Q
    ,@@@@@@, >@@@@@;   _@@@@@c `@@@@@@>       z@@@@@Q      v@@@@@Q
     X@@@@@U Q@@@@R     Z@@@@Q`{@@@@@N        z@@@@@Q      v@@@@@Q
     .@@@@@@S@@@@@:     -@@@@@e@@@@@@:        z@@@@@Q      v@@@@@Q
      {@@@@@@@@@@U       t@@@@@@@@@@e         z@@@@@Q      v@@@@@Q
      `Q@@@@@@@@@'       `Q@@@@@@@@@-         z@@@@@Q      v@@@@@Q
       :@@@@@@@@|         ;@@@@@@@@=          z@@@@@Q      v@@@@@Q
        '2#@@Q6:           ,eQ@@QZ~           /QQQQQg      \QQQQQN
EOF
        ;;

        *"[Windows 11]"*|*"on Windows 11"*|\
        "Windows 11"* |"windows11")
            set_colors 4 6 
            read -rd '' ascii_data <<'EOF'
${c1}
################  ################
################  ################
################  ################
################  ################
################  ################
################  ################
################  ################

################  ################
################  ################
################  ################
################  ################
################  ################
################  ################
################  ################
EOF
        ;;

        *"[Windows 10]"*|*"on Windows 10"*|"Windows 8"*|\
        "Windows 10"* |"windows10"|"windows8")
            set_colors 6 7
            read -rd '' ascii_data <<'EOF'
${c1}                                ..,
                    ....,,:;+ccllll
      ...,,+:;  cllllllllllllllllll
,cclllllllllll  lllllllllllllllllll
llllllllllllll  lllllllllllllllllll
llllllllllllll  lllllllllllllllllll
llllllllllllll  lllllllllllllllllll
llllllllllllll  lllllllllllllllllll
llllllllllllll  lllllllllllllllllll

llllllllllllll  lllllllllllllllllll
llllllllllllll  lllllllllllllllllll
llllllllllllll  lllllllllllllllllll
llllllllllllll  lllllllllllllllllll
llllllllllllll  lllllllllllllllllll
`'ccllllllllll  lllllllllllllllllll
       `' \\*::  :ccllllllllllllllll
                       ````''*::cll
                                 ``
EOF
        ;;

        "Windows"*)
            set_colors 1 2 4 3
            read -rd '' ascii_data <<'EOF'
${c1}        ,.=:!!t3Z3z.,
       :tt:::tt333EE3
${c1}       Et:::ztt33EEEL${c2} @Ee.,      ..,
${c1}      ;tt:::tt333EE7${c2} ;EEEEEEttttt33#
${c1}     :Et:::zt333EEQ.${c2} $EEEEEttttt33QL
${c1}     it::::tt333EEF${c2} @EEEEEEttttt33F
${c1}    ;3=*^```"*4EEV${c2} :EEEEEEttttt33@.
${c3}    ,.=::::!t=., ${c1}`${c2} @EEEEEEtttz33QF
${c3}   ;::::::::zt33)${c2}   "4EEEtttji3P*
${c3}  :t::::::::tt33.${c4}:Z3z..${c2}  ``${c4} ,..g.
${c3}  i::::::::zt33F${c4} AEEEtttt::::ztF
${c3} ;:::::::::t33V${c4} ;EEEttttt::::t3
${c3} E::::::::zt33L${c4} @EEEtttt::::z3F
${c3}{3=*^```"*4E3)${c4} ;EEEtttt:::::tZ`
${c3}             `${c4} :EEEEtttt::::z7
                 "VEzjt:;;z>*`
EOF
        ;;

        "Xubuntu"*)
            set_colors 4 7 1
            read -rd '' ascii_data <<'EOF'
${c1}           `.:/ossyyyysso/:.
        `.yyyyyyyyyyyyyyyyyyyy.`
      `yyyyyyyyyyyyyyyyyyyyyyyyyy`
    `yyyyyyyyyyyyyyyyyyyy${c2}::${c1}yyyyyyyy`
   .yyyyyyyyyyy${c2}/+:${c1}yyyyyyy${c2}ds${c1}yyy${c2}+y${c1}yyyy.
  yyyyyyy${c2}:o/${c1}yy${c2}dMMM+${c1}yyyyy${c2}/M+${c1}y${c2}:hM+${c1}yyyyyy
 yyyyyyy${c2}+MMMy${c1}y${c2}mMMMh${c1}yyyyy${c2}yM::mM+${c1}yyyyyyyy
`yyyyyyy${c2}+MMMMysMMMd${c1}yyyyy${c2}dh:mN+${c1}yyyyyyyyy`
yyyyyyyy${c2}:NMMMMmMMMMmmdhyy+/y:${c1}yyyyyyyyyyy
yyyyyyyy${c2}+MMMMMMMMMMMMMMMMMMNho:${c1}yyyyyyyyy
yyyyyyyy${c2}mMMMMMMMMMMMMMMMMMMMMMMy${c1}yyyyyyyy
yyyyyyy${c2}+MMMMMMMMMMMMMMMMMMMMMMMM/${c1}yyyyyyy
`yyyyyy${c2}sMMMMMMMMMMMMMMMMMMMMMMmo${c1}yyyyyyy`
 yyyyyy${c2}oMMMMMMMMMMMMMMMMMMMmy+${c1}yyyyyyyyy
  yyyyy${c2}:mMMMMMMMMMMMMMMNho/${c1}yyyyyyyyyyy
   .yyyy${c2}:yNMMMMMMMNdyo:${c1}yyyyyyyyyyyyy.
    `yyyyyy${c2}:/++/::${c1}yyyyyyyyyyyyyyyyy`
      `yyyyyyyyyyyyyyyyyyyyyyyyyy`
        `.yyyyyyyyyyyyyyyyyyyy.`
           `.:/oosyyyysso/:.`
EOF
        ;;
                "Soda"*) 
            set_colors 1 7
            read -rd '' ascii_data <<'EOF'
${c2}                 @&&&&${c1}        *'*,  
               ${c2}@@@@@@@&&&${c1}  **     '*,
              ${c2}@@@@@@@@@@@&&&&           
            @&@@@@@@@@@@@@@@@&&&        
           ${c1}******${c2}@@@@@@@@@@@@@@@&&&&    
         ${c1}************${c2}@@@@@@@@@@@@@@     
       ${c1}*****************${c2}@@@@@@@@@       
      ${c1}**********************${c2}@@@         
    @@@@@${c1}********************           
   ${c2}@@@@@@@@@${c1}***************             
 ${c2}@@@@@@@@@@@@@@@${c1}*********               
 ${c2}@@@@@@@@@@@@@@@@@@${c1}****                
    ${c2}@@@@@@@@@@@@@@@@@@                  
        @@@@@@@@@@@@                    
           @@@@@@@
EOF
               ;;
               
                "IRIX"*)
                    set_colors 4 7
                    read -rd '' ascii_data <<'EOF'
${c1}           ./ohmNd/  +dNmho/-
     `:+ydNMMMMMMMM.-MMMMMMMMMdyo:.
   `hMMMMMMNhs/sMMM-:MMM+/shNMMMMMMh`
   -NMMMMMmo-` /MMM-/MMM- `-omMMMMMN.
 `.`-+hNMMMMMNhyMMM-/MMMshmMMMMMmy+...`
+mMNds:-:sdNMMMMMMMyyMMMMMMMNdo:.:sdMMm+
dMMMMMMmy+.-/ymNMMMMMMMMNmy/-.+hmMMMMMMd
oMMMMmMMMMNds:.+MMMmmMMN/.-odNMMMMmMMMM+
.MMMM-/ymMMMMMmNMMy..hMMNmMMMMMmy/-MMMM.
 hMMM/ `/dMMMMMMMN////NMMMMMMMd/. /MMMh
 /MMMdhmMMMmyyMMMMMMMMMMMMhymMMMmhdMMM:
 `mMMMMNho//sdMMMMM//NMMMMms//ohNMMMMd
  `/so/:+ymMMMNMMMM` mMMMMMMMmh+::+o/`
     `yNMMNho-yMMMM` NMMMm.+hNMMNh`
     -MMMMd:  oMMMM. NMMMh  :hMMMM-
      -yNMMMmooMMMM- NMMMyomMMMNy-
        .omMMMMMMMM-`NMMMMMMMmo.
          `:hMMMMMM. NMMMMMh/`
             .odNm+  /dNms.
EOF
                ;;
        "Zorin"*)
            set_colors 4 6
            read -rd '' ascii_data <<'EOF'
${c1}        `osssssssssssssssssssso`
       .osssssssssssssssssssssso.
      .+oooooooooooooooooooooooo+.


  `::::::::::::::::::::::.         .:`
 `+ssssssssssssssssss+:.`     `.:+ssso`
.ossssssssssssssso/.       `-+ossssssso.
ssssssssssssso/-`      `-/osssssssssssss
.ossssssso/-`      .-/ossssssssssssssso.
 `+sss+:.      `.:+ssssssssssssssssss+`
  `:.         .::::::::::::::::::::::`


      .+oooooooooooooooooooooooo+.
       -osssssssssssssssssssssso-
        `osssssssssssssssssssso`
EOF
        ;;

        *)
            case $kernel_name in
                *"BSD")
                    set_colors 1 7 4 3 6
                    read -rd '' ascii_data <<'EOF'
${c1}             ,        ,
            /(        )`
            \ \___   / |
            /- _  `-/  '
           (${c2}/\/ \ ${c1}\   /\
           ${c2}/ /   | `    ${c1}\
           ${c3}O O   ${c2}) ${c1}/    |
           ${c2}`-^--'${c1}`<     '
          (_.)  _  )   /
           `.___/`    /
             `-----' /
${c4}<----.     __ / __   \
${c4}<----|====${c1}O)))${c4}==${c1}) \) /${c4}====|
<----'    ${c1}`--' `.__,' \
             |        |
              \       /       /\
         ${c5}______${c1}( (_  / \______/
       ${c5},'  ,-----'   |
       `--{__________)
EOF
                ;;

                "Darwin")
                    set_colors 2 3 1 1 5 4
                    read -rd '' ascii_data <<'EOF'
${c1}                    c.'
                 ,xNMM.
               .OMMMMo
               lMMM"
     .;loddo:.  .olloddol;.
   cKMMMMMMMMMMNWMMMMMMMMMM0:
${c2} .KMMMMMMMMMMMMMMMMMMMMMMMWd.
 XMMMMMMMMMMMMMMMMMMMMMMMX.
${c3};MMMMMMMMMMMMMMMMMMMMMMMM:
:MMMMMMMMMMMMMMMMMMMMMMMM:
${c4}.MMMMMMMMMMMMMMMMMMMMMMMMX.
 kMMMMMMMMMMMMMMMMMMMMMMMMWd.
 ${c5}'XMMMMMMMMMMMMMMMMMMMMMMMMMMk
  'XMMMMMMMMMMMMMMMMMMMMMMMMK.
    ${c6}kMMMMMMMMMMMMMMMMMMMMMMd
     ;KMMMMMMMWXXWMMMMMMMk.
       "cooc*"    "*coo'"
EOF
                ;;

                "GNU"*)
                    set_colors fg 7
                    read -rd '' ascii_data <<'EOF'
${c1}    _-`````-,           ,- '- .
  .'   .- - |          | - -.  `.
 /.'  /                     `.   \
:/   :      _...   ..._      ``   :
::   :     /._ .`:'_.._\.    ||   :
::    `._ ./  ,`  :    \ . _.''   .
`:.      /   |  -.  \-. \\_      /
  \:._ _/  .'   .@)  \@) ` `\ ,.'
     _/,--'       .- .\,-.`--`.
       ,'/''     (( \ `  )
        /'/'  \    `-'  (
         '/''  `._,-----'
          ''/'    .,---'
           ''/'      ;:
             ''/''  ''/
               ''/''/''
                 '/'/'
                  `;
EOF
                ;;
                

                "Linux")
                    set_colors fg 8 3
                    read -rd '' ascii_data <<'EOF'
${c2}        #####
${c2}       #######
${c2}       ##${c1}O${c2}#${c1}O${c2}##
${c2}       #${c3}#####${c2}#
${c2}     ##${c1}##${c3}###${c1}##${c2}##
${c2}    #${c1}##########${c2}##
${c2}   #${c1}############${c2}##
${c2}   #${c1}############${c2}###
${c3}  ##${c2}#${c1}###########${c2}##${c3}#
${c3}######${c2}#${c1}#######${c2}#${c3}######
${c3}#######${c2}#${c1}#####${c2}#${c3}#######
${c3}  #####${c2}#######${c3}#####
EOF
                ;;

                "Profelis SambaBOX"* | "SambaBOX"*)
                    set_colors 3 6
                    read -rd '' ascii_data <<'EOF'
${c1}
                    #
               *////#####
           /////////#########(
      .((((((/////    ,####(#(((((
  /#######(((*             (#(((((((((.
//((#(#(#,        ((##(        ,((((((//
//////        #(##########(       //////
//////    ((#(#(#(#(##########(/////////
/////(    (((((((#########(##((((((/////
/(((#(                             ((((/
####(#                             ((###
#########(((/////////(((((((((,    (#(#(
########(   /////////(((((((*      #####
####///,        *////(((         (((((((
.///////////                .//(((((((((
     ///////////,       *(/////((((*
         ,/(((((((((##########/.
             .((((((#######
                  ((##*
EOF
                ;;

                "SunOS")
                    set_colors 3 7
                    read -rd '' ascii_data <<'EOF'
${c1}                 `-     `
          `--    `+-    .:
           .+:  `++:  -/+-     .
    `.::`  -++/``:::`./+/  `.-/.
      `++/-`.`          ` /++:`
  ``   ./:`                .: `..`.-
``./+/:-                     -+++:-
    -/+`                      :.
EOF
                ;;

#               "GhostBSD")
#                   set_colors 4 7
#                   read -rd '' ascii_data << 'EOF'
            esac
        ;;
    esac

    # Overwrite distro colors if '$ascii_colors' doesn't
    # equal 'distro'.
    [[ ${ascii_colors[0]} != distro ]] && {
        color_text=off
        set_colors "${ascii_colors[@]}"
    }
}

main() {
    cache_uname
    get_os

    # Load default config.
    eval "$config"

    get_args "$@"
    [[ $verbose != on ]] && exec 2>/dev/null
    get_simple "$@"
    get_distro
    get_bold
    get_distro_ascii
    [[ $stdout == on ]] && stdout

    # Minix doesn't support these sequences.
    [[ $TERM != minix && $stdout != on ]] && {
        # If the script exits for any reason, unhide the cursor.
        trap 'printf "\e[?25h\e[?7h"' EXIT

        # Hide the cursor and disable line wrap.
        printf '\e[?25l\e[?7l'
    }

    image_backend
    get_cache_dir
    old_functions
    print_info
    dynamic_prompt

    # w3m-img: Draw the image a second time to fix
    # rendering issues in specific terminal emulators.
    [[ $image_backend == *w3m* ]] && display_image
    [[ $image_backend == *ueberzug* ]] && display_image

    # Add neofetch info to verbose output.
    err "Neofetch command: $0 $*"
    err "Neofetch version: $version"

    [[ $verbose == on ]] && printf '%b\033[m' "$err" >&2

    # If `--loop` was used, constantly redraw the image.
    while [[ $image_loop == on && $image_backend == w3m ]]; do
        display_image
        sleep 1
    done

    return 0
}

get_ascii_distro_name() {
    get_distro
    echo "$ascii_distro"
}

get_print_ascii() {
    cache_uname
    get_os
    get_distro
    get_bold
    get_distro_ascii
    echo "$ascii_data"
}

get_print_custom_ascii() {
    distro="$CUSTOM_DISTRO"
    ascii_distro=$distro
    get_distro_ascii
    echo "$ascii_data"
}

main "$@"<|MERGE_RESOLUTION|>--- conflicted
+++ resolved
@@ -1693,12 +1693,9 @@
             has butch      && tot butch list
             has swupd      && tot swupd bundle-list --quiet
             has pisi       && tot pisi li
-<<<<<<< HEAD
             has pacstall   && tot pacstall -L
             has bulge      && tot bulge list
-=======
             has pm         && tot pm list packages
->>>>>>> cddaff72
 
             # Using the dnf package cache is much faster than rpm.
             if has dnf && type -p sqlite3 >/dev/null && [[ -f /var/cache/dnf/packages.db ]]; then
