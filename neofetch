--- conflicted
+++ resolved
@@ -3592,23 +3592,9 @@
 }
 
 get_default_config() {
-<<<<<<< HEAD
-    if [[ -f "CONFDIR/config" ]]; then
-        default_config="CONFDIR/config"
-=======
-    if [[ -f "/etc/neofetch/config.conf" ]]; then
-        default_config="/etc/neofetch/config.conf"
-
-    elif [[ -f "/usr/local/etc/neofetch/config.conf" ]]; then
-        default_config="/usr/local/etc/neofetch/config.conf"
-
-    elif [[ -f "/data/data/com.termux/files/usr/etc/neofetch/config.conf" ]]; then
-        default_config="/data/data/com.termux/files/usr/etc/neofetch/config.conf"
-
-    elif [[ -f "/boot/home/config/non-packaged/etc/neofetch/config.conf" ]]; then
-        default_config="/boot/home/config/non-packaged/etc/neofetch/config.conf"
-
->>>>>>> b367b241
+    if [[ -f "CONFDIR/config.conf" ]]; then
+        default_config="CONFDIR/config.conf"
+
     else
         [[ -z "$script_dir" ]] && script_dir="$(get_full_path "$0")"
         default_config="${script_dir%/*}/config/config.conf"
@@ -3636,22 +3622,12 @@
     if [[ -f "${XDG_CONFIG_HOME}/neofetch/config" ]]; then
         config_file="${XDG_CONFIG_HOME}/neofetch/config"
 
-<<<<<<< HEAD
-    elif [[ -f "CONFDIR/config" ]]; then
-        cp "CONFDIR/config" "${XDG_CONFIG_HOME}/neofetch"
-        config_file="${XDG_CONFIG_HOME}/neofetch/config"
-=======
     elif [[ -f "${XDG_CONFIG_HOME}/neofetch/config.conf" ]]; then
         config_file="${XDG_CONFIG_HOME}/neofetch/config.conf"
 
-    elif [[ -f "/etc/neofetch/config.conf" ]]; then
-        cp "/etc/neofetch/config.conf" "${XDG_CONFIG_HOME}/neofetch"
+    elif [[ -f "CONFDIR/config.conf" ]]; then
+        cp "CONFDIR/config.conf" "${XDG_CONFIG_HOME}/neofetch"
         config_file="${XDG_CONFIG_HOME}/neofetch/config.conf"
-
-    elif [[ -f "/usr/local/etc/neofetch/config.conf" ]]; then
-        cp "/usr/local/share/neofetch/config.conf" "${XDG_CONFIG_HOME}/neofetch"
-        config_file="${XDG_CONFIG_HOME}/neofetch/config.conf"
->>>>>>> b367b241
 
     else
         [[ -z "$script_dir" ]] && script_dir="$(get_full_path "$0")"
