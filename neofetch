--- conflicted
+++ resolved
@@ -1216,8 +1216,7 @@
         kernel=$(uname -v)
         return
     }
-
-<<<<<<< HEAD
+ 
     # In Windows 'uname' may return the info of GNUenv thus use wmic for OS kernel
     [[ "$os" == Windows ]] && {
         kernel=$(wmic os get Version)
@@ -1225,14 +1224,9 @@
         return
     }
 
-    case "$kernel_shorthand" in
-        "on")  kernel="$kernel_version" ;;
-        "off") kernel="$kernel_name $kernel_version" ;;
-=======
     case $kernel_shorthand in
         on)  kernel=$kernel_version ;;
         off) kernel="$kernel_name $kernel_version" ;;
->>>>>>> 9bb236eb
     esac
 
     # Hide kernel info if it's identical to the distro info.
