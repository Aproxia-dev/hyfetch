--- conflicted
+++ resolved
@@ -3709,30 +3709,7 @@
     --battery_display mode      Bar mode.
                                 Possible values: bar, infobar, barinfo, off
     --disk_display mode         Bar mode.
-<<<<<<< HEAD
-                                Takes: bar, infobar, barinfo, off
-=======
                                 Possible values: bar, infobar, barinfo, off
-IMAGE:
-    --image type                Image source. Where and what image we display.
-                                Possible values: wall, ascii,
-                                /path/to/img, /path/to/dir/, off
-    --size 00px | --size 00%    How to size the image.
-                                Possible values: auto, 00px, 00%, none
-    --crop_mode mode            Which crop mode to use
-                                Possible values: normal, fit, fill
-    --crop_offset value         Change the crop offset for normal mode.
-                                Possible values: northwest, north, northeast,
-                                west, center, east, southwest, south, southeast
-
-    --xoffset px                How close the image will be to the left edge of the
-                                window. This only works with w3m.
-    --yoffset px                How close the image will be to the top edge of the
-                                window. This only works with w3m.
-    --bg_color color            Background color to display behind transparent image.
-                                This only works with w3m.
-    --gap num                   Gap between image and text.
->>>>>>> f7223423
 
 IMAGE BACKEND:
     --image_backend backend     Which image backend to use.
