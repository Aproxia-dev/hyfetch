--- conflicted
+++ resolved
@@ -805,13 +805,8 @@
 #       SereneLinux, SharkLinux, Siduction, SkiffOS, Slackware, SliTaz, SmartOS,
 #       Solus, Soda, Source_Mage, Sparky, Star, SteamOS, SunOS, openSUSE_Leap, t2,
 #       openSUSE_Tumbleweed, openSUSE, SwagArch, Tails, Trisquel,
-<<<<<<< HEAD
 #       Ubuntu-Cinnamon, Ubuntu-Budgie, Ubuntu-GNOME, Ubuntu Touch, Ubuntu-MATE,
-#       Ubuntu-Studio, Ubuntu-Sway, Ubuntu, Ultramarine, Univention, Venom, Void, VNux, LangitKetujuh, semc,
-=======
-#       Ubuntu-Cinnamon, Ubuntu-Budgie, Ubuntu-GNOME, Ubuntu-MATE,
-#       Ubuntu-Studio, Ubuntu, Univention, Uos, Venom, Void, VNux, LangitKetujuh, semc,
->>>>>>> e2a0d411
+#       Ubuntu-Studio, Ubuntu-Sway, Ubuntu, Ultramarine, Univention, Uos, Venom, Void, VNux, LangitKetujuh, semc,
 #       Obarun, windows10, Windows7, Xubuntu, Zorin, and IRIX have ascii logos.
 # NOTE: Arch, Ubuntu, Redhat, Fedora and Dragonfly have 'old' logo variants.
 #       Use '{distro name}_old' to use the old logos.
@@ -5315,11 +5310,7 @@
                                 Solus, Soda, Source_Mage, Sparky, Star, SteamOS, SunOS, openSUSE_Leap,
                                 t2, openSUSE_Tumbleweed, openSUSE, SwagArch, Tails, Trisquel,
                                 Ubuntu-Cinnamon, Ubuntu-Budgie, Ubuntu-GNOME, Ubuntu-MATE,
-<<<<<<< HEAD
-                                Ubuntu-Studio, Ubuntu-Sway, Ubuntu, Ultramarine, Univention, Venom, Void, VNux, LangitKetujuh, semc,
-=======
-                                Ubuntu-Studio, Ubuntu, Uos, Univention, Venom, Void, VNux, LangitKetujuh, semc,
->>>>>>> e2a0d411
+                                Ubuntu-Studio, Ubuntu-Sway, Ubuntu, Ultramarine, Uos, Univention, Venom, Void, VNux, LangitKetujuh, semc,
                                 Obarun, windows10, Windows7, Xubuntu, Zorin, and IRIX have ascii logos.
 
                                 NOTE: Arch, Ubuntu, Redhat, Fedora and Dragonfly have 'old' logo variants.
