#!/usr/bin/env bash
# vim: noai:ts=4:sw=4:expandtab
# shellcheck source=/dev/null
# shellcheck disable=2009
#
# Neofetch: A command-line system information tool written in bash 3.2+.
# https://github.com/dylanaraps/neofetch
#
# The MIT License (MIT)
#
# Copyright (c) 2015-2021 Dylan Araps
#
# Permission is hereby granted, free of charge, to any person obtaining a copy
# of this software and associated documentation files (the "Software"), to deal
# in the Software without restriction, including without limitation the rights
# to use, copy, modify, merge, publish, distribute, sublicense, and/or sell
# copies of the Software, and to permit persons to whom the Software is
# furnished to do so, subject to the following conditions:
#
# The above copyright notice and this permission notice shall be included in all
# copies or substantial portions of the Software.
#
# THE SOFTWARE IS PROVIDED "AS IS", WITHOUT WARRANTY OF ANY KIND, EXPRESS OR
# IMPLIED, INCLUDING BUT NOT LIMITED TO THE WARRANTIES OF MERCHANTABILITY,
# FITNESS FOR A PARTICULAR PURPOSE AND NONINFRINGEMENT. IN NO EVENT SHALL THE
# AUTHORS OR COPYRIGHT HOLDERS BE LIABLE FOR ANY CLAIM, DAMAGES OR OTHER
# LIABILITY, WHETHER IN AN ACTION OF CONTRACT, TORT OR OTHERWISE, ARISING FROM,
# OUT OF OR IN CONNECTION WITH THE SOFTWARE OR THE USE OR OTHER DEALINGS IN THE
# SOFTWARE.

version=7.1.0

# Fallback to a value of '5' for shells which support bash
# but do not set the 'BASH_' shell variables (osh).
bash_version=${BASH_VERSINFO[0]:-5}
shopt -s eval_unsafe_arith &>/dev/null

sys_locale=${LANG:-C}
XDG_CONFIG_HOME=${XDG_CONFIG_HOME:-${HOME}/.config}
PATH=$PATH:/usr/xpg4/bin:/usr/sbin:/sbin:/usr/etc:/usr/libexec
reset='\e[0m'
shopt -s nocasematch

# Speed up script by not using unicode.
LC_ALL=C
LANG=C

# Fix issues with gsettings.
export GIO_EXTRA_MODULES=/usr/lib/x86_64-linux-gnu/gio/modules/

# Neofetch default config.
read -rd '' config <<'EOF'
# See this wiki page for more info:
# https://github.com/dylanaraps/neofetch/wiki/Customizing-Info
print_info() {
    info title
    info underline

    info "OS" distro
    info "Host" model
    info "Kernel" kernel
    info "Uptime" uptime
    info "Packages" packages
    info "Shell" shell
    info "Resolution" resolution
    info "DE" de
    info "WM" wm
    info "WM Theme" wm_theme
    info "Theme" theme
    info "Icons" icons
    info "Terminal" term
    info "Terminal Font" term_font
    info "CPU" cpu
    info "GPU" gpu
    info "Memory" memory

    # info "GPU Driver" gpu_driver  # Linux/macOS only
    # info "Disk" disk
    # info "Battery" battery
    # info "Font" font
    # info "Song" song
    # [[ "$player" ]] && prin "Music Player" "$player"
    # info "Local IP" local_ip
    # info "Public IP" public_ip
    # info "Users" users
    # info "Locale" locale  # This only works on glibc systems.

    info cols
}

# Title


# Hide/Show Fully qualified domain name.
#
# Default:  'off'
# Values:   'on', 'off'
# Flag:     --title_fqdn
title_fqdn="off"


# Kernel


# Shorten the output of the kernel function.
#
# Default:  'on'
# Values:   'on', 'off'
# Flag:     --kernel_shorthand
# Supports: Everything except *BSDs (except PacBSD and PC-BSD)
#
# Example:
# on:  '4.8.9-1-ARCH'
# off: 'Linux 4.8.9-1-ARCH'
kernel_shorthand="on"


# Distro


# Shorten the output of the distro function
#
# Default:  'off'
# Values:   'on', 'tiny', 'off'
# Flag:     --distro_shorthand
# Supports: Everything except Windows and Haiku
distro_shorthand="off"

# Show/Hide OS Architecture.
# Show 'x86_64', 'x86' and etc in 'Distro:' output.
#
# Default: 'on'
# Values:  'on', 'off'
# Flag:    --os_arch
#
# Example:
# on:  'Arch Linux x86_64'
# off: 'Arch Linux'
os_arch="on"


# Uptime


# Shorten the output of the uptime function
#
# Default: 'on'
# Values:  'on', 'tiny', 'off'
# Flag:    --uptime_shorthand
#
# Example:
# on:   '2 days, 10 hours, 3 mins'
# tiny: '2d 10h 3m'
# off:  '2 days, 10 hours, 3 minutes'
uptime_shorthand="on"


# Memory


# Show memory percentage in output.
#
# Default: 'off'
# Values:  'on', 'off'
# Flag:    --memory_percent
#
# Example:
# on:   '1801MiB / 7881MiB (22%)'
# off:  '1801MiB / 7881MiB'
memory_percent="off"

# Change memory output unit.
#
# Default: 'mib'
# Values:  'kib', 'mib', 'gib'
# Flag:    --memory_unit
#
# Example:
# kib  '1020928KiB / 7117824KiB'
# mib  '1042MiB / 6951MiB'
# gib: ' 0.98GiB / 6.79GiB'
memory_unit="mib"


# Packages


# Show/Hide Package Manager names.
#
# Default: 'tiny'
# Values:  'on', 'tiny' 'off'
# Flag:    --package_managers
#
# Example:
# on:   '998 (pacman), 8 (flatpak), 4 (snap)'
# tiny: '908 (pacman, flatpak, snap)'
# off:  '908'
package_managers="on"


# Shell


# Show the path to $SHELL
#
# Default: 'off'
# Values:  'on', 'off'
# Flag:    --shell_path
#
# Example:
# on:  '/bin/bash'
# off: 'bash'
shell_path="off"

# Show $SHELL version
#
# Default: 'on'
# Values:  'on', 'off'
# Flag:    --shell_version
#
# Example:
# on:  'bash 4.4.5'
# off: 'bash'
shell_version="on"


# CPU


# CPU speed type
#
# Default: 'bios_limit'
# Values: 'scaling_cur_freq', 'scaling_min_freq', 'scaling_max_freq', 'bios_limit'.
# Flag:    --speed_type
# Supports: Linux with 'cpufreq'
# NOTE: Any file in '/sys/devices/system/cpu/cpu0/cpufreq' can be used as a value.
speed_type="bios_limit"

# CPU speed shorthand
#
# Default: 'off'
# Values: 'on', 'off'.
# Flag:    --speed_shorthand
# NOTE: This flag is not supported in systems with CPU speed less than 1 GHz
#
# Example:
# on:    'i7-6500U (4) @ 3.1GHz'
# off:   'i7-6500U (4) @ 3.100GHz'
speed_shorthand="off"

# Enable/Disable CPU brand in output.
#
# Default: 'on'
# Values:  'on', 'off'
# Flag:    --cpu_brand
#
# Example:
# on:   'Intel i7-6500U'
# off:  'i7-6500U (4)'
cpu_brand="on"

# CPU Speed
# Hide/Show CPU speed.
#
# Default: 'on'
# Values:  'on', 'off'
# Flag:    --cpu_speed
#
# Example:
# on:  'Intel i7-6500U (4) @ 3.1GHz'
# off: 'Intel i7-6500U (4)'
cpu_speed="on"

# CPU Cores
# Display CPU cores in output
#
# Default: 'logical'
# Values:  'logical', 'physical', 'off'
# Flag:    --cpu_cores
# Support: 'physical' doesn't work on BSD.
#
# Example:
# logical:  'Intel i7-6500U (4) @ 3.1GHz' (All virtual cores)
# physical: 'Intel i7-6500U (2) @ 3.1GHz' (All physical cores)
# off:      'Intel i7-6500U @ 3.1GHz'
cpu_cores="logical"

# CPU Temperature
# Hide/Show CPU temperature.
# Note the temperature is added to the regular CPU function.
#
# Default: 'off'
# Values:  'C', 'F', 'off'
# Flag:    --cpu_temp
# Supports: Linux, BSD
# NOTE: For FreeBSD and NetBSD-based systems, you'll need to enable
#       coretemp kernel module. This only supports newer Intel processors.
#
# Example:
# C:   'Intel i7-6500U (4) @ 3.1GHz [27.2°C]'
# F:   'Intel i7-6500U (4) @ 3.1GHz [82.0°F]'
# off: 'Intel i7-6500U (4) @ 3.1GHz'
cpu_temp="off"


# GPU


# Enable/Disable GPU Brand
#
# Default: 'on'
# Values:  'on', 'off'
# Flag:    --gpu_brand
#
# Example:
# on:  'AMD HD 7950'
# off: 'HD 7950'
gpu_brand="on"

# Which GPU to display
#
# Default: 'all'
# Values:  'all', 'dedicated', 'integrated'
# Flag:    --gpu_type
# Supports: Linux
#
# Example:
# all:
#   GPU1: AMD HD 7950
#   GPU2: Intel Integrated Graphics
#
# dedicated:
#   GPU1: AMD HD 7950
#
# integrated:
#   GPU1: Intel Integrated Graphics
gpu_type="all"


# Resolution


# Display refresh rate next to each monitor
# Default: 'off'
# Values:  'on', 'off'
# Flag:    --refresh_rate
# Supports: Doesn't work on Windows.
#
# Example:
# on:  '1920x1080 @ 60Hz'
# off: '1920x1080'
refresh_rate="off"


# Gtk Theme / Icons / Font


# Shorten output of GTK Theme / Icons / Font
#
# Default: 'off'
# Values:  'on', 'off'
# Flag:    --gtk_shorthand
#
# Example:
# on:  'Numix, Adwaita'
# off: 'Numix [GTK2], Adwaita [GTK3]'
gtk_shorthand="off"


# Enable/Disable gtk2 Theme / Icons / Font
#
# Default: 'on'
# Values:  'on', 'off'
# Flag:    --gtk2
#
# Example:
# on:  'Numix [GTK2], Adwaita [GTK3]'
# off: 'Adwaita [GTK3]'
gtk2="on"

# Enable/Disable gtk3 Theme / Icons / Font
#
# Default: 'on'
# Values:  'on', 'off'
# Flag:    --gtk3
#
# Example:
# on:  'Numix [GTK2], Adwaita [GTK3]'
# off: 'Numix [GTK2]'
gtk3="on"


# IP Address


# Website to ping for the public IP
#
# Default: 'http://ident.me'
# Values:  'url'
# Flag:    --ip_host
public_ip_host="http://ident.me"

# Public IP timeout.
#
# Default: '2'
# Values:  'int'
# Flag:    --ip_timeout
public_ip_timeout=2

# Local IP interface
#
# Default: 'auto' (interface of default route)
# Values:  'auto', 'en0', 'en1'
# Flag:    --ip_interface
local_ip_interface=('auto')


# Desktop Environment


# Show Desktop Environment version
#
# Default: 'on'
# Values:  'on', 'off'
# Flag:    --de_version
de_version="on"


# Disk


# Which disks to display.
# The values can be any /dev/sdXX, mount point or directory.
# NOTE: By default we only show the disk info for '/'.
#
# Default: '/'
# Values:  '/', '/dev/sdXX', '/path/to/drive'.
# Flag:    --disk_show
#
# Example:
# disk_show=('/' '/dev/sdb1'):
#      'Disk (/): 74G / 118G (66%)'
#      'Disk (/mnt/Videos): 823G / 893G (93%)'
#
# disk_show=('/'):
#      'Disk (/): 74G / 118G (66%)'
#
disk_show=('/')

# Disk subtitle.
# What to append to the Disk subtitle.
#
# Default: 'mount'
# Values:  'mount', 'name', 'dir', 'none'
# Flag:    --disk_subtitle
#
# Example:
# name:   'Disk (/dev/sda1): 74G / 118G (66%)'
#         'Disk (/dev/sdb2): 74G / 118G (66%)'
#
# mount:  'Disk (/): 74G / 118G (66%)'
#         'Disk (/mnt/Local Disk): 74G / 118G (66%)'
#         'Disk (/mnt/Videos): 74G / 118G (66%)'
#
# dir:    'Disk (/): 74G / 118G (66%)'
#         'Disk (Local Disk): 74G / 118G (66%)'
#         'Disk (Videos): 74G / 118G (66%)'
#
# none:   'Disk: 74G / 118G (66%)'
#         'Disk: 74G / 118G (66%)'
#         'Disk: 74G / 118G (66%)'
disk_subtitle="mount"

# Disk percent.
# Show/Hide disk percent.
#
# Default: 'on'
# Values:  'on', 'off'
# Flag:    --disk_percent
#
# Example:
# on:  'Disk (/): 74G / 118G (66%)'
# off: 'Disk (/): 74G / 118G'
disk_percent="on"


# Song


# Manually specify a music player.
#
# Default: 'auto'
# Values:  'auto', 'player-name'
# Flag:    --music_player
#
# Available values for 'player-name':
#
# amarok
# audacious
# banshee
# bluemindo
# clementine
# cmus
# deadbeef
# deepin-music
# dragon
# elisa
# exaile
# gnome-music
# gmusicbrowser
# gogglesmm
# guayadeque
# io.elementary.music
# iTunes
# Music
# juk
# lollypop
# MellowPlayer
# mocp
# mopidy
# mpd
# muine
# netease-cloud-music
# olivia
# playerctl
# pogo
# pragha
# qmmp
# quodlibet
# rhythmbox
# sayonara
# smplayer
# spotify
# strawberry
# tauonmb
# tomahawk
# vlc
# xmms2d
# xnoise
# yarock
music_player="auto"

# Format to display song information.
#
# Default: '%artist% - %album% - %title%'
# Values:  '%artist%', '%album%', '%title%'
# Flag:    --song_format
#
# Example:
# default: 'Song: Jet - Get Born - Sgt Major'
song_format="%artist% - %album% - %title%"

# Print the Artist, Album and Title on separate lines
#
# Default: 'off'
# Values:  'on', 'off'
# Flag:    --song_shorthand
#
# Example:
# on:  'Artist: The Fratellis'
#      'Album: Costello Music'
#      'Song: Chelsea Dagger'
#
# off: 'Song: The Fratellis - Costello Music - Chelsea Dagger'
song_shorthand="off"

# 'mpc' arguments (specify a host, password etc).
#
# Default:  ''
# Example: mpc_args=(-h HOST -P PASSWORD)
mpc_args=()


# Text Colors


# Text Colors
#
# Default:  'distro'
# Values:   'distro', 'num' 'num' 'num' 'num' 'num' 'num'
# Flag:     --colors
#
# Each number represents a different part of the text in
# this order: 'title', '@', 'underline', 'subtitle', 'colon', 'info'
#
# Example:
# colors=(distro)      - Text is colored based on Distro colors.
# colors=(4 6 1 8 8 6) - Text is colored in the order above.
colors=(distro)


# Text Options


# Toggle bold text
#
# Default:  'on'
# Values:   'on', 'off'
# Flag:     --bold
bold="on"

# Enable/Disable Underline
#
# Default:  'on'
# Values:   'on', 'off'
# Flag:     --underline
underline_enabled="on"

# Underline character
#
# Default:  '-'
# Values:   'string'
# Flag:     --underline_char
underline_char="-"


# Info Separator
# Replace the default separator with the specified string.
#
# Default:  ':'
# Flag:     --separator
#
# Example:
# separator="->":   'Shell-> bash'
# separator=" =":   'WM = dwm'
separator=":"


# Color Blocks


# Color block range
# The range of colors to print.
#
# Default:  '0', '15'
# Values:   'num'
# Flag:     --block_range
#
# Example:
#
# Display colors 0-7 in the blocks.  (8 colors)
# neofetch --block_range 0 7
#
# Display colors 0-15 in the blocks. (16 colors)
# neofetch --block_range 0 15
block_range=(0 15)

# Toggle color blocks
#
# Default:  'on'
# Values:   'on', 'off'
# Flag:     --color_blocks
color_blocks="on"

# Color block width in spaces
#
# Default:  '3'
# Values:   'num'
# Flag:     --block_width
block_width=3

# Color block height in lines
#
# Default:  '1'
# Values:   'num'
# Flag:     --block_height
block_height=1

# Color Alignment
#
# Default: 'auto'
# Values: 'auto', 'num'
# Flag: --col_offset
#
# Number specifies how far from the left side of the terminal (in spaces) to
# begin printing the columns, in case you want to e.g. center them under your
# text.
# Example:
# col_offset="auto" - Default behavior of neofetch
# col_offset=7      - Leave 7 spaces then print the colors
col_offset="auto"

# Progress Bars


# Bar characters
#
# Default:  '-', '='
# Values:   'string', 'string'
# Flag:     --bar_char
#
# Example:
# neofetch --bar_char 'elapsed' 'total'
# neofetch --bar_char '-' '='
bar_char_elapsed="-"
bar_char_total="="

# Toggle Bar border
#
# Default:  'on'
# Values:   'on', 'off'
# Flag:     --bar_border
bar_border="on"

# Progress bar length in spaces
# Number of chars long to make the progress bars.
#
# Default:  '15'
# Values:   'num'
# Flag:     --bar_length
bar_length=15

# Progress bar colors
# When set to distro, uses your distro's logo colors.
#
# Default:  'distro', 'distro'
# Values:   'distro', 'num'
# Flag:     --bar_colors
#
# Example:
# neofetch --bar_colors 3 4
# neofetch --bar_colors distro 5
bar_color_elapsed="distro"
bar_color_total="distro"


# Info display
# Display a bar with the info.
#
# Default: 'off'
# Values:  'bar', 'infobar', 'barinfo', 'off'
# Flags:   --memory_display
#          --battery_display
#          --disk_display
#
# Example:
# bar:     '[---=======]'
# infobar: 'info [---=======]'
# barinfo: '[---=======] info'
# off:     'info'
memory_display="off"
battery_display="off"
disk_display="off"


# Backend Settings


# Image backend.
#
# Default:  'ascii'
# Values:   'ascii', 'caca', 'catimg', 'chafa', 'jp2a', 'iterm2', 'off',
#           'pot', 'termpix', 'pixterm', 'tycat', 'w3m', 'kitty', 'ueberzug',
#           'viu'

# Flag:     --backend
image_backend="ascii"

# Image Source
#
# Which image or ascii file to display.
#
# Default:  'auto'
# Values:   'auto', 'ascii', 'wallpaper', '/path/to/img', '/path/to/ascii', '/path/to/dir/'
#           'command output (neofetch --ascii "$(fortune | cowsay -W 30)")'
# Flag:     --source
#
# NOTE: 'auto' will pick the best image source for whatever image backend is used.
#       In ascii mode, distro ascii art will be used and in an image mode, your
#       wallpaper will be used.
image_source="auto"


# Ascii Options


# Ascii distro
# Which distro's ascii art to display.
#
# Default: 'auto'
# Values:  'auto', 'distro_name'
# Flag:    --ascii_distro
# NOTE: AIX, Asahi, Hash, Alpine, AlterLinux, Amazon, AmogOS, Anarchy, Android, instantOS,
#       Antergos, antiX, "AOSC OS", "AOSC OS/Retro", Apricity, ArchCraft,
#       ArcoLinux, ArchBox, ARCHlabs, ArchStrike, XFerience, ArchMerge, Arch,
#       Artix, Arya, Bedrock, BigLinux, Bitrig, BlackArch, BLAG, BlankOn, BlueLight,
#       Bodhi, bonsai, BSD, BunsenLabs, Calculate, Carbs, CentOS, CenterOS, Chakra, ChaletOS,
#       Chapeau, Chrom*, Cleanjaro, ClearOS, Clear_Linux, Clover, Condres,
#       Container_Linux, Crystal Linux, CRUX, Cucumber, dahlia, Debian, Deepin,
#       DesaOS, Devuan, DracOS, DarkOs, Itc, DragonFly, Drauger, Elementary,
<<<<<<< HEAD
#       EndeavourOS, EncryptOS, Endless, EuroLinux, Exherbo, Fedora, Feren, Finnix, FreeBSD,
#       FreeMiNT, Frugalware, Funtoo, FusionX, GalliumOS, Garuda, Gentoo, Pentoo,
#       gNewSense, GNOME, GNU, GoboLinux, GrapheneOS, Grombyang, Guix, Haiku, Huayra,
#       HydroOS, Hyperbola, iglunix, janus, Kali, KaOS, KDE_neon, Kibojoe, Kogaion, Korora,
=======
#       EndeavourOS, Endless, EuroLinux, Exherbo, Fedora, Feren, FreeBSD,
#       FreeMiNT, Frugalware, Funtoo, GalliumOS, Garuda, Gentoo, Pentoo,
#       Glaucus, gNewSense, GNOME, GNU, GoboLinux, Grombyang, Guix, Haiku, Huayra, HydroOS
#       Hyperbola, iglunix, janus, Kali, KaOS, KDE_neon, Kibojoe, Kogaion, Korora,
>>>>>>> 3383b88d
#       KSLinux, Kubuntu, LEDE, LaxerOS, LibreELEC, LFS, Linux_Lite, LMDE,
#       Lubuntu, Lunar, macos, Mageia, MagpieOS, Mandriva, Manjaro, TeArch, Maui,
#       Mer, Minix, MIRACLE_LINUX, LinuxMint, Live_Raizo, MX_Linux, Namib, Neptune, NetBSD,
#       Netrunner, Nitrux, NixOS, NomadBSD, Nurunner, NuTyX, OBRevenge, OpenBSD,
#       openEuler, OpenIndiana, openmamba, OpenMandriva, OpenStage, OpenWrt,
#       osmc, Oracle, Orchid, OS Elbrus, PacBSD, Parabola, Pardus, Parrot, Parsix,
#       TrueOS, PCLinuxOS, pearOS, Pengwin, Peppermint, Pisi, popos, Porteus, PostMarketOS,
#       Proxmox, PuffOS, Puppy, PureOS, Qubes, Qubyt, Quibian, Radix, Raspbian,
#       Reborn_OS, Redstar, Redcore, Redhat, Refracted_Devuan, Regata, Regolith,
#       Rocky, Rosa, sabotage, Sabayon, Sailfish, SalentOS, ShastraOS, Scientific, Septor,
#       SereneLinux, SharkLinux, Siduction, SkiffOS, Slackware, SliTaz, SmartOS,
#       Solus, Source_Mage, Sparky, Star, SteamOS, SunOS, openSUSE_Leap, t2,
#       openSUSE_Tumbleweed, openSUSE, SwagArch, Tails, Trisquel,
#       Ubuntu-Cinnamon, Ubuntu-Budgie, Ubuntu-GNOME, Ubuntu Touch, Ubuntu-MATE,
#       Ubuntu-Studio, Ubuntu-Sway, Ubuntu, Ultramarine, Univention, Venom, Void, VNux, LangitKetujuh, semc,
#       Obarun, windows10, Windows7, Xubuntu, Zorin, and IRIX have ascii logos.
# NOTE: Arch, Ubuntu, Redhat, Fedora and Dragonfly have 'old' logo variants.
#       Use '{distro name}_old' to use the old logos.
# NOTE: Ubuntu has flavor variants.
#       Change this to Lubuntu, Kubuntu, Xubuntu, Ubuntu-GNOME,
#       Ubuntu-Studio, Ubuntu-Mate  or Ubuntu-Budgie to use the flavors.
# NOTE: "AOSC OS/Retro", Arcolinux, Dragonfly, Fedora, Alpine, Arch, Ubuntu,
#       CRUX, Debian, Gentoo, FreeBSD, Mac, NixOS, OpenBSD, Orchid, android,
#       Artix, CentOS, Cleanjaro, ElementaryOS, GUIX, Hyperbola,
#       Manjaro, MXLinux, NetBSD, Parabola, POP_OS, PureOS,
#       Slackware, SunOS, LinuxLite, OpenSUSE, Raspbian,
#       postmarketOS, and Void have a smaller logo variant.
#       Use '{distro name}_small' to use the small variants.
ascii_distro="auto"

# Ascii Colors
#
# Default:  'distro'
# Values:   'distro', 'num' 'num' 'num' 'num' 'num' 'num'
# Flag:     --ascii_colors
#
# Example:
# ascii_colors=(distro)      - Ascii is colored based on Distro colors.
# ascii_colors=(4 6 1 8 8 6) - Ascii is colored using these colors.
ascii_colors=(distro)

# Bold ascii logo
# Whether or not to bold the ascii logo.
#
# Default: 'on'
# Values:  'on', 'off'
# Flag:    --ascii_bold
ascii_bold="on"


# Image Options


# Image loop
# Setting this to on will make neofetch redraw the image constantly until
# Ctrl+C is pressed. This fixes display issues in some terminal emulators.
#
# Default:  'off'
# Values:   'on', 'off'
# Flag:     --loop
image_loop="off"

# Thumbnail directory
#
# Default: '~/.cache/thumbnails/neofetch'
# Values:  'dir'
thumbnail_dir="${XDG_CACHE_HOME:-${HOME}/.cache}/thumbnails/neofetch"

# Crop mode
#
# Default:  'normal'
# Values:   'normal', 'fit', 'fill'
# Flag:     --crop_mode
#
# See this wiki page to learn about the fit and fill options.
# https://github.com/dylanaraps/neofetch/wiki/What-is-Waifu-Crop%3F
crop_mode="normal"

# Crop offset
# Note: Only affects 'normal' crop mode.
#
# Default:  'center'
# Values:   'northwest', 'north', 'northeast', 'west', 'center'
#           'east', 'southwest', 'south', 'southeast'
# Flag:     --crop_offset
crop_offset="center"

# Image size
# The image is half the terminal width by default.
#
# Default: 'auto'
# Values:  'auto', '00px', '00%', 'none'
# Flags:   --image_size
#          --size
image_size="auto"

# Catimg block size.
# Control the resolution of catimg.
#
# Default: '2'
# Values:  '1', '2'
# Flags:   --catimg_size
catimg_size="2"

# Gap between image and text
#
# Default: '3'
# Values:  'num', '-num'
# Flag:    --gap
gap=3

# Image offsets
# Only works with the w3m backend.
#
# Default: '0'
# Values:  'px'
# Flags:   --xoffset
#          --yoffset
yoffset=0
xoffset=0

# Image background color
# Only works with the w3m backend.
#
# Default: ''
# Values:  'color', 'blue'
# Flag:    --bg_color
background_color=


# Misc Options

# Stdout mode
# Turn off all colors and disables image backend (ASCII/Image).
# Useful for piping into another command.
# Default: 'off'
# Values: 'on', 'off'
stdout="off"
EOF

# DETECT INFORMATION

get_os() {
    # $kernel_name is set in a function called cache_uname and is
    # just the output of "uname -s".
    case $kernel_name in
        Darwin)   os=$darwin_name ;;
        SunOS)    os=Solaris ;;
        Haiku)    os=Haiku ;;
        MINIX)    os=MINIX ;;
        AIX)      os=AIX ;;
        IRIX*)    os=IRIX ;;
        FreeMiNT) os=FreeMiNT ;;

        Linux|GNU*)
            os=Linux
        ;;

        *BSD|DragonFly|Bitrig)
            os=BSD
        ;;

        CYGWIN*|MSYS*|MINGW*)
            os=Windows
        ;;

        *)
            printf '%s\n' "Unknown OS detected: '$kernel_name', aborting..." >&2
            printf '%s\n' "Open an issue on GitHub to add support for your OS." >&2
            exit 1
        ;;
    esac
}

get_distro() {
    [[ $distro ]] && return

    case $os in
        Linux|BSD|MINIX)
            if [[ -f /bedrock/etc/bedrock-release && -z $BEDROCK_RESTRICT ]]; then
                case $distro_shorthand in
                    on|tiny) distro="Bedrock Linux" ;;
                    *) distro=$(< /bedrock/etc/bedrock-release)
                esac

            elif [[ -f /etc/redstar-release ]]; then
                case $distro_shorthand in
                    on|tiny) distro="Red Star OS" ;;
                    *) distro="Red Star OS $(awk -F'[^0-9*]' '$0=$2' /etc/redstar-release)"
                esac

            elif [[ -f /etc/armbian-release ]]; then
                . /etc/armbian-release
                distro="Armbian $DISTRIBUTION_CODENAME (${VERSION:-})"

            elif [[ -f /etc/siduction-version ]]; then
                case $distro_shorthand in
                    on|tiny) distro=Siduction ;;
                    *) distro="Siduction ($(lsb_release -sic))"
                esac

            elif [[ -f /etc/q4os_version ]]; then
                case $distro_shorthand in
                    on|tiny) distro="Q4OS" ;;
                    *) distro="Q4OS $(cat /etc/q4os_version)"
                esac
               
            elif [[ -f /etc/mcst_version ]]; then
                case $distro_shorthand in
                    on|tiny) distro="OS Elbrus" ;;
                    *) distro="OS Elbrus $(< /etc/mcst_version)"
                esac

            elif [[ -f /etc/NIXOS ]]; then
                case $distro_shorthand in
                    on) distro="NixOS $(nixos-version | awk '{print substr($1,0,5),$2}')" ;;
                    tiny) distro="NixOS" ;;
                    *) distro="NixOS $(nixos-version)" ;;
                esac

            elif type -p pveversion >/dev/null; then
                case $distro_shorthand in
                    on|tiny) distro="Proxmox VE" ;;
                    *)
                        distro=$(pveversion)
                        distro=${distro#pve-manager/}
                        distro="Proxmox VE ${distro%/*}"
                esac

            elif type -p lsb_release >/dev/null; then
                case $distro_shorthand in
                    on)   lsb_flags=-si ;;
                    tiny) lsb_flags=-si ;;
                    *)    lsb_flags=-sd ;;
                esac
                distro=$(lsb_release "$lsb_flags")

            elif [[ -f /etc/os-release || \
                    -f /usr/lib/os-release || \
                    -f /etc/openwrt_release || \
                    -f /etc/lsb-release ]]; then

                # Source the os-release file
                for file in /etc/lsb-release    /etc/os-release \
                            /usr/lib/os-release /etc/openwrt_release; do
                    source "$file" && break
                done

                # Format the distro name.
                case $distro_shorthand in
                    on)   distro="${NAME:-${DISTRIB_ID}} ${VERSION_ID:-${DISTRIB_RELEASE}}" ;;
                    tiny) distro="${NAME:-${DISTRIB_ID:-${TAILS_PRODUCT_NAME}}}" ;;
                    off)  distro="${PRETTY_NAME:-${DISTRIB_DESCRIPTION}} ${UBUNTU_CODENAME}" ;;
                esac

                # Workaround for NomadBSD.
                [[ $distro = "FreeBSD"* ]] && [[ -f /usr/bin/nomadbsd-sysinfo ]] && distro=NomadBSD

            elif [[ -f /etc/GoboLinuxVersion ]]; then
                case $distro_shorthand in
                    on|tiny) distro=GoboLinux ;;
                    *) distro="GoboLinux $(< /etc/GoboLinuxVersion)"
                esac

            elif [[ -f /etc/SDE-VERSION ]]; then
                distro="$(< /etc/SDE-VERSION)"
                case $distro_shorthand in
                    on|tiny) distro="${distro% *}" ;;
                esac

            elif type -p crux >/dev/null; then
                distro=$(crux)
                case $distro_shorthand in
                    on)   distro=${distro//version} ;;
                    tiny) distro=${distro//version*}
                esac

            elif type -p tazpkg >/dev/null; then
                distro="SliTaz $(< /etc/slitaz-release)"

            elif type -p kpt >/dev/null && \
                 type -p kpm >/dev/null; then
                distro=KSLinux

            elif [[ -d /system/app/ && -d /system/priv-app ]]; then
                distro="Android $(getprop ro.build.version.release)"

            # Chrome OS doesn't conform to the /etc/*-release standard.
            # While the file is a series of variables they can't be sourced
            # by the shell since the values aren't quoted.
            elif [[ -f /etc/lsb-release && $(< /etc/lsb-release) == *CHROMEOS* ]]; then
                distro='Chrome OS'

            elif type -p guix >/dev/null; then
                case $distro_shorthand in
                    on|tiny) distro="Guix System" ;;
                    *) distro="Guix System $(guix -V | awk 'NR==1{printf $4}')"
                esac

            # Display whether using '-current' or '-release' on OpenBSD.
            elif [[ $kernel_name = OpenBSD ]] ; then
                read -ra kernel_info <<< "$(sysctl -n kern.version)"
                distro=${kernel_info[*]:0:2}

            else
                for release_file in /etc/*-release; do
                    distro+=$(< "$release_file")
                done

                if [[ -z $distro ]]; then
                    case $distro_shorthand in
                        on|tiny) distro=$kernel_name ;;
                        *) distro="$kernel_name $kernel_version" ;;
                    esac

                    distro=${distro/DragonFly/DragonFlyBSD}

                    # Workarounds for some BSD based distros.
                    [[ -f /etc/pcbsd-lang ]]       && distro=PCBSD
                    [[ -f /etc/trueos-lang ]]      && distro=TrueOS
                    [[ -f /etc/pacbsd-release ]]   && distro=PacBSD
                    [[ -f /etc/hbsd-update.conf ]] && distro=HardenedBSD
                fi
            fi

            if [[ $(< /proc/version) == *Microsoft* || $kernel_version == *Microsoft* ]]; then
                windows_version=$(wmic.exe os get Version)
                windows_version=$(trim "${windows_version/Version}")

                case $distro_shorthand in
                    on)   distro+=" [Windows $windows_version]" ;;
                    tiny) distro="Windows ${windows_version::2}" ;;
                    *)    distro+=" on Windows $windows_version" ;;
                esac

            elif [[ $(< /proc/version) == *chrome-bot* || -f /dev/cros_ec ]]; then
                [[ $distro != *Chrome* ]] &&
                    case $distro_shorthand in
                        on)   distro+=" [Chrome OS]" ;;
                        tiny) distro="Chrome OS" ;;
                        *)    distro+=" on Chrome OS" ;;
                    esac
                    distro=${distro## on }
            fi

            distro=$(trim_quotes "$distro")
            distro=${distro/NAME=}

            if [[ -f /usr/bin/system-image-cli ]]; then
            	local ut_ota
                ut_ota=$(system-image-cli -i | awk '/version tag:/ { print $3 }');
                distro="Ubuntu Touch $ut_ota";

                # There's a weird UT bug where the HOSTNAME is set to android.
                HOSTNAME=$(hostname);
            fi

            # Get Ubuntu flavor.
            if [[ $distro == "Ubuntu"* ]]; then
                case $XDG_CONFIG_DIRS in
                    *"studio"*)   distro=${distro/Ubuntu/Ubuntu Studio} ;;
                    *"plasma"*)   distro=${distro/Ubuntu/Kubuntu} ;;
                    *"mate"*)     distro=${distro/Ubuntu/Ubuntu MATE} ;;
                    *"xubuntu"*)  distro=${distro/Ubuntu/Xubuntu} ;;
                    *"Lubuntu"*)  distro=${distro/Ubuntu/Lubuntu} ;;
                    *"budgie"*)   distro=${distro/Ubuntu/Ubuntu Budgie} ;;
                    *"cinnamon"*) distro=${distro/Ubuntu/Ubuntu Cinnamon} ;;
                    *"ubuntusway"*) distro=${distro/Ubuntu/Ubuntu Sway} ;;
                esac
            fi
        ;;

        "Mac OS X"|"macOS")
            case $osx_version in
                10.4*)  codename="Mac OS X Tiger" ;;
                10.5*)  codename="Mac OS X Leopard" ;;
                10.6*)  codename="Mac OS X Snow Leopard" ;;
                10.7*)  codename="Mac OS X Lion" ;;
                10.8*)  codename="OS X Mountain Lion" ;;
                10.9*)  codename="OS X Mavericks" ;;
                10.10*) codename="OS X Yosemite" ;;
                10.11*) codename="OS X El Capitan" ;;
                10.12*) codename="macOS Sierra" ;;
                10.13*) codename="macOS High Sierra" ;;
                10.14*) codename="macOS Mojave" ;;
                10.15*) codename="macOS Catalina" ;;
                10.16*) codename="macOS Big Sur" ;;
                11.*)  codename="macOS Big Sur" ;;
                12.*)  codename="macOS Monterey" ;;
                13.*)  codename="macOS Ventura" ;;
                *)      codename=macOS ;;
            esac

            distro="$codename $osx_version $osx_build"

            case $distro_shorthand in
                on) distro=${distro/ ${osx_build}} ;;

                tiny)
                    case $osx_version in
                        10.[4-7]*)            distro=${distro/${codename}/Mac OS X} ;;
                        10.[8-9]*|10.1[0-1]*) distro=${distro/${codename}/OS X} ;;
                        10.1[2-6]*|11.0*)     distro=${distro/${codename}/macOS} ;;
                    esac
                    distro=${distro/ ${osx_build}}
                ;;
            esac
        ;;

        "iPhone OS")
            distro="iOS $osx_version"

            # "uname -m" doesn't print architecture on iOS.
            os_arch=off
        ;;

        Windows)
            distro=$(wmic os get Caption)
            distro=${distro/Caption}
            distro=${distro/Microsoft }
        ;;

        Solaris)
            case $distro_shorthand in
                on|tiny) distro=$(awk 'NR==1 {print $1,$3}' /etc/release) ;;
                *)       distro=$(awk 'NR==1 {print $1,$2,$3}' /etc/release) ;;
            esac
            distro=${distro/\(*}
        ;;

        Haiku)
            distro=Haiku
        ;;

        AIX)
            distro="AIX $(oslevel)"
        ;;

        IRIX)
            distro="IRIX ${kernel_version}"
        ;;

        FreeMiNT)
            distro=FreeMiNT
        ;;
    esac

    distro=${distro//Enterprise Server}

    [[ $distro ]] || distro="$os (Unknown)"

    # Get OS architecture.
    case $os in
        Solaris|AIX|Haiku|IRIX|FreeMiNT)
            machine_arch=$(uname -p)
        ;;

        *)  machine_arch=$kernel_machine ;;
    esac

    [[ $os_arch == on ]] && \
        distro+=" $machine_arch"

    [[ ${ascii_distro:-auto} == auto ]] && \
        ascii_distro=$(trim "$distro")
}

get_model() {
    case $os in
        Linux)
            if [[ -d /android/system/ || -d /system/app/ ]]; then
                model="$(getprop ro.product.brand) $(getprop ro.product.model)"

            elif [[ -f /sys/devices/virtual/dmi/id/board_vendor ||
                    -f /sys/devices/virtual/dmi/id/board_name ]]; then
                model=$(< /sys/devices/virtual/dmi/id/board_vendor)
                model+=" $(< /sys/devices/virtual/dmi/id/board_name)"

            elif [[ -f /sys/devices/virtual/dmi/id/product_name ||
                    -f /sys/devices/virtual/dmi/id/product_version ]]; then
                model=$(< /sys/devices/virtual/dmi/id/product_name)
                model+=" $(< /sys/devices/virtual/dmi/id/product_version)"

            elif [[ -f /sys/firmware/devicetree/base/model ]]; then
                model=$(< /sys/firmware/devicetree/base/model)

            elif [[ -f /tmp/sysinfo/model ]]; then
                model=$(< /tmp/sysinfo/model)
            fi
        ;;

        "Mac OS X"|"macOS")
            if [[ $(kextstat | grep -F -e "FakeSMC" -e "VirtualSMC") != "" ]]; then
                model="Hackintosh (SMBIOS: $(sysctl -n hw.model))"
            else
                if [[ $osx_version =~ "10.4" || $osx_version =~ "10.5" ]]; then
                    model="$(system_profiler SPHardwareDataType | grep Machine\ Name\:)"
                    model=${model/Machine\ Name\:/}

                    model="$model ($(sysctl -n hw.model))"
                else
                    model=$(sysctl -n hw.model)  
                fi
            fi
        ;;

        "iPhone OS")
            case $kernel_machine in
                iPad1,1):            "iPad" ;;
                iPad2,[1-4]):        "iPad 2" ;;
                iPad3,[1-3]):        "iPad 3" ;;
                iPad3,[4-6]):        "iPad 4" ;;
                iPad6,1[12]):        "iPad 5" ;;
                iPad7,[5-6]):        "iPad 6" ;;
                iPad7,1[12]):        "iPad 7" ;;
                iPad11,[67]):        "iPad 8" ;;
                iPad4,[1-3]):        "iPad Air" ;;
                iPad5,[3-4]):        "iPad Air 2" ;;
                iPad11,[3-4]):       "iPad Air 3" ;;
                iPad13,[1-2]):       "iPad Air 4";;
                iPad6,[7-8]):        "iPad Pro (12.9 Inch)" ;;
                iPad6,[3-4]):        "iPad Pro (9.7 Inch)" ;;
                iPad7,[1-2]):        "iPad Pro 2 (12.9 Inch)" ;;
                iPad7,[3-4]):        "iPad Pro (10.5 Inch)" ;;
                iPad8,[1-4]):        "iPad Pro (11 Inch)" ;;
                iPad8,[5-8]):        "iPad Pro 3 (12.9 Inch)" ;;
                iPad8,9 | iPad8,10): "iPad Pro 4 (11 Inch)" ;;
                iPad8,1[1-2]):       "iPad Pro 4 (12.9 Inch)" ;;
                iPad2,[5-7]):        "iPad mini" ;;
                iPad4,[4-6]):        "iPad mini 2" ;;
                iPad4,[7-9]):        "iPad mini 3" ;;
                iPad5,[1-2]):        "iPad mini 4" ;;
                iPad11,[1-2]):       "iPad mini 5" ;;

                iPhone1,1):     "iPhone" ;;
                iPhone1,2):     "iPhone 3G" ;;
                iPhone2,1):     "iPhone 3GS" ;;
                iPhone3,[1-3]): "iPhone 4" ;;
                iPhone4,1):     "iPhone 4S" ;;
                iPhone5,[1-2]): "iPhone 5" ;;
                iPhone5,[3-4]): "iPhone 5c" ;;
                iPhone6,[1-2]): "iPhone 5s" ;;
                iPhone7,2):     "iPhone 6" ;;
                iPhone7,1):     "iPhone 6 Plus" ;;
                iPhone8,1):     "iPhone 6s" ;;
                iPhone8,2):     "iPhone 6s Plus" ;;
                iPhone8,4):     "iPhone SE" ;;
                iPhone9,[13]):  "iPhone 7" ;;
                iPhone9,[24]):  "iPhone 7 Plus" ;;
                iPhone10,[14]): "iPhone 8" ;;
                iPhone10,[25]): "iPhone 8 Plus" ;;
                iPhone10,[36]): "iPhone X" ;;
                iPhone11,2):    "iPhone XS" ;;
                iPhone11,[46]): "iPhone XS Max" ;;
                iPhone11,8):    "iPhone XR" ;;
                iPhone12,1):    "iPhone 11" ;;
                iPhone12,3):    "iPhone 11 Pro" ;;
                iPhone12,5):    "iPhone 11 Pro Max" ;;
                iPhone12,8):    "iPhone SE 2020" ;;
                iPhone13,1):    "iPhone 12 Mini" ;;
                iPhone13,2):    "iPhone 12" ;;
                iPhone13,3):    "iPhone 12 Pro" ;;
                iPhone13,4):    "iPhone 12 Pro Max" ;;

                iPod1,1): "iPod touch" ;;
                ipod2,1): "iPod touch 2G" ;;
                ipod3,1): "iPod touch 3G" ;;
                ipod4,1): "iPod touch 4G" ;;
                ipod5,1): "iPod touch 5G" ;;
                ipod7,1): "iPod touch 6G" ;;
                iPod9,1): "iPod touch 7G" ;;
            esac

            model=$_
        ;;

        BSD|MINIX)
            model=$(sysctl -n hw.vendor hw.product)
        ;;

        Windows)
            model=$(wmic computersystem get manufacturer,model)
            model=${model/Manufacturer}
            model=${model/Model}
        ;;

        Solaris)
            model=$(prtconf -b | awk -F':' '/banner-name/ {printf $2}')
        ;;

        AIX)
            model=$(/usr/bin/uname -M)
        ;;

        FreeMiNT)
            model=$(sysctl -n hw.model)
            model=${model/ (_MCH *)}
        ;;
    esac

    # Remove dummy OEM info.
    model=${model//To be filled by O.E.M.}
    model=${model//To Be Filled*}
    model=${model//OEM*}
    model=${model//Not Applicable}
    model=${model//System Product Name}
    model=${model//System Version}
    model=${model//Undefined}
    model=${model//Default string}
    model=${model//Not Specified}
    model=${model//Type1ProductConfigId}
    model=${model//INVALID}
    model=${model//All Series}
    model=${model//�}

    case $model in
        "Standard PC"*) model="KVM/QEMU (${model})" ;;
        OpenBSD*)       model="vmm ($model)" ;;
    esac
}

get_title() {
    user=${USER:-$(id -un || printf %s "${HOME/*\/}")}

    case $title_fqdn in
        on) hostname=$(hostname -f) ;;
        *)  hostname=${HOSTNAME:-$(hostname)} ;;
    esac

    title=${title_color}${bold}${user}${at_color}@${title_color}${bold}${hostname}
    length=$((${#user} + ${#hostname} + 1))
}

get_kernel() {
    # Since these OS are integrated systems, it's better to skip this function altogether
    [[ $os =~ (AIX|IRIX) ]] && return

    # Haiku uses 'uname -v' and not - 'uname -r'.
    [[ $os == Haiku ]] && {
        kernel=$(uname -v)
        return
    }

    # In Windows 'uname' may return the info of GNUenv thus use wmic for OS kernel.
    [[ $os == Windows ]] && {
        kernel=$(wmic os get Version)
        kernel=${kernel/Version}
        return
    }

    case $kernel_shorthand in
        on)  kernel=$kernel_version ;;
        off) kernel="$kernel_name $kernel_version" ;;
    esac

    # Hide kernel info if it's identical to the distro info.
    [[ $os =~ (BSD|MINIX) && $distro == *"$kernel_name"* ]] &&
        case $distro_shorthand in
            on|tiny) kernel=$kernel_version ;;
            *)       unset kernel ;;
        esac
}

get_uptime() {
    # Get uptime in seconds.
    case $os in
        Linux|Windows|MINIX)
            if [[ -r /proc/uptime ]]; then
                s=$(< /proc/uptime)
                s=${s/.*}
            else
                boot=$(date -d"$(uptime -s)" +%s)
                now=$(date +%s)
                s=$((now - boot))
            fi
        ;;

        "Mac OS X"|"macOS"|"iPhone OS"|BSD|FreeMiNT)
            boot=$(sysctl -n kern.boottime)
            boot=${boot/\{ sec = }
            boot=${boot/,*}

            # Get current date in seconds.
            now=$(date +%s)
            s=$((now - boot))
        ;;

        Solaris)
            s=$(kstat -p unix:0:system_misc:snaptime | awk '{print $2}')
            s=${s/.*}
        ;;

        AIX|IRIX)
            t=$(LC_ALL=POSIX ps -o etime= -p 1)

            [[ $t == *-*   ]] && { d=${t%%-*}; t=${t#*-}; }
            [[ $t == *:*:* ]] && { h=${t%%:*}; t=${t#*:}; }

            h=${h#0}
            t=${t#0}

            s=$((${d:-0}*86400 + ${h:-0}*3600 + ${t%%:*}*60 + ${t#*:}))
        ;;

        Haiku)
            s=$(($(system_time) / 1000000))
        ;;
    esac

    d="$((s / 60 / 60 / 24)) days"
    h="$((s / 60 / 60 % 24)) hours"
    m="$((s / 60 % 60)) minutes"

    # Remove plural if < 2.
    ((${d/ *} == 1)) && d=${d/s}
    ((${h/ *} == 1)) && h=${h/s}
    ((${m/ *} == 1)) && m=${m/s}

    # Hide empty fields.
    ((${d/ *} == 0)) && unset d
    ((${h/ *} == 0)) && unset h
    ((${m/ *} == 0)) && unset m

    uptime=${d:+$d, }${h:+$h, }$m
    uptime=${uptime%', '}
    uptime=${uptime:-$s seconds}

    # Make the output of uptime smaller.
    case $uptime_shorthand in
        on)
            uptime=${uptime/ minutes/ mins}
            uptime=${uptime/ minute/ min}
            uptime=${uptime/ seconds/ secs}
        ;;

        tiny)
            uptime=${uptime/ days/d}
            uptime=${uptime/ day/d}
            uptime=${uptime/ hours/h}
            uptime=${uptime/ hour/h}
            uptime=${uptime/ minutes/m}
            uptime=${uptime/ minute/m}
            uptime=${uptime/ seconds/s}
            uptime=${uptime//,}
        ;;
    esac
}

get_packages() {
    # to adjust the number of pkgs per pkg manager
    pkgs_h=0

    # has: Check if package manager installed.
    # dir: Count files or dirs in a glob.
    # pac: If packages > 0, log package manager name.
    # tot: Count lines in command output.
    has() { type -p "$1" >/dev/null && manager=$1; }
    # globbing is intentional here
    # shellcheck disable=SC2206
    dir() { pkgs=($@); ((packages+=${#pkgs[@]})); pac "$((${#pkgs[@]}-pkgs_h))"; }
    pac() { (($1 > 0)) && { managers+=("$1 (${manager})"); manager_string+="${manager}, "; }; }
    tot() {
        IFS=$'\n' read -d "" -ra pkgs <<< "$("$@")";
        ((packages+=${#pkgs[@]}));
        pac "$((${#pkgs[@]}-pkgs_h))";
    }

    # Redefine tot() and dir() for Bedrock Linux.
    [[ -f /bedrock/etc/bedrock-release && $PATH == */bedrock/cross/* ]] && {
        br_strata=$(brl list)
        tot() {
            IFS=$'\n' read -d "" -ra pkgs <<< "$(for s in ${br_strata}; do strat -r "$s" "$@"; done)"
            ((packages+="${#pkgs[@]}"))
            pac "$((${#pkgs[@]}-pkgs_h))";
        }
        dir() {
            local pkgs=()
            # globbing is intentional here
            # shellcheck disable=SC2206
            for s in ${br_strata}; do pkgs+=(/bedrock/strata/$s/$@); done
            ((packages+=${#pkgs[@]}))
            pac "$((${#pkgs[@]}-pkgs_h))"
        }
    }

    case $os in
        Linux|BSD|"iPhone OS"|Solaris)
            # Package Manager Programs.
            has kiss       && tot kiss l
            has cpt-list   && tot cpt-list
            has pacman-key && tot pacman -Qq --color never
            has click      && tot click list
            has dpkg       && tot dpkg-query -f '.\n' -W
            has xbps-query && tot xbps-query -l
            has apk        && tot apk info
            has opkg       && tot opkg list-installed
            has pacman-g2  && tot pacman-g2 -Q
            has lvu        && tot lvu installed
            has tce-status && tot tce-status -i
            has pkg_info   && tot pkg_info
            has pkgin      && tot pkgin list
            has tazpkg     && pkgs_h=6 tot tazpkg list && ((packages-=6))
            has sorcery    && tot gaze installed
            has alps       && tot alps showinstalled
            has butch      && tot butch list
            has swupd      && tot swupd bundle-list --quiet
            has pisi       && tot pisi li
            has pacstall   && tot pacstall -L

            # Using the dnf package cache is much faster than rpm.
            if has dnf && type -p sqlite3 >/dev/null && [[ -f /var/cache/dnf/packages.db ]]; then
                pac "$(sqlite3 /var/cache/dnf/packages.db "SELECT count(pkg) FROM installed")"
            else
                has rpm && tot rpm -qa
            fi

            # 'mine' conflicts with minesweeper games.
            [[ -f /etc/SDE-VERSION ]] &&
                has mine && tot mine -q

            # Counting files/dirs.
            # Variables need to be unquoted here. Only Bedrock Linux is affected.
            # $br_prefix is fixed and won't change based on user input so this is safe either way.
            # shellcheck disable=SC2086
            {
            shopt -s nullglob
            has brew    && dir "$(brew --cellar)/* $(brew --caskroom)/*"
            has emerge  && dir "/var/db/pkg/*/*"
            has Compile && dir "/Programs/*/"
            has eopkg   && dir "/var/lib/eopkg/package/*"
            has crew    && dir "${CREW_PREFIX:-/usr/local}/etc/crew/meta/*.filelist"
            has pkgtool && dir "/var/log/packages/*"
            has scratch && dir "/var/lib/scratchpkg/index/*/.pkginfo"
            has kagami  && dir "/var/lib/kagami/pkgs/*"
            has cave    && dir "/var/db/paludis/repositories/cross-installed/*/data/*/ \
                               /var/db/paludis/repositories/installed/data/*/"
            shopt -u nullglob
            }

            # Other (Needs complex command)
            has kpm-pkg && ((packages+=$(kpm  --get-selections | grep -cv deinstall$)))

            has guix && {
                manager=guix-system && tot guix package -p "/run/current-system/profile" -I
                manager=guix-user   && tot guix package -I
            }

            has nix-store && {
                nix-user-pkgs() {
                    nix-store -qR ~/.nix-profile
                    nix-store -qR /etc/profiles/per-user/"$USER"
                }
                manager=nix-system  && tot nix-store -qR /run/current-system/sw
                manager=nix-user    && tot nix-user-pkgs
                manager=nix-default && tot nix-store -qR /nix/var/nix/profiles/default
            }

            # pkginfo is also the name of a python package manager which is painfully slow.
            # TODO: Fix this somehow.
            has pkginfo && tot pkginfo -i

            case $os-$kernel_name in
                BSD-FreeBSD|BSD-DragonFly)
                    has pkg && tot pkg info
                ;;

                BSD-*)
                    has pkg && dir /var/db/pkg/*

                    ((packages == 0)) &&
                        has pkg && tot pkg list
                ;;
            esac

            # List these last as they accompany regular package managers.
            has flatpak && tot flatpak list
            has spm     && tot spm list -i
            has puyo    && dir ~/.puyo/installed

            # Snap hangs if the command is run without the daemon running.
            # Only run snap if the daemon is also running.
            has snap && ps -e | grep -qFm 1 snapd >/dev/null && \
            pkgs_h=1 tot snap list && ((packages-=1))

            # This is the only standard location for appimages.
            # See: https://github.com/AppImage/AppImageKit/wiki
            manager=appimage && has appimaged && dir ~/.local/bin/*.appimage
        ;;

        "Mac OS X"|"macOS"|MINIX)
            has port  && pkgs_h=1 tot port installed && ((packages-=1))
            has brew  && dir "$(brew --cellar)/* $(brew --caskroom)/*"
            has pkgin && tot pkgin list
            has dpkg  && tot dpkg-query -f '.\n' -W

            has nix-store && {
                nix-user-pkgs() {
                    nix-store -qR ~/.nix-profile
                    nix-store -qR /etc/profiles/per-user/"$USER"
                }
                manager=nix-system && tot nix-store -qR /run/current-system/sw
                manager=nix-user   && tot nix-user-pkgs
            }
        ;;

        AIX|FreeMiNT)
            has lslpp && ((packages+=$(lslpp -J -l -q | grep -cv '^#')))
            has rpm   && tot rpm -qa
        ;;

        Windows)
            case $kernel_name in
                CYGWIN*) has cygcheck && tot cygcheck -cd ;;
                MSYS*)   has pacman   && tot pacman -Qq --color never ;;
            esac

            # Scoop environment throws errors if `tot scoop list` is used
            has scoop && pkgs_h=1 dir ~/scoop/apps/* && ((packages-=1))

            # Count chocolatey packages.
            # [[ -d /c/ProgramData/chocolatey/lib ]] && \
            #     dir /c/ProgramData/chocolatey/lib/*
            has choco && tot choco list --localonly

            # Count winget
            has winget && tot winget list
        ;;

        Haiku)
            has pkgman && dir /boot/system/package-links/*
            packages=${packages/pkgman/depot}
        ;;

        IRIX)
            manager=swpkg
            pkgs_h=3 tot versions -b && ((packages-=3))
        ;;
    esac

    if ((packages == 0)); then
        unset packages

    elif [[ $package_managers == on ]]; then
        printf -v packages '%s, ' "${managers[@]}"
        packages=${packages%,*}

    elif [[ $package_managers == tiny ]]; then
        packages+=" (${manager_string%,*})"
    fi

    packages=${packages/pacman-key/pacman}
}

get_shell() {
    case $shell_path in
        on)  shell="$SHELL " ;;
        off) shell="${SHELL##*/} " ;;
    esac

    [[ $shell_version != on ]] && return

    case ${shell_name:=${SHELL##*/}} in
        bash)
            [[ $BASH_VERSION ]] ||
                BASH_VERSION=$("$SHELL" -c "printf %s \"\$BASH_VERSION\"")

            shell+=${BASH_VERSION/-*}
        ;;

        sh|ash|dash|es) ;;

        *ksh)
            shell+=$("$SHELL" -c "printf %s \"\$KSH_VERSION\"")
            shell=${shell/ * KSH}
            shell=${shell/version}
        ;;

        osh)
            if [[ $OIL_VERSION ]]; then
                shell+=$OIL_VERSION
            else
                shell+=$("$SHELL" -c "printf %s \"\$OIL_VERSION\"")
            fi
        ;;

        tcsh)
            shell+=$("$SHELL" -c "printf %s \$tcsh")
        ;;

        yash)
            shell+=$("$SHELL" --version 2>&1)
            shell=${shell/ $shell_name}
            shell=${shell/ Yet another shell}
            shell=${shell/Copyright*}
        ;;

        nu)
            shell+=$("$SHELL" -c "version | get version")
            shell=${shell/ $shell_name}
        ;;


        *)
            shell+=$("$SHELL" --version 2>&1)
            shell=${shell/ $shell_name}
        ;;
    esac

    # Remove unwanted info.
    shell=${shell/, version}
    shell=${shell/xonsh\//xonsh }
    shell=${shell/options*}
    shell=${shell/\(*\)}
}

get_de() {
    # If function was run, stop here.
    ((de_run == 1)) && return

    case $os in
        "Mac OS X"|"macOS") de=Aqua ;;

        Windows)
            case $distro in
                *"Windows 10"*|*"Windows 11"*)
                    de=Fluent
                ;;

                *"Windows 8"*)
                    de=Metro
                ;;

                *)
                    de=Aero
                ;;
            esac
        ;;

        FreeMiNT)
            freemint_wm=(/proc/*)

            case ${freemint_wm[*]} in
                *thing*)  de=Thing ;;
                *jinnee*) de=Jinnee ;;
                *tera*)   de=Teradesk ;;
                *neod*)   de=NeoDesk ;;
                *zdesk*)  de=zDesk ;;
                *mdesk*)  de=mDesk ;;
            esac
        ;;

        *)
            ((wm_run != 1)) && get_wm

            # Temporary support for Regolith Linux
            if [[ $DESKTOP_SESSION == *regolith ]]; then
                de=Regolith

            elif [[ $XDG_CURRENT_DESKTOP ]]; then
                de=${XDG_CURRENT_DESKTOP/X\-}
                de=${de/Budgie:GNOME/Budgie}
                de=${de/:Unity7:ubuntu}

            elif [[ $DESKTOP_SESSION ]]; then
                de=${DESKTOP_SESSION##*/}

            elif [[ $GNOME_DESKTOP_SESSION_ID ]]; then
                de=GNOME

            elif [[ $MATE_DESKTOP_SESSION_ID ]]; then
                de=MATE

            elif [[ $TDE_FULL_SESSION ]]; then
                de=Trinity
            fi

            # When a window manager is started from a display manager
            # the desktop variables are sometimes also set to the
            # window manager name. This checks to see if WM == DE
            # and discards the DE value.
            [[ $de == "$wm" ]] && { unset -v de; return; }
        ;;
    esac

    # Fallback to using xprop.
    [[ $DISPLAY && -z $de ]] && type -p xprop &>/dev/null && \
        de=$(xprop -root | awk '/KDE_SESSION_VERSION|^_MUFFIN|xfce4|xfce5/')

    # Format strings.
    case $de in
        KDE_SESSION_VERSION*) de=KDE${de/* = } ;;
        *xfce4*)  de=Xfce4 ;;
        *xfce5*)  de=Xfce5 ;;
        *xfce*)   de=Xfce ;;
        *mate*)   de=MATE ;;
        *GNOME*)  de=GNOME ;;
        *MUFFIN*) de=Cinnamon ;;
    esac

    ((${KDE_SESSION_VERSION:-0} >= 4)) && de=${de/KDE/Plasma}

    if [[ $de_version == on && $de ]]; then
        case $de in
            Plasma*)   de_ver=$(plasmashell --version) ;;
            MATE*)     de_ver=$(mate-session --version) ;;
            Xfce*)     de_ver=$(xfce4-session --version) ;;
            GNOME*)    de_ver=$(gnome-shell --version) ;;
            Cinnamon*) de_ver=$(cinnamon --version) ;;
            Deepin*)   de_ver=$(awk -F'=' '/MajorVersion/ {print $2}' /etc/os-version) ;;
            Budgie*)   de_ver=$(budgie-desktop --version) ;;
            Cutefish*) de_ver=$(awk -F'=' '/Version/ {print $2}' /etc/cutefish) ;;
            LXQt*)     de_ver=$(lxqt-session --version) ;;
            Lumina*)   de_ver=$(lumina-desktop --version 2>&1) ;;
            Trinity*)  de_ver=$(tde-config --version) ;;
            Unity*)    de_ver=$(unity --version) ;;
        esac

        de_ver=${de_ver/*TDE:}
        de_ver=${de_ver/tde-config*}
        de_ver=${de_ver/liblxqt*}
        de_ver=${de_ver/Copyright*}
        de_ver=${de_ver/)*}
        de_ver=${de_ver/* }
        de_ver=${de_ver//\"}

        de+=" $de_ver"
    fi

    # TODO:
    #  - New config option + flag: --de_display_server on/off ?
    #  - Add display of X11, Arcan and anything else relevant.
    [[ $de && $WAYLAND_DISPLAY ]] &&
        de+=" (Wayland)"

    de_run=1
}

get_wm() {
    # If function was run, stop here.
    ((wm_run == 1)) && return

    case $kernel_name in
        *OpenBSD*) ps_flags=(x -c) ;;
        *)         ps_flags=(-e) ;;
    esac

    if [[ -O "${XDG_RUNTIME_DIR}/${WAYLAND_DISPLAY:-wayland-0}" ]]; then
        if tmp_pid="$(lsof -t "${XDG_RUNTIME_DIR}/${WAYLAND_DISPLAY:-wayland-0}" 2>&1)" ||
           tmp_pid="$(fuser   "${XDG_RUNTIME_DIR}/${WAYLAND_DISPLAY:-wayland-0}" 2>&1)"; then
            wm="$(ps -p "${tmp_pid}" -ho comm=)"
        else
            # lsof may not exist, or may need root on some systems. Similarly fuser.
            # On those systems we search for a list of known window managers, this can mistakenly
            # match processes for another user or session and will miss unlisted window managers.
            wm=$(ps "${ps_flags[@]}" | grep -m 1 -o -F \
                               -e arcan \
                               -e asc \
                               -e clayland \
                               -e dwc \
                               -e fireplace \
                               -e gnome-shell \
                               -e greenfield \
                               -e grefsen \
                               -e hikari \
                               -e kwin \
                               -e lipstick \
                               -e maynard \
                               -e mazecompositor \
                               -e motorcar \
                               -e orbital \
                               -e orbment \
                               -e perceptia \
                               -e river \
                               -e rustland \
                               -e sway \
                               -e ulubis \
                               -e velox \
                               -e wavy \
                               -e way-cooler \
                               -e wayfire \
                               -e wayhouse \
                               -e westeros \
                               -e westford \
                               -e weston)
        fi

    elif [[ $DISPLAY && $os != "Mac OS X" && $os != "macOS" && $os != FreeMiNT ]]; then
        # non-EWMH WMs.
        wm=$(ps "${ps_flags[@]}" | grep -m 1 -o \
                           -e "[s]owm" \
                           -e "[c]atwm" \
                           -e "[f]vwm" \
                           -e "[d]wm" \
                           -e "[2]bwm" \
                           -e "[m]onsterwm" \
                           -e "[t]inywm" \
                           -e "[x]11fs" \
                           -e "[x]monad")

        [[ -z $wm ]] && type -p xprop &>/dev/null && {
            id=$(xprop -root -notype _NET_SUPPORTING_WM_CHECK)
            id=${id##* }
            wm=$(xprop -id "$id" -notype -len 100 -f _NET_WM_NAME 8t)
            wm=${wm/*WM_NAME = }
            wm=${wm/\"}
            wm=${wm/\"*}
        }

    else
        case $os in
            "Mac OS X"|"macOS")
                ps_line=$(ps -e | grep -o \
                    -e "[S]pectacle" \
                    -e "[A]methyst" \
                    -e "[k]wm" \
                    -e "[c]hun[k]wm" \
                    -e "[y]abai" \
                    -e "[R]ectangle")

                case $ps_line in
                    *chunkwm*)   wm=chunkwm ;;
                    *kwm*)       wm=Kwm ;;
                    *yabai*)     wm=yabai ;;
                    *Amethyst*)  wm=Amethyst ;;
                    *Spectacle*) wm=Spectacle ;;
                    *Rectangle*) wm=Rectangle ;;
                    *)           wm="Quartz Compositor" ;;
                esac
            ;;

            Windows)
                wm=$(
                    tasklist |

                    grep -Fom 1 \
                         -e bugn \
                         -e Windawesome \
                         -e blackbox \
                         -e emerge \
                         -e litestep
                )

                [[ $wm == blackbox ]] &&
                    wm="bbLean (Blackbox)"

                wm=${wm:+$wm, }DWM.exe
            ;;

            FreeMiNT)
                freemint_wm=(/proc/*)

                case ${freemint_wm[*]} in
                    *xaaes* | *xaloader*) wm=XaAES ;;
                    *myaes*)              wm=MyAES ;;
                    *naes*)               wm=N.AES ;;
                    geneva)               wm=Geneva ;;
                    *)                    wm="Atari AES" ;;
                esac
            ;;
        esac
    fi

    # Rename window managers to their proper values.
    [[ $wm == *WINDOWMAKER* ]] && wm=wmaker
    [[ $wm == *GNOME*Shell* ]] && wm=Mutter

    wm_run=1
}

get_wm_theme() {
    ((wm_run != 1)) && get_wm
    ((de_run != 1)) && get_de

    case $wm  in
        E16)
            wm_theme=$(awk -F "= " '/theme.name/ {print $2}' "${HOME}/.e16/e_config--0.0.cfg")
        ;;

        Sawfish)
            wm_theme=$(awk -F '\\(quote|\\)' '/default-frame-style/ {print $(NF-4)}' \
                       "$HOME/.sawfish/custom")
        ;;

        Cinnamon|Muffin|"Mutter (Muffin)")
            detheme=$(gsettings get org.cinnamon.theme name)
            wm_theme=$(gsettings get org.cinnamon.desktop.wm.preferences theme)
            wm_theme="$detheme ($wm_theme)"
        ;;

        Compiz|Mutter|Gala)
            if type -p gsettings >/dev/null; then
                wm_theme=$(gsettings get org.gnome.shell.extensions.user-theme name)

                [[ ${wm_theme//\'} ]] || \
                    wm_theme=$(gsettings get org.gnome.desktop.wm.preferences theme)

            elif type -p gconftool-2 >/dev/null; then
                wm_theme=$(gconftool-2 -g /apps/metacity/general/theme)
            fi
        ;;

        Metacity*)
            if [[ $de == Deepin ]]; then
                wm_theme=$(gsettings get com.deepin.wrap.gnome.desktop.wm.preferences theme)

            elif [[ $de == MATE ]]; then
                wm_theme=$(gsettings get org.mate.Marco.general theme)

            else
                wm_theme=$(gconftool-2 -g /apps/metacity/general/theme)
            fi
        ;;

        E17|Enlightenment)
            if type -p eet >/dev/null; then
                wm_theme=$(eet -d "$HOME/.e/e/config/standard/e.cfg" config |\
                            awk '/value \"file\" string.*.edj/ {print $4}')
                wm_theme=${wm_theme##*/}
                wm_theme=${wm_theme%.*}
            fi
        ;;

        Fluxbox)
            [[ -f $HOME/.fluxbox/init ]] &&
                wm_theme=$(awk -F "/" '/styleFile/ {print $NF}' "$HOME/.fluxbox/init")
        ;;

        IceWM*)
            [[ -f $HOME/.icewm/theme ]] &&
                wm_theme=$(awk -F "[\",/]" '!/#/ {print $2}' "$HOME/.icewm/theme")
        ;;

        Openbox)
            case $de in
                LXDE*) ob_file=lxde-rc ;;
                LXQt*) ob_file=lxqt-rc ;;
                    *) ob_file=rc ;;
            esac

            ob_file=$XDG_CONFIG_HOME/openbox/$ob_file.xml

            [[ -f $ob_file ]] &&
                wm_theme=$(awk '/<theme>/ {while (getline n) {if (match(n, /<name>/))
                            {l=n; exit}}} END {split(l, a, "[<>]"); print a[3]}' "$ob_file")
        ;;

        PekWM)
            [[ -f $HOME/.pekwm/config ]] &&
                wm_theme=$(awk -F "/" '/Theme/{gsub(/\"/,""); print $NF}' "$HOME/.pekwm/config")
        ;;

        Xfwm4)
            [[ -f $HOME/.config/xfce4/xfconf/xfce-perchannel-xml/xfwm4.xml ]] &&
                wm_theme=$(xfconf-query -c xfwm4 -p /general/theme)
        ;;

        KWin*)
            kde_config_dir
            kwinrc=$kde_config_dir/kwinrc
            kdebugrc=$kde_config_dir/kdebugrc

            if [[ -f $kwinrc ]]; then
                wm_theme=$(awk '/theme=/ {
                                    gsub(/theme=.*qml_|theme=.*svg__/,"",$0);
                                    print $0;
                                    exit
                                 }' "$kwinrc")

                [[ "$wm_theme" ]] ||
                    wm_theme=$(awk '/library=org.kde/ {
                                        gsub(/library=org.kde./,"",$0);
                                        print $0;
                                        exit
                                     }' "$kwinrc")

                [[ $wm_theme ]] ||
                    wm_theme=$(awk '/PluginLib=kwin3_/ {
                                        gsub(/PluginLib=kwin3_/,"",$0);
                                        print $0;
                                        exit
                                     }' "$kwinrc")

            elif [[ -f $kdebugrc ]]; then
                wm_theme=$(awk '/(decoration)/ {gsub(/\[/,"",$1); print $1; exit}' "$kdebugrc")
            fi

            wm_theme=${wm_theme/theme=}
        ;;

        "Quartz Compositor")
            global_preferences=$HOME/Library/Preferences/.GlobalPreferences.plist
            wm_theme=$(PlistBuddy -c "Print AppleInterfaceStyle" "$global_preferences")
            wm_theme_color=$(PlistBuddy -c "Print AppleAccentColor" "$global_preferences")

            [[ "$wm_theme" ]] ||
                wm_theme=Light

            case $wm_theme_color in
                -1) wm_theme_color=Graphite ;;
                0)  wm_theme_color=Red ;;
                1)  wm_theme_color=Orange ;;
                2)  wm_theme_color=Yellow ;;
                3)  wm_theme_color=Green ;;
                5)  wm_theme_color=Purple ;;
                6)  wm_theme_color=Pink ;;
                *)  wm_theme_color=Blue ;;
            esac

            wm_theme="$wm_theme_color ($wm_theme)"
        ;;

        *Explorer)
            path=/proc/registry/HKEY_CURRENT_USER/Software/Microsoft
            path+=/Windows/CurrentVersion/Themes/CurrentTheme

            wm_theme=$(head -n1 "$path")
            wm_theme=${wm_theme##*\\}
            wm_theme=${wm_theme%.*}
        ;;

        Blackbox|bbLean*)
            path=$(wmic process get ExecutablePath | grep -F "blackbox")
            path=${path//\\/\/}

            wm_theme=$(grep '^session\.styleFile:' "${path/\.exe/.rc}")
            wm_theme=${wm_theme/session\.styleFile: }
            wm_theme=${wm_theme##*\\}
            wm_theme=${wm_theme%.*}
        ;;
    esac

    wm_theme=$(trim_quotes "$wm_theme")
}

get_cpu() {
    case $os in
        "Linux" | "MINIX" | "Windows")
            # Get CPU name.
            cpu_file="/proc/cpuinfo"

            case $kernel_machine in
                "frv" | "hppa" | "m68k" | "openrisc" | "or"* | "powerpc" | "ppc"* | "sparc"*)
                    cpu="$(awk -F':' '/^cpu\t|^CPU/ {printf $2; exit}' "$cpu_file")"
                ;;

                "s390"*)
                    cpu="$(awk -F'=' '/machine/ {print $4; exit}' "$cpu_file")"
                ;;

                "ia64" | "m32r")
                    cpu="$(awk -F':' '/model/ {print $2; exit}' "$cpu_file")"
                    [[ -z "$cpu" ]] && cpu="$(awk -F':' '/family/ {printf $2; exit}' "$cpu_file")"
                ;;

                "loongarch64")
                    cpu="$(awk -F':' '/Model/ {print $2; exit}' "$cpu_file")"
                ;;

                "arm"* | "aarch64")
                    if [[ $(trim "$ascii_distro") == Android* ]]; then
                      # Android roms have modified cpuinfo that shows CPU model as a string
                      cpu="$(awk -F '\\s*: | @' \
                             '/model name|Hardware|Processor|^cpu model|chip type|^cpu type/ {
                             cpu=$2; if ($1 == "Hardware") exit } END { print cpu }' "$cpu_file")"
                    else
                      # ARM linux displays binary model code in cpuinfo, which needs to be decoded with lscpu
                      cpu="$(lscpu | awk -F': ' '/Vendor ID/ {print $2; exit}') $(lscpu | awk -F': ' '/Model name/ {print $2; exit}')"
                    fi
                ;;

                "riscv"*)
                    cpu="$(awk -F': ' '/uarch/ {print $2; exit}' "$cpu_file")"
                ;;
		
                *)
                    cpu="$(awk -F '\\s*: | @' \
                            '/model name|Hardware|Processor|^cpu model|chip type|^cpu type/ {
                            cpu=$2; if ($1 == "Hardware") exit } END { print cpu }' "$cpu_file")"
                ;;
            esac

            speed_dir="/sys/devices/system/cpu/cpu0/cpufreq"

            # Select the right temperature file.
            for temp_dir in /sys/class/hwmon/*; do
                [[ "$(< "${temp_dir}/name")" =~ (cpu_thermal|coretemp|fam15h_power|k10temp) ]] && {
                    temp_dirs=("$temp_dir"/temp*_input)
                    temp_dir=${temp_dirs[0]}
                    break
                }
            done

            # Get CPU speed.
            if [[ -d "$speed_dir" ]]; then
                # Fallback to bios_limit if $speed_type fails.
                speed="$(< "${speed_dir}/${speed_type}")" ||\
                speed="$(< "${speed_dir}/bios_limit")" ||\
                speed="$(< "${speed_dir}/scaling_max_freq")" ||\
                speed="$(< "${speed_dir}/cpuinfo_max_freq")"
                speed="$((speed / 1000))"

            else
                case $kernel_machine in
                    "sparc"*)
                        # SPARC systems use a different file to expose clock speed information.
                        speed_file="/sys/devices/system/cpu/cpu0/clock_tick"
                        speed="$(($(< "$speed_file") / 1000000))"
                    ;;

                    *)
                        speed="$(awk -F ': |\\.' '/cpu MHz|^clock/ {printf $2; exit}' "$cpu_file")"
                        speed="${speed/MHz}"
                    ;;
                esac
            fi

            # Get CPU temp.
            [[ -f "$temp_dir" ]] && deg="$(($(< "$temp_dir") * 100 / 10000))"

            # Get CPU cores.
            case $kernel_machine in
                "sparc"*)
                    case $cpu_cores in
                        # SPARC systems doesn't expose detailed topology information in
                        # /proc/cpuinfo so I have to use lscpu here.
                        "logical" | "on")
                            cores="$(lscpu | awk -F ': *' '/^CPU\(s\)/ {print $2}')"
                        ;;
                        "physical")
                            cores="$(lscpu | awk -F ': *' '/^Core\(s\) per socket/ {print $2}')"
                            sockets="$(lscpu | awk -F ': *' '/^Socket\(s\)/ {print $2}')"
                            cores="$((sockets * cores))"
                        ;;
                    esac
                ;;

                *)
                    case $cpu_cores in
                        "logical" | "on")
                            cores="$(grep -c "^processor" "$cpu_file")"
                        ;;
                        "physical")
                            cores="$(awk '/^core id/&&!a[$0]++{++i} END {print i}' "$cpu_file")"
                        ;;
                    esac
                ;;
            esac
        ;;

        "Mac OS X"|"macOS")
            if [[ $osx_version =~ "10.4" || $osx_version =~ "10.5" ]]; then
                cpu="$(system_profiler SPHardwareDataType | grep CPU\ Type)"
                cpu="${cpu/CPU\ Type\:/}"
                
                speed="$(system_profiler SPHardwareDataType | grep CPU\ Speed)"
                speed="${speed/CPU\ Speed\:/}"
		speed="${speed/ MHz/}"
		speed="${speed/ GHz/}"

                cores="$(system_profiler SPHardwareDataType | grep Number\ Of\ CPUs)"
                cores="${cores/Number\ Of\ CPUs\:/}"
            else
                cpu="$(sysctl -n machdep.cpu.brand_string)"
            fi

            # Get CPU cores.
            case $cpu_cores in
                "logical" | "on") cores="$(sysctl -n hw.logicalcpu_max)" ;;
                "physical")       cores="$(sysctl -n hw.physicalcpu_max)" ;;
            esac
        ;;

        "iPhone OS")
            case $kernel_machine in
                "iPhone1,"[1-2] | "iPod1,1"): "Samsung S5L8900 (1) @ 412MHz" ;;
                "iPhone2,1"):                 "Samsung S5PC100 (1) @ 600MHz" ;;
                "iPhone3,"[1-3] | "iPod4,1"): "Apple A4 (1) @ 800MHz" ;;
                "iPhone4,1" | "iPod5,1"):     "Apple A5 (2) @ 800MHz" ;;
                "iPhone5,"[1-4]): "Apple A6 (2) @ 1.3GHz" ;;
                "iPhone6,"[1-2]): "Apple A7 (2) @ 1.3GHz" ;;
                "iPhone7,"[1-2]): "Apple A8 (2) @ 1.4GHz" ;;
                "iPhone8,"[1-4] | "iPad6,1"[12]): "Apple A9 (2) @ 1.85GHz" ;;
                "iPhone9,"[1-4] | "iPad7,"[5-6] | "iPad7,1"[1-2]):
                    "Apple A10 Fusion (4) @ 2.34GHz"
                ;;
                "iPhone10,"[1-6]): "Apple A11 Bionic (6) @ 2.39GHz" ;;
                "iPhone11,"[2468] | "iPad11,"[1-4] | "iPad11,"[6-7]): "Apple A12 Bionic (6) @ 2.49GHz" ;;
                "iPhone12,"[1358]): "Apple A13 Bionic (6) @ 2.65GHz" ;;
                "iPhone13,"[1-4] | "iPad13,"[1-2]): "Apple A14 Bionic (6) @ 3.00Ghz" ;;

                "iPod2,1"): "Samsung S5L8720 (1) @ 533MHz" ;;
                "iPod3,1"): "Samsung S5L8922 (1) @ 600MHz" ;;
                "iPod7,1"): "Apple A8 (2) @ 1.1GHz" ;;
                "iPad1,1"): "Apple A4 (1) @ 1GHz" ;;
                "iPad2,"[1-7]): "Apple A5 (2) @ 1GHz" ;;
                "iPad3,"[1-3]): "Apple A5X (2) @ 1GHz" ;;
                "iPad3,"[4-6]): "Apple A6X (2) @ 1.4GHz" ;;
                "iPad4,"[1-3]): "Apple A7 (2) @ 1.4GHz" ;;
                "iPad4,"[4-9]): "Apple A7 (2) @ 1.4GHz" ;;
                "iPad5,"[1-2]): "Apple A8 (2) @ 1.5GHz" ;;
                "iPad5,"[3-4]): "Apple A8X (3) @ 1.5GHz" ;;
                "iPad6,"[3-4]): "Apple A9X (2) @ 2.16GHz" ;;
                "iPad6,"[7-8]): "Apple A9X (2) @ 2.26GHz" ;;
                "iPad7,"[1-4]): "Apple A10X Fusion (6) @ 2.39GHz" ;;
                "iPad8,"[1-8]): "Apple A12X Bionic (8) @ 2.49GHz" ;;
                "iPad8,9" | "iPad8,1"[0-2]): "Apple A12Z Bionic (8) @ 2.49GHz" ;;
            esac
            cpu="$_"
        ;;

        "BSD")
            # Get CPU name.
            cpu="$(sysctl -n hw.model)"
            cpu="${cpu/[0-9]\.*}"
            cpu="${cpu/ @*}"

            # Get CPU speed.
            speed="$(sysctl -n hw.cpuspeed)"
            [[ -z "$speed" ]] && speed="$(sysctl -n  hw.clockrate)"

            # Get CPU cores.
            case $kernel_name in
                "OpenBSD"*)
                    [[ "$(sysctl -n hw.smt)" == "1" ]] && smt="on" || smt="off"
                    ncpufound="$(sysctl -n hw.ncpufound)"
                    ncpuonline="$(sysctl -n hw.ncpuonline)"
                    cores="${ncpuonline}/${ncpufound},\\xc2\\xa0SMT\\xc2\\xa0${smt}"
                ;;
                *)
                    cores="$(sysctl -n hw.ncpu)"
                ;;
            esac

            # Get CPU temp.
            case $kernel_name in
                "FreeBSD"* | "DragonFly"* | "NetBSD"*)
                    deg="$(sysctl -n dev.cpu.0.temperature)"
                    deg="${deg/C}"
                ;;
                "OpenBSD"* | "Bitrig"*)
                    deg="$(sysctl hw.sensors | \
                        awk -F'=|degC' '/(ksmn|adt|lm|cpu)0.temp0/ {printf("%2.1f", $2); exit}')"
                ;;
            esac
        ;;

        "Solaris")
            # Get CPU name.
            cpu="$(psrinfo -pv)"
            cpu="${cpu//*$'\n'}"
            cpu="${cpu/[0-9]\.*}"
            cpu="${cpu/ @*}"
            cpu="${cpu/\(portid*}"

            # Get CPU speed.
            speed="$(psrinfo -v | awk '/operates at/ {print $6; exit}')"

            # Get CPU cores.
            case $cpu_cores in
                "logical" | "on") cores="$(kstat -m cpu_info | grep -c -F "chip_id")" ;;
                "physical") cores="$(psrinfo -p)" ;;
            esac
        ;;

        "Haiku")
            # Get CPU name.
            cpu="$(sysinfo -cpu | awk -F '\\"' '/CPU #0/ {print $2}')"
            cpu="${cpu/@*}"

            # Get CPU speed.
            speed="$(sysinfo -cpu | awk '/running at/ {print $NF; exit}')"
            speed="${speed/MHz}"

            # Get CPU cores.
            cores="$(sysinfo -cpu | grep -c -F 'CPU #')"
        ;;

        "AIX")
            # Get CPU name.
            cpu="$(lsattr -El proc0 -a type | awk '{printf $2}')"

            # Get CPU speed.
            speed="$(prtconf -s | awk -F':' '{printf $2}')"
            speed="${speed/MHz}"

            # Get CPU cores.
            case $cpu_cores in
                "logical" | "on")
                    cores="$(lparstat -i | awk -F':' '/Online Virtual CPUs/ {printf $2}')"
                ;;

                "physical")
                    cores="$(lparstat -i | awk -F':' '/Active Physical CPUs/ {printf $2}')"
                ;;
            esac
        ;;

        "IRIX")
            # Get CPU name.
            cpu="$(hinv -c processor | awk -F':' '/CPU:/ {printf $2}')"

            # Get CPU speed.
            speed="$(hinv -c processor | awk '/MHZ/ {printf $2}')"

            # Get CPU cores.
            cores="$(sysconf NPROC_ONLN)"
        ;;

        "FreeMiNT")
            cpu="$(awk -F':' '/CPU:/ {printf $2}' /kern/cpuinfo)"
            speed="$(awk -F '[:.M]' '/Clocking:/ {printf $2}' /kern/cpuinfo)"
        ;;
    esac

    # Remove un-needed patterns from cpu output.
    cpu="${cpu//(TM)}"
    cpu="${cpu//(tm)}"
    cpu="${cpu//(R)}"
    cpu="${cpu//(r)}"
    cpu="${cpu//CPU}"
    cpu="${cpu//Processor}"
    cpu="${cpu//Dual-Core}"
    cpu="${cpu//Quad-Core}"
    cpu="${cpu//Six-Core}"
    cpu="${cpu//Eight-Core}"
    cpu="${cpu//[1-9][0-9]-Core}"
    cpu="${cpu//[0-9]-Core}"
    cpu="${cpu//, * Compute Cores}"
    cpu="${cpu//Core / }"
    cpu="${cpu//(\"AuthenticAMD\"*)}"
    cpu="${cpu//with Radeon*Graphics}"
    cpu="${cpu//, altivec supported}"
    cpu="${cpu//FPU*}"
    cpu="${cpu//Chip Revision*}"
    cpu="${cpu//Technologies, Inc}"
    cpu="${cpu//Core2/Core 2}"

    # Trim spaces from core and speed output
    cores="${cores//[[:space:]]}"
    speed="${speed//[[:space:]]}"

    # Remove CPU brand from the output.
    if [[ "$cpu_brand" == "off" ]]; then
        cpu="${cpu/AMD }"
        cpu="${cpu/Intel }"
        cpu="${cpu/Core? Duo }"
        cpu="${cpu/Qualcomm }"
    fi

    # Add CPU cores to the output.
    [[ "$cpu_cores" != "off" && "$cores" ]] && \
        case $os in
            "Mac OS X"|"macOS")
                if [[ $(uname -m) == 'arm64' ]]; then
                    cpu="$cpu ($cores)"
                else
                    cpu="${cpu/@/(${cores}) @}"
                fi
            ;;
            *) cpu="$cpu ($cores)" ;;
        esac

    # Add CPU speed to the output.
    if [[ "$cpu_speed" != "off" && "$speed" ]]; then
        if (( speed < 1000 )); then
            cpu="$cpu @ ${speed}MHz"
        else
            [[ "$speed_shorthand" == "on" ]] && speed="$((speed / 100))"
            speed="${speed:0:1}.${speed:1}"
            cpu="$cpu @ ${speed}GHz"
        fi
    fi

    # Add CPU temp to the output.
    if [[ "$cpu_temp" != "off" && "$deg" ]]; then
        deg="${deg//.}"

        # Convert to Fahrenheit if enabled
        [[ "$cpu_temp" == "F" ]] && deg="$((deg * 90 / 50 + 320))"

        # Format the output
        deg="[${deg/${deg: -1}}.${deg: -1}°${cpu_temp:-C}]"
        cpu="$cpu $deg"
    fi
}

get_gpu() {
    case $os in
        "Linux")
            # Read GPUs into array.
            gpu_cmd="$(lspci -mm |
                       awk -F '\"|\" \"|\\(' \
                              '/"Display|"3D|"VGA/ {
                                  a[$0] = $1 " " $3 " " ($(NF-1) ~ /^$|^Device [[:xdigit:]]+$/ ? $4 : $(NF-1))
                              }
                              END { for (i in a) {
                                  if (!seen[a[i]]++) {
                                      sub("^[^ ]+ ", "", a[i]);
                                      print a[i]
                                  }
                              }}')"
            IFS=$'\n' read -d "" -ra gpus <<< "$gpu_cmd"

            # Remove duplicate Intel Graphics outputs.
            # This fixes cases where the outputs are both
            # Intel but not entirely identical.
            #
            # Checking the first two array elements should
            # be safe since there won't be 2 intel outputs if
            # there's a dedicated GPU in play.
            [[ "${gpus[0]}" == *Intel* && "${gpus[1]}" == *Intel* ]] && unset -v "gpus[0]"

            for gpu in "${gpus[@]}"; do
                # GPU shorthand tests.
                [[ "$gpu_type" == "dedicated" && "$gpu" == *Intel* ]] || \
                [[ "$gpu_type" == "integrated" && ! "$gpu" == *Intel* ]] && \
                    { unset -v gpu; continue; }

                case $gpu in
                    *"Advanced"*)
                        brand="${gpu/*AMD*ATI*/AMD ATI}"
                        brand="${brand:-${gpu/*AMD*/AMD}}"
                        brand="${brand:-${gpu/*ATI*/ATi}}"

                        gpu="${gpu/\[AMD\/ATI\] }"
                        gpu="${gpu/\[AMD\] }"
                        gpu="${gpu/OEM }"
                        gpu="${gpu/Advanced Micro Devices, Inc.}"
                        gpu="${gpu/*\[}"
                        gpu="${gpu/\]*}"
                        gpu="$brand $gpu"
                    ;;

                    *"NVIDIA"*)
                        gpu="${gpu/*\[}"
                        gpu="${gpu/\]*}"
                        gpu="NVIDIA $gpu"
                    ;;

                    *"Intel"*)
                        gpu="${gpu/*Intel/Intel}"
                        gpu="${gpu/\(R\)}"
                        gpu="${gpu/Corporation}"
                        gpu="${gpu/ \(*}"
                        gpu="${gpu/Integrated Graphics Controller}"
                        gpu="${gpu/*Xeon*/Intel HD Graphics}"

                        [[ -z "$(trim "$gpu")" ]] && gpu="Intel Integrated Graphics"
                    ;;

                    *"MCST"*)
                        gpu="${gpu/*MCST*MGA2*/MCST MGA2}"
                    ;;

                    *"VirtualBox"*)
                        gpu="VirtualBox Graphics Adapter"
                    ;;

                    *) continue ;;
                esac

                if [[ "$gpu_brand" == "off" ]]; then
                    gpu="${gpu/AMD }"
                    gpu="${gpu/NVIDIA }"
                    gpu="${gpu/Intel }"
                fi

                prin "${subtitle:+${subtitle}${gpu_name}}" "$gpu"
            done

            return
        ;;

        "Mac OS X"|"macOS")
            if [[ -f "${cache_dir}/neofetch/gpu" ]]; then
                source "${cache_dir}/neofetch/gpu"

            else
                if [[ $(uname -m) == 'arm64' ]]; then
                    chipset=$(system_profiler SPDisplaysDataType | awk '/Chipset Model/ { printf "%s %s %s", $3, $4, $5 }')
                    cores=$(system_profiler SPDisplaysDataType | awk '/Total Number of Cores/ { printf "%d", $5 }')
                    gpu="${chipset} (${cores})"
                else
                    gpu="$(system_profiler SPDisplaysDataType |\
                        awk -F': ' '/^\ *Chipset Model:/ {printf $2 ", "}')"
                    gpu="${gpu//\/ \$}"
                    gpu="${gpu%,*}"
                fi

                cache "gpu" "$gpu"
            fi
        ;;

        "iPhone OS")
            case $kernel_machine in
                "iPhone1,"[1-2]):                             "PowerVR MBX Lite 3D" ;;
                "iPhone2,1" | "iPhone3,"[1-3] | "iPod3,1" | "iPod4,1" | "iPad1,1"):
                    "PowerVR SGX535"
                ;;
                "iPhone4,1" | "iPad2,"[1-7] | "iPod5,1"):     "PowerVR SGX543MP2" ;;
                "iPhone5,"[1-4]):                             "PowerVR SGX543MP3" ;;
                "iPhone6,"[1-2] | "iPad4,"[1-9]):             "PowerVR G6430" ;;
                "iPhone7,"[1-2] | "iPod7,1" | "iPad5,"[1-2]): "PowerVR GX6450" ;;
                "iPhone8,"[1-4] | "iPad6,1"[12]):             "PowerVR GT7600" ;;
                "iPhone9,"[1-4] | "iPad7,"[5-6]):             "PowerVR GT7600 Plus" ;;
                "iPhone10,"[1-6]):                            "Apple Designed GPU (A11)" ;;
                "iPhone11,"[2468] | "iPad11,"[67]):           "Apple Designed GPU (A12)" ;;
                "iPhone12,"[1358]):                           "Apple Designed GPU (A13)" ;;
                "iPhone13,"[1234] | "iPad13,"[12]):           "Apple Designed GPU (A14)" ;;

                "iPad3,"[1-3]):     "PowerVR SGX534MP4" ;;
                "iPad3,"[4-6]):     "PowerVR SGX554MP4" ;;
                "iPad5,"[3-4]):     "PowerVR GXA6850" ;;
                "iPad6,"[3-8]):     "PowerVR 7XT" ;;

                "iPod1,1" | "iPod2,1")
                    : "PowerVR MBX Lite"
                ;;
            esac
            gpu="$_"
        ;;

        "Windows")
            wmic path Win32_VideoController get caption | while read -r line; do
                line=$(trim "$line")

                case $line in
                    *Caption*|'')
                        continue
                    ;;

                    *)
                        prin "${subtitle:+${subtitle}${gpu_name}}" "$line"
                    ;;
                esac
            done
        ;;

        "Haiku")
            gpu="$(listdev | grep -A2 -F 'device Display controller' |\
                   awk -F':' '/device beef/ {print $2}')"
        ;;

        *)
            case $kernel_name in
                "FreeBSD"* | "DragonFly"*)
                    gpu="$(pciconf -lv | grep -B 4 -F "VGA" | grep -F "device")"
                    gpu="${gpu/*device*= }"
                    gpu="$(trim_quotes "$gpu")"
                ;;

                *)
                    gpu="$(glxinfo -B | grep -F 'OpenGL renderer string')"
                    gpu="${gpu/OpenGL renderer string: }"
                ;;
            esac
        ;;
    esac

    if [[ "$gpu_brand" == "off" ]]; then
        gpu="${gpu/AMD}"
        gpu="${gpu/NVIDIA}"
        gpu="${gpu/Intel}"
    fi
}

get_memory() {
    case $os in
        "Linux" | "Windows")
            # MemUsed = Memtotal + Shmem - MemFree - Buffers - Cached - SReclaimable
            # Source: https://github.com/KittyKatt/screenFetch/issues/386#issuecomment-249312716
            while IFS=":" read -r a b; do
                case $a in
                    "MemTotal") ((mem_used+=${b/kB})); mem_total="${b/kB}" ;;
                    "Shmem") ((mem_used+=${b/kB}))  ;;
                    "MemFree" | "Buffers" | "Cached" | "SReclaimable")
                        mem_used="$((mem_used-=${b/kB}))"
                    ;;

                    # Available since Linux 3.14rc (34e431b0ae398fc54ea69ff85ec700722c9da773).
                    # If detected this will be used over the above calculation for mem_used.
                    "MemAvailable")
                        mem_avail=${b/kB}
                    ;;
                esac
            done < /proc/meminfo

            if [[ $mem_avail ]]; then
                mem_used=$(((mem_total - mem_avail) / 1024))
            else
                mem_used="$((mem_used / 1024))"
            fi

            mem_total="$((mem_total / 1024))"
        ;;

        "Mac OS X" | "macOS" | "iPhone OS")
            if [[ $osx_version =~ "10.4" || $osx_version =~ "10.5" ]]; then
                mem_total="$(system_profiler SPHardwareDataType | grep Memory:)"
                mem_total="${mem_total/Memory\: /}"
                mem_total="${mem_total/ MB/}"

                mem_used="$(vm_stat | grep Pages\ active\:)"
                mem_used="${mem_used/Pages active\: /}"
                mem_used="${mem_used/\./}"

		pages_inactive=$(vm_stat | grep "Pages inactive")
		pages_inactive=${pages_inactive/Pages inactive\: /}
		pages_inactive=${pages_inactive/\./}

		mem_used=$((mem_used + pages_inactive))
                mem_used=$((mem_used * 4096 / 1048576))
            else
                hw_pagesize="$(sysctl -n hw.pagesize)"
                mem_total="$(($(sysctl -n hw.memsize) / 1024 / 1024))"
                pages_app="$(($(sysctl -n vm.page_pageable_internal_count) - $(sysctl -n vm.page_purgeable_count)))"
                pages_wired="$(vm_stat | awk '/ wired/ { print $4 }')"
                pages_compressed="$(vm_stat | awk '/ occupied/ { printf $5 }')"
                pages_compressed="${pages_compressed:-0}"
                mem_used="$(((pages_app + ${pages_wired//.} + ${pages_compressed//.}) * hw_pagesize / 1024 / 1024))"
            fi
        ;;

        "BSD" | "MINIX")
            # Mem total.
            case $kernel_name in
                "NetBSD"*) mem_total="$(($(sysctl -n hw.physmem64) / 1024 / 1024))" ;;
                *) mem_total="$(($(sysctl -n hw.physmem) / 1024 / 1024))" ;;
            esac

            # Mem free.
            case $kernel_name in
                "NetBSD"*)
                    mem_free="$(($(awk -F ':|kB' '/MemFree:/ {printf $2}' /proc/meminfo) / 1024))"
                ;;

                "FreeBSD"* | "DragonFly"*)
                    hw_pagesize="$(sysctl -n hw.pagesize)"
                    mem_inactive="$(($(sysctl -n vm.stats.vm.v_inactive_count) * hw_pagesize))"
                    mem_unused="$(($(sysctl -n vm.stats.vm.v_free_count) * hw_pagesize))"
                    mem_cache="$(($(sysctl -n vm.stats.vm.v_cache_count) * hw_pagesize))"
                    mem_free="$(((mem_inactive + mem_unused + mem_cache) / 1024 / 1024))"
                ;;

                "MINIX")
                    mem_free="$(top -d 1 | awk -F ',' '/^Memory:/ {print $2}')"
                    mem_free="${mem_free/M Free}"
                ;;

                "OpenBSD"*) ;;
                *) mem_free="$(($(vmstat | awk 'END {printf $5}') / 1024))" ;;
            esac

            # Mem used.
            case $kernel_name in
                "OpenBSD"*)
                    mem_used="$(vmstat | awk 'END {printf $3}')"
                    mem_used="${mem_used/M}"
                ;;

                *) mem_used="$((mem_total - mem_free))" ;;
            esac
        ;;

        "Solaris" | "AIX")
            hw_pagesize="$(pagesize)"
            case $os in
                "Solaris")
                    pages_total="$(kstat -p unix:0:system_pages:pagestotal | awk '{print $2}')"
                    pages_free="$(kstat -p unix:0:system_pages:pagesfree | awk '{print $2}')"
                ;;

                "AIX")
                    IFS=$'\n'"| " read -d "" -ra mem_stat <<< "$(svmon -G -O unit=page)"
                    pages_total="${mem_stat[11]}"
                    pages_free="${mem_stat[16]}"
                ;;
            esac
            mem_total="$((pages_total * hw_pagesize / 1024 / 1024))"
            mem_free="$((pages_free * hw_pagesize / 1024 / 1024))"
            mem_used="$((mem_total - mem_free))"
        ;;

        "Haiku")
            mem_total="$(($(sysinfo -mem | awk -F '\\/ |)' '{print $2; exit}') / 1024 / 1024))"
            mem_used="$(sysinfo -mem | awk -F '\\/|)' '{print $2; exit}')"
            mem_used="$((${mem_used/max} / 1024 / 1024))"
        ;;

        "IRIX")
            IFS=$'\n' read -d "" -ra mem_cmd <<< "$(pmem)"
            IFS=" " read -ra mem_stat <<< "${mem_cmd[0]}"

            mem_total="$((mem_stat[3] / 1024))"
            mem_free="$((mem_stat[5] / 1024))"
            mem_used="$((mem_total - mem_free))"
        ;;

        "FreeMiNT")
            mem="$(awk -F ':|kB' '/MemTotal:|MemFree:/ {printf $2, " "}' /kern/meminfo)"
            mem_free="${mem/*  }"
            mem_total="${mem/$mem_free}"
            mem_used="$((mem_total - mem_free))"
            mem_total="$((mem_total / 1024))"
            mem_used="$((mem_used / 1024))"
        ;;

    esac

    [[ "$memory_percent" == "on" ]] && ((mem_perc=mem_used * 100 / mem_total))

    case $memory_unit in
        gib)
            mem_used=$(awk '{printf "%.2f", $1 / $2}' <<< "$mem_used 1024")
            mem_total=$(awk '{printf "%.2f", $1 / $2}' <<< "$mem_total 1024")
            mem_label=GiB
        ;;

        kib)
            mem_used=$((mem_used * 1024))
            mem_total=$((mem_total * 1024))
            mem_label=KiB
        ;;
    esac

    memory="${mem_used}${mem_label:-MiB} / ${mem_total}${mem_label:-MiB} ${mem_perc:+(${mem_perc}%)}"

    # Bars.
    case $memory_display in
        "bar")     memory="$(bar "${mem_used}" "${mem_total}")" ;;
        "infobar") memory="${memory} $(bar "${mem_used}" "${mem_total}")" ;;
        "barinfo") memory="$(bar "${mem_used}" "${mem_total}")${info_color} ${memory}" ;;
    esac
}

get_song() {
    players=(
        "amarok"
        "audacious"
        "banshee"
        "bluemindo"
        "clementine"
        "cmus"
        "deadbeef"
        "deepin-music"
        "dragon"
        "elisa"
        "exaile"
        "gnome-music"
        "gmusicbrowser"
        "gogglesmm"
        "guayadeque"
        "io.elementary.music"
        "iTunes"
        "Music"
        "juk"
        "lollypop"
        "MellowPlayer"
        "mocp"
        "mopidy"
        "mpd"
        "muine"
        "netease-cloud-music"
        "olivia"
        "plasma-browser-integration"
        "playerctl"
        "pogo"
        "pragha"
        "qmmp"
        "quodlibet"
        "rhythmbox"
        "sayonara"
        "smplayer"
        "spotify"
        "Spotify"
        "strawberry"
        "tauonmb"
        "tomahawk"
        "vlc"
        "xmms2d"
        "xnoise"
        "yarock"
    )

    printf -v players "|%s" "${players[@]}"
    player="$(ps aux | awk -v pattern="(${players:1})" \
        '!/ awk / && !/iTunesHelper/ && match($0,pattern){print substr($0,RSTART,RLENGTH); exit}')"

    [[ "$music_player" && "$music_player" != "auto" ]] && player="$music_player"

    get_song_dbus() {
        # Multiple players use an almost identical dbus command to get the information.
        # This function saves us using the same command throughout the function.
        song="$(\
            dbus-send --print-reply --dest=org.mpris.MediaPlayer2."${1}" /org/mpris/MediaPlayer2 \
            org.freedesktop.DBus.Properties.Get string:'org.mpris.MediaPlayer2.Player' \
            string:'Metadata' |\
            awk -F '"' 'BEGIN {RS=" entry"}; /"xesam:artist"/ {a = $4} /"xesam:album"/ {b = $4}
                        /"xesam:title"/ {t = $4} END {print a " \n" b " \n" t}'
        )"
    }

    case ${player/*\/} in
        "mocp"*)          song="$(mocp -Q '%artist \n%album \n%song')" ;;
        "deadbeef"*)      song="$(deadbeef --nowplaying-tf '%artist% \\n%album% \\n%title%')" ;;
        "qmmp"*)          song="$(qmmp --nowplaying '%p \n%a \n%t')" ;;
        "gnome-music"*)   get_song_dbus "GnomeMusic" ;;
        "lollypop"*)      get_song_dbus "Lollypop" ;;
        "clementine"*)    get_song_dbus "clementine" ;;
        "cmus"*)          get_song_dbus "cmus" ;;
        "juk"*)           get_song_dbus "juk" ;;
        "bluemindo"*)     get_song_dbus "Bluemindo" ;;
        "guayadeque"*)    get_song_dbus "guayadeque" ;;
        "yarock"*)        get_song_dbus "yarock" ;;
        "deepin-music"*)  get_song_dbus "DeepinMusic" ;;
        "tomahawk"*)      get_song_dbus "tomahawk" ;;
        "elisa"*)         get_song_dbus "elisa" ;;
        "sayonara"*)      get_song_dbus "sayonara" ;;
        "audacious"*)     get_song_dbus "audacious" ;;
        "vlc"*)           get_song_dbus "vlc" ;;
        "gmusicbrowser"*) get_song_dbus "gmusicbrowser" ;;
        "pragha"*)        get_song_dbus "pragha" ;;
        "amarok"*)        get_song_dbus "amarok" ;;
        "dragon"*)        get_song_dbus "dragonplayer" ;;
        "smplayer"*)      get_song_dbus "smplayer" ;;
        "rhythmbox"*)     get_song_dbus "rhythmbox" ;;
        "strawberry"*)    get_song_dbus "strawberry" ;;
        "gogglesmm"*)     get_song_dbus "gogglesmm" ;;
        "xnoise"*)        get_song_dbus "xnoise" ;;
        "tauonmb"*)       get_song_dbus "tauon" ;;
        "olivia"*)        get_song_dbus "olivia" ;;
        "exaile"*)        get_song_dbus "exaile" ;;
        "netease-cloud-music"*)        get_song_dbus "netease-cloud-music" ;;
        "plasma-browser-integration"*) get_song_dbus "plasma-browser-integration" ;;
        "io.elementary.music"*)        get_song_dbus "Music" ;;
        "MellowPlayer"*)  get_song_dbus "MellowPlayer3" ;;

        "mpd"* | "mopidy"*)
            song="$(mpc -f '%artist% \n%album% \n%title%' current "${mpc_args[@]}")"
        ;;

        "xmms2d"*)
            song="$(xmms2 current -f "\${artist}"$' \n'"\${album}"$' \n'"\${title}")"
        ;;

        "spotify"*)
            case $os in
                "Linux") get_song_dbus "spotify" ;;

                "Mac OS X"|"macOS")
                    song="$(osascript -e 'tell application "Spotify" to artist of current track as¬
                                          string & "\n" & album of current track as¬
                                          string & "\n" & name of current track as string')"
                ;;
            esac
        ;;

        "itunes"*)
            song="$(osascript -e 'tell application "iTunes" to artist of current track as¬
                                  string & "\n" & album of current track as¬
                                  string & "\n" & name of current track as string')"
        ;;

        "music"*)
            song="$(osascript -e 'tell application "Music" to artist of current track as¬
                                  string & "\n" & album of current track as¬
                                  string & "\n" & name of current track as string')"
        ;;

        "banshee"*)
            song="$(banshee --query-artist --query-album --query-title |\
                    awk -F':' '/^artist/ {a=$2} /^album/ {b=$2} /^title/ {t=$2}
                               END {print a " \n" b " \n"t}')"
        ;;

        "muine"*)
            song="$(dbus-send --print-reply --dest=org.gnome.Muine /org/gnome/Muine/Player \
                    org.gnome.Muine.Player.GetCurrentSong |
                    awk -F':' '/^artist/ {a=$2} /^album/ {b=$2} /^title/ {t=$2}
                               END {print a " \n" b " \n" t}')"
        ;;

        "quodlibet"*)
            song="$(dbus-send --print-reply --dest=net.sacredchao.QuodLibet \
                    /net/sacredchao/QuodLibet net.sacredchao.QuodLibet.CurrentSong |\
                    awk -F'"' 'BEGIN {RS=" entry"}; /"artist"/ {a=$4} /"album"/ {b=$4}
                    /"title"/ {t=$4} END {print a " \n" b " \n" t}')"
        ;;

        "pogo"*)
            song="$(dbus-send --print-reply --dest=org.mpris.pogo /Player \
                    org.freedesktop.MediaPlayer.GetMetadata |
                    awk -F'"' 'BEGIN {RS=" entry"}; /"artist"/ {a=$4} /"album"/ {b=$4}
                    /"title"/ {t=$4} END {print a " \n" b " \n" t}')"
        ;;

        "playerctl"*)
            song="$(playerctl metadata --format '{{ artist }} \n{{ album }} \n{{ title }}')"
         ;;

        *) mpc &>/dev/null && song="$(mpc -f '%artist% \n%album% \n%title%' current)" || return ;;
    esac

    IFS=$'\n' read -d "" -r artist album title <<< "${song//'\n'/$'\n'}"

    # Make sure empty tags are truly empty.
    artist="$(trim "$artist")"
    album="$(trim "$album")"
    title="$(trim "$title")"

    # Set default values if no tags were found.
    : "${artist:=Unknown Artist}" "${album:=Unknown Album}" "${title:=Unknown Song}"

    # Display Artist, Album and Title on separate lines.
    if [[ "$song_shorthand" == "on" ]]; then
        prin "Artist" "$artist"
        prin "Album"  "$album"
        prin "Song"   "$title"
    else
        song="${song_format/\%artist\%/$artist}"
        song="${song/\%album\%/$album}"
        song="${song/\%title\%/$title}"
    fi
}

get_resolution() {
    case $os in
        "Mac OS X"|"macOS")
            if type -p screenresolution >/dev/null; then
                resolution="$(screenresolution get 2>&1 | awk '/Display/ {printf $6 "Hz, "}')"
                resolution="${resolution//x??@/ @ }"

            else
                resolution="$(system_profiler SPDisplaysDataType |\
                              awk '/Resolution:/ {printf $2"x"$4" @ "$6"Hz, "}')"
            fi

            if [[ -e "/Library/Preferences/com.apple.windowserver.plist" ]]; then
                scale_factor="$(PlistBuddy -c "Print DisplayAnyUserSets:0:0:Resolution" \
                                /Library/Preferences/com.apple.windowserver.plist)"
            else
                scale_factor=""
            fi

            # If no refresh rate is empty.
            [[ "$resolution" == *"@ Hz"* ]] && \
                resolution="${resolution//@ Hz}"

            [[ "${scale_factor%.*}" == 2 ]] && \
                resolution="${resolution// @/@2x @}"

            if [[ "$refresh_rate" == "off" ]]; then
                resolution="${resolution// @ [0-9][0-9]Hz}"
                resolution="${resolution// @ [0-9][0-9][0-9]Hz}"
            fi

            [[ "$resolution" == *"0Hz"* ]] && \
                resolution="${resolution// @ 0Hz}"
        ;;

        "Windows")
            IFS=$'\n' read -d "" -ra sw \
                <<< "$(wmic path Win32_VideoController get CurrentHorizontalResolution)"

            IFS=$'\n' read -d "" -ra sh \
                <<< "$(wmic path Win32_VideoController get CurrentVerticalResolution)"

            sw=("${sw[@]//CurrentHorizontalResolution}")
            sh=("${sh[@]//CurrentVerticalResolution}")

            for ((mn = 0; mn < ${#sw[@]}; mn++)) {
                [[ ${sw[mn]//[[:space:]]} && ${sh[mn]//[[:space:]]} ]] &&
                    resolution+="${sw[mn]//[[:space:]]}x${sh[mn]//[[:space:]]}, "
            }

            resolution=${resolution%,}
        ;;

        "Haiku")
            resolution="$(screenmode | awk -F ' |, ' 'END{printf $2 "x" $3 " @ " $6 $7}')"

            [[ "$refresh_rate" == "off" ]] && resolution="${resolution/ @*}"
        ;;

        "FreeMiNT")
            # Need to block X11 queries
        ;;

        *)
            if type -p xrandr >/dev/null && [[ $DISPLAY && -z $WAYLAND_DISPLAY ]]; then
                case $refresh_rate in
                    "on")
                        resolution="$(xrandr --nograb --current |\
                                      awk 'match($0,/[0-9]*\.[0-9]*\*/) {
                                           printf $1 " @ " substr($0,RSTART,RLENGTH) "Hz, "}')"
                    ;;

                    "off")
                        resolution="$(xrandr --nograb --current |\
                                      awk -F 'connected |\\+|\\(' \
                                             '/ connected.*[0-9]+x[0-9]+\+/ && $2 {printf $2 ", "}')"

                        resolution="${resolution/primary, }"
                        resolution="${resolution/primary }"
                    ;;
                esac
                resolution="${resolution//\*}"

            elif type -p xwininfo >/dev/null && [[ $DISPLAY && -z $WAYLAND_DISPLAY ]]; then
                read -r w h \
                    <<< "$(xwininfo -root | awk -F':' '/Width|Height/ {printf $2}')"
                resolution="${w}x${h}"

            elif type -p xdpyinfo >/dev/null && [[ $DISPLAY && -z $WAYLAND_DISPLAY ]]; then
                resolution="$(xdpyinfo | awk '/dimensions:/ {printf $2}')"

            elif [[ -d /sys/class/drm ]]; then
                for dev in /sys/class/drm/*/modes; do
                    read -r single_resolution _ < "$dev"

                    [[ $single_resolution ]] && resolution="${single_resolution}, ${resolution}"
                done
            fi
        ;;
    esac

    resolution="${resolution%%,}"
    resolution="${resolution%%, }"
    [[ -z "${resolution/x}" ]] && resolution=
}

get_style() {
    # Fix weird output when the function is run multiple times.
    unset gtk2_theme gtk3_theme theme path

    if [[ "$DISPLAY" && $os != "Mac OS X" && $os != "macOS" ]]; then
        # Get DE if user has disabled the function.
        ((de_run != 1)) && get_de

        # Remove version from '$de'.
        [[ $de_version == on ]] && de=${de/ *}

        # Check for DE Theme.
        case $de in
            "KDE"* | "Plasma"*)
                kde_config_dir

                if [[ -f "${kde_config_dir}/kdeglobals" ]]; then
                    kde_config_file="${kde_config_dir}/kdeglobals"

                    kde_theme="$(grep "^${kde}" "$kde_config_file")"
                    kde_theme="${kde_theme/*=}"
                    if [[ "$kde" == "font" ]]; then
                        kde_font_size="${kde_theme#*,}"
                        kde_font_size="${kde_font_size/,*}"
                        kde_theme="${kde_theme/,*} ${kde_theme/*,} ${kde_font_size}"
                    fi
                    kde_theme="$kde_theme [$de], "
                else
                    err "Theme: KDE config files not found, skipping."
                fi
            ;;

            *"Cinnamon"*)
                if type -p gsettings >/dev/null; then
                    gtk3_theme="$(gsettings get org.cinnamon.desktop.interface "$gsettings")"
                    gtk2_theme="$gtk3_theme"
                fi
            ;;

            "Gnome"* | "Unity"* | "Budgie"*)
                if type -p gsettings >/dev/null; then
                    gtk3_theme="$(gsettings get org.gnome.desktop.interface "$gsettings")"
                    gtk2_theme="$gtk3_theme"

                elif type -p gconftool-2 >/dev/null; then
                    gtk2_theme="$(gconftool-2 -g /desktop/gnome/interface/"$gconf")"
                fi
            ;;

            "Mate"*)
                gtk3_theme="$(gsettings get org.mate.interface "$gsettings")"
                gtk2_theme="$gtk3_theme"
            ;;

            "Xfce"*)
                type -p xfconf-query >/dev/null && \
                    gtk2_theme="$(xfconf-query -c xsettings -p "$xfconf")"
            ;;
        esac

        # Check for general GTK2 Theme.
        if [[ -z "$gtk2_theme" ]]; then
            if [[ -n "$GTK2_RC_FILES" ]]; then
                IFS=: read -ra rc_files <<< "$GTK2_RC_FILES"
                gtk2_theme="$(grep "^[^#]*${name}" "${rc_files[@]}")"
            elif [[ -f "${HOME}/.gtkrc-2.0"  ]]; then
                gtk2_theme="$(grep "^[^#]*${name}" "${HOME}/.gtkrc-2.0")"

            elif [[ -f "/etc/gtk-2.0/gtkrc" ]]; then
                gtk2_theme="$(grep "^[^#]*${name}" /etc/gtk-2.0/gtkrc)"

            elif [[ -f "/usr/share/gtk-2.0/gtkrc" ]]; then
                gtk2_theme="$(grep "^[^#]*${name}" /usr/share/gtk-2.0/gtkrc)"

            fi

            gtk2_theme="${gtk2_theme/*${name}*=}"
        fi

        # Check for general GTK3 Theme.
        if [[ -z "$gtk3_theme" ]]; then
            if [[ -f "${XDG_CONFIG_HOME}/gtk-3.0/settings.ini" ]]; then
                gtk3_theme="$(grep "^[^#]*$name" "${XDG_CONFIG_HOME}/gtk-3.0/settings.ini")"

            elif type -p gsettings >/dev/null; then
                gtk3_theme="$(gsettings get org.gnome.desktop.interface "$gsettings")"

            elif [[ -f "/etc/gtk-3.0/settings.ini" ]]; then
                gtk3_theme="$(grep "^[^#]*$name" /etc/gtk-3.0/settings.ini)"

            elif [[ -f "/usr/share/gtk-3.0/settings.ini" ]]; then
                gtk3_theme="$(grep "^[^#]*$name" /usr/share/gtk-3.0/settings.ini)"
            fi

            gtk3_theme="${gtk3_theme/${name}*=}"
        fi

        # Trim whitespace.
        gtk2_theme="$(trim "$gtk2_theme")"
        gtk3_theme="$(trim "$gtk3_theme")"

        # Remove quotes.
        gtk2_theme="$(trim_quotes "$gtk2_theme")"
        gtk3_theme="$(trim_quotes "$gtk3_theme")"

        # Toggle visibility of GTK themes.
        [[ "$gtk2" == "off" ]] && unset gtk2_theme
        [[ "$gtk3" == "off" ]] && unset gtk3_theme

        # Format the string based on which themes exist.
        if [[ "$gtk2_theme" && "$gtk2_theme" == "$gtk3_theme" ]]; then
            gtk3_theme+=" [GTK2/3]"
            unset gtk2_theme

        elif [[ "$gtk2_theme" && "$gtk3_theme" ]]; then
            gtk2_theme+=" [GTK2], "
            gtk3_theme+=" [GTK3] "

        else
            [[ "$gtk2_theme" ]] && gtk2_theme+=" [GTK2] "
            [[ "$gtk3_theme" ]] && gtk3_theme+=" [GTK3] "
        fi

        # Final string.
        theme="${kde_theme}${gtk2_theme}${gtk3_theme}"
        theme="${theme%, }"

        # Make the output shorter by removing "[GTKX]" from the string.
        if [[ "$gtk_shorthand" == "on" ]]; then
            theme="${theme// '[GTK'[0-9]']'}"
            theme="${theme/ '[GTK2/3]'}"
            theme="${theme/ '[KDE]'}"
            theme="${theme/ '[Plasma]'}"
        fi
    fi
}

get_theme() {
    name="gtk-theme-name"
    gsettings="gtk-theme"
    gconf="gtk_theme"
    xfconf="/Net/ThemeName"
    kde="Name"

    get_style
}

get_icons() {
    name="gtk-icon-theme-name"
    gsettings="icon-theme"
    gconf="icon_theme"
    xfconf="/Net/IconThemeName"
    kde="Theme"

    get_style
    icons="$theme"
}

get_font() {
    name="gtk-font-name"
    gsettings="font-name"
    gconf="font_theme"
    xfconf="/Gtk/FontName"
    kde="font"

    get_style
    font="$theme"
}

get_term() {
    # If function was run, stop here.
    ((term_run == 1)) && return

    # Workaround for macOS systems that
    # don't support the block below.
    case $TERM_PROGRAM in
        "iTerm.app")    term="iTerm2" ;;
        "Terminal.app") term="Apple Terminal" ;;
        "Hyper")        term="HyperTerm" ;;
        *)              term="${TERM_PROGRAM/\.app}" ;;
    esac

    # Most likely TosWin2 on FreeMiNT - quick check
    [[ "$TERM" == "tw52" || "$TERM" == "tw100" ]] && term="TosWin2"
    [[ "$SSH_CONNECTION" ]] && term="$SSH_TTY"
    [[ "$WT_SESSION" ]]     && term="Windows Terminal"
    [[ "$TERMUX_VERSION" ]] && term="Termux $TERMUX_VERSION"

    # Check $PPID for terminal emulator.
    while [[ -z "$term" ]]; do
        parent="$(get_ppid "$parent")"
        [[ -z "$parent" ]] && break
        name="$(get_process_name "$parent")"

        case ${name// } in
            "${SHELL/*\/}"|*"sh"|"screen"|"su"*|"newgrp"|"hyfetch") ;;

            "login"*|*"Login"*|"init"|"(init)")
                term="$(tty)"
            ;;

            "ruby"|"1"|"tmux"*|"systemd"|"sshd"*|"python"*|\
            "USER"*"PID"*|"kdeinit"*|"launchd"*|"bwrap")
                break
            ;;

            "gnome-terminal-") term="gnome-terminal" ;;
            "cutefish-termin") term="cutefish-terminal" ;;
            "urxvtd")          term="urxvt" ;;
            *"nvim")           term="Neovim Terminal" ;;
            *"NeoVimServer"*)  term="VimR Terminal" ;;

            *)
                # Fix issues with long process names on Linux.
                [[ $os == Linux ]] && term=$(realpath "/proc/$parent/exe")

                term="${name##*/}"

                # Fix wrapper names in Nix.
                [[ $term == .*-wrapped ]] && {
                   term="${term#.}"
                   term="${term%-wrapped}"
                }
            ;;
        esac
    done

    [[ $FIG_TERM == "1" ]] && term="$term + Fig"

    # Log that the function was run.
    term_run=1
}

get_term_font() {
    ((term_run != 1)) && get_term

    case $term in
        "alacritty"*)
            shopt -s nullglob
            confs=({$XDG_CONFIG_HOME,$HOME}/{alacritty,}/{.,}alacritty.ym?)
            shopt -u nullglob

            [[ -f "${confs[0]}" ]] || return

            term_font="$(awk '/normal:/ {while (!/family:/ || /#/)
                         {if (!getline) {exit}} print; exit}' "${confs[0]}")"
            term_font="${term_font/*family:}"
            term_font="${term_font/$'\n'*}"
            term_font="${term_font/\#*}"
            term_font="${term_font//\"}"
        ;;

        "Apple_Terminal")
            term_font="$(osascript <<END
                         tell application "Terminal" to font name of window frontmost
END
)"
        ;;

        "cutefish-terminal")
            term_font="$(awk -F '=' '/fontName=/ {a=$2} /fontPointSize=/ {b=$2} END {print a,b}' \
                         "${XDG_CONFIG_HOME}/cutefishos/cutefish-terminal.conf")"
        ;;

        "iTerm2")
            # Unfortunately the profile name is not unique, but it seems to be the only thing
            # that identifies an active profile. There is the "id of current session of current win-
            # dow" though, but that does not match to a guid in the plist.
            # So, be warned, collisions may occur!
            # See: https://groups.google.com/forum/#!topic/iterm2-discuss/0tO3xZ4Zlwg
            local current_profile_name profiles_count profile_name diff_font

            current_profile_name="$(osascript <<END
                                    tell application "iTerm2" to profile name \
                                    of current session of current window
END
)"

            # Warning: Dynamic profiles are not taken into account here!
            # https://www.iterm2.com/documentation-dynamic-profiles.html
            font_file="${HOME}/Library/Preferences/com.googlecode.iterm2.plist"

            # Count Guids in "New Bookmarks"; they should be unique
            profiles_count="$(PlistBuddy -c "Print ':New Bookmarks:'" "$font_file" | \
                              grep -w -c "Guid")"

            for ((i=0; i<profiles_count; i++)); do
                profile_name="$(PlistBuddy -c "Print ':New Bookmarks:${i}:Name:'" "$font_file")"

                if [[ "$profile_name" == "$current_profile_name" ]]; then
                    # "Normal Font"
                    term_font="$(PlistBuddy -c "Print ':New Bookmarks:${i}:Normal Font:'" \
                                 "$font_file")"

                    # Font for non-ascii characters
                    # Only check for a different non-ascii font, if the user checked
                    # the "use a different font for non-ascii text" switch.
                    diff_font="$(PlistBuddy -c "Print ':New Bookmarks:${i}:Use Non-ASCII Font:'" \
                                 "$font_file")"

                    if [[ "$diff_font" == "true" ]]; then
                        non_ascii="$(PlistBuddy -c "Print ':New Bookmarks:${i}:Non Ascii Font:'" \
                                     "$font_file")"

                        [[ "$term_font" != "$non_ascii" ]] && \
                            term_font="$term_font (normal) / $non_ascii (non-ascii)"
                    fi
                fi
            done
        ;;

        "deepin-terminal"*)
            term_font="$(awk -F '=' '/font=/ {a=$2} /font_size/ {b=$2} END {print a,b}' \
                         "${XDG_CONFIG_HOME}/deepin/deepin-terminal/config.conf")"
        ;;

        "GNUstep_Terminal")
             term_font="$(awk -F '>|<' '/>TerminalFont</ {getline; f=$3}
                          />TerminalFontSize</ {getline; s=$3} END {print f,s}' \
                          "${HOME}/GNUstep/Defaults/Terminal.plist")"
        ;;

        "Hyper"*)
            term_font="$(awk -F':|,' '/fontFamily/ {print $2; exit}' "${HOME}/.hyper.js")"
            term_font="$(trim_quotes "$term_font")"
        ;;

        "kitty"*)
            term_font="from kitty.cli import *; o = create_default_opts(); \
                       print(f'{o.font_family} {o.font_size}')"
            term_font="$(kitty +runpy ''"$term_font"'')"
        ;;

        "konsole" | "yakuake")
            # Get Process ID of current konsole window / tab
            child="$(get_ppid "$$")"

            QT_BINDIR="$(qtpaths --binaries-dir)" && PATH+=":$QT_BINDIR"

            IFS=$'\n' read -d "" -ra konsole_instances \
                <<< "$(qdbus | awk '/org.kde.'"$term"'/ {print $1}')"

            for i in "${konsole_instances[@]}"; do
                IFS=$'\n' read -d "" -ra konsole_sessions <<< "$(qdbus "$i" | grep -F '/Sessions/')"

                for session in "${konsole_sessions[@]}"; do
                    if ((child == "$(qdbus "$i" "$session" processId)")); then
                        profile="$(qdbus "$i" "$session" environment |\
                                   awk -F '=' '/KONSOLE_PROFILE_NAME/ {print $2}')"
                        [[ $profile ]] || profile="$(qdbus "$i" "$session" profile)"
                        break
                    fi
                done
                [[ $profile ]] && break
            done

            [[ $profile ]] || return

            # We could have two profile files for the same profile name, take first match
            profile_filename="$(grep -l "Name=${profile}" "$HOME"/.local/share/konsole/*.profile)"
            profile_filename="${profile_filename/$'\n'*}"

            [[ $profile_filename ]] && \
                term_font="$(awk -F '=|,' '/Font=/ {print $2,$3}' "$profile_filename")"
        ;;

        "lxterminal"*)
            term_font="$(awk -F '=' '/fontname=/ {print $2; exit}' \
                         "${XDG_CONFIG_HOME}/lxterminal/lxterminal.conf")"
        ;;

        "mate-terminal")
            # To get the actual config we have to create a temporarily file with the
            # --save-config option.
            mateterm_config="/tmp/mateterm.cfg"

            # Ensure /tmp exists and we do not overwrite anything.
            if [[ -d "/tmp" && ! -f "$mateterm_config" ]]; then
                mate-terminal --save-config="$mateterm_config"

                role="$(xprop -id "${WINDOWID}" WM_WINDOW_ROLE)"
                role="${role##* }"
                role="${role//\"}"

                profile="$(awk -F '=' -v r="$role" \
                                  '$0~r {
                                            getline;
                                            if(/Maximized/) getline;
                                            if(/Fullscreen/) getline;
                                            id=$2"]"
                                         } $0~id {if(id) {getline; print $2; exit}}' \
                           "$mateterm_config")"

                rm -f "$mateterm_config"

                mate_get() {
                   gsettings get org.mate.terminal.profile:/org/mate/terminal/profiles/"$1"/ "$2"
                }

                if [[ "$(mate_get "$profile" "use-system-font")" == "true" ]]; then
                    term_font="$(gsettings get org.mate.interface monospace-font-name)"
                else
                    term_font="$(mate_get "$profile" "font")"
                fi
                term_font="$(trim_quotes "$term_font")"
            fi
        ;;

        "mintty")
            term_font="$(awk -F '=' '!/^($|#)/ && /^\\s*Font\\s*=/ {printf $2; exit}' "${HOME}/.minttyrc")"
        ;;

        "pantheon"*)
            term_font="$(gsettings get org.pantheon.terminal.settings font)"

            [[ -z "${term_font//\'}" ]] && \
                term_font="$(gsettings get org.gnome.desktop.interface monospace-font-name)"

            term_font="$(trim_quotes "$term_font")"
        ;;

        "qterminal")
            term_font="$(awk -F '=' '/fontFamily=/ {a=$2} /fontSize=/ {b=$2} END {print a,b}' \
                         "${XDG_CONFIG_HOME}/qterminal.org/qterminal.ini")"
        ;;

        "sakura"*)
            term_font="$(awk -F '=' '/^font=/ {print $2; exit}' \
                         "${XDG_CONFIG_HOME}/sakura/sakura.conf")"
        ;;

        "st")
            term_font="$(ps -o command= -p "$parent" | grep -F -- "-f")"

            if [[ "$term_font" ]]; then
                term_font="${term_font/*-f/}"
                term_font="${term_font/ -*/}"

            else
                # On Linux we can get the exact path to the running binary through the procfs
                # (in case `st` is launched from outside of $PATH) on other systems we just
                # have to guess and assume `st` is invoked from somewhere in the users $PATH
                [[ -L "/proc/$parent/exe" ]] && binary="/proc/$parent/exe" || binary="$(type -p st)"

                # Grep the output of strings on the `st` binary for anything that looks vaguely
                # like a font definition. NOTE: There is a slight limitation in this approach.
                # Technically "Font Name" is a valid font. As it doesn't specify any font options
                # though it is hard to match it correctly amongst the rest of the noise.
                [[ -n "$binary" ]] &&
                    term_font=$(
                        strings "$binary" |

                        grep -m 1 "*font[^2]"
                    )
            fi

            term_font="${term_font/xft:}"
            term_font="${term_font#*=}"
            term_font="${term_font/:*}"
        ;;

        "terminology")
            term_font="$(strings "${XDG_CONFIG_HOME}/terminology/config/standard/base.cfg" |\
                         awk '/^font\.name$/{print a}{a=$0}')"
            term_font="${term_font/.pcf}"
            term_font="${term_font/:*}"
        ;;

        "termite")
            [[ -f "${XDG_CONFIG_HOME}/termite/config" ]] && \
                termite_config="${XDG_CONFIG_HOME}/termite/config"

            term_font="$(awk -F '= ' '/\[options\]/ {
                                          opt=1
                                      }
                                      /^\s*font/ {
                                          if(opt==1) a=$2;
                                          opt=0
                                      } END {print a}' "/etc/xdg/termite/config" \
                         "$termite_config")"
        ;;

        "Termux $TERMUX_VERSION")
            term_font=$(fc-scan /data/data/com.termux/files/home/.termux/font.ttf|grep fullname:|cut -d '"' -f2)
            ;;

        urxvt|urxvtd|rxvt-unicode|xterm)
            xrdb=$(xrdb -query)
            term_font=$(grep -im 1 -e "^${term/d}"'\**\.*font:' -e '^\*font:' <<< "$xrdb")
            term_font=${term_font/*"*font:"}
            term_font=${term_font/*".font:"}
            term_font=${term_font/*"*.font:"}
            term_font=$(trim "$term_font")

            [[ -z $term_font && $term == xterm ]] && \
                term_font=$(grep '^XTerm.vt100.faceName' <<< "$xrdb")

            term_font=$(trim "${term_font/*"faceName:"}")

            # xft: isn't required at the beginning so we prepend it if it's missing
            [[ ${term_font:0:1} != '-' && ${term_font:0:4} != xft: ]] && \
                term_font=xft:$term_font

            # Xresources has two different font formats, this checks which
            # one is in use and formats it accordingly.
            case $term_font in
                *xft:*)
                    term_font=${term_font/xft:}
                    term_font=${term_font/:*}
                ;;

                -*)
                    IFS=- read -r _ _ term_font _ <<< "$term_font"
                ;;
            esac
        ;;

        "xfce4-terminal")
            term_font="$(awk -F '=' '/^FontName/{a=$2}/^FontUseSystem=TRUE/{a=$0} END {print a}' \
                         "${XDG_CONFIG_HOME}/xfce4/terminal/terminalrc")"

            [[ "$term_font" == "FontUseSystem=TRUE" ]] && \
                term_font="$(gsettings get org.gnome.desktop.interface monospace-font-name)"

            term_font="$(trim_quotes "$term_font")"

            # Default fallback font hardcoded in terminal-preferences.c
            [[ -z "$term_font" ]] && term_font="Monospace 12"
        ;;

        conemu-*)
            # Could have used `eval set -- "$ConEmuArgs"` instead for arg parsing.
            readarray -t ce_arg_list < <(xargs -n1 printf "%s\n" <<< "${ConEmuArgs-}")

            for ce_arg_idx in "${!ce_arg_list[@]}"; do
                # Search for "-LoadCfgFile" arg
                [[ "${ce_arg_list[$ce_arg_idx]}" == -LoadCfgFile ]] && {
                    # Conf path is the next arg
                    ce_conf=${ce_arg_list[++ce_arg_idx]}
                    break
                }
            done

            # https://conemu.github.io/en/ConEmuXml.html#search-sequence
            for ce_conf in "$ce_conf" "${ConEmuDir-}\ConEmu.xml" "${ConEmuDir-}\.ConEmu.xml" \
                           "${ConEmuBaseDir-}\ConEmu.xml" "${ConEmuBaseDir-}\.ConEmu.xml" \
                           "$APPDATA\ConEmu.xml" "$APPDATA\.ConEmu.xml"; do
                # Search for first conf file available
                [[ -f "$ce_conf" ]] && {
                    # Very basic XML parsing
                    term_font="$(awk '/name="FontName"/ && match($0, /data="([^"]*)"/) {
                        print substr($0, RSTART+6, RLENGTH-7)}' "$ce_conf")"
                    break
                }
            done

            # Null-terminated contents in /proc/registry files triggers a Bash warning.
            [[ "$term_font" ]] || read -r term_font < \
                /proc/registry/HKEY_CURRENT_USER/Software/ConEmu/.Vanilla/FontName
        ;;
    esac
}

get_disk() {
    type -p df &>/dev/null ||
        { err "Disk requires 'df' to function. Install 'df' to get disk info."; return; }

    df_version=$(df --version 2>&1)

    case $df_version in
        *IMitv*)   df_flags=(-P -g) ;; # AIX
        *befhikm*) df_flags=(-P -k) ;; # IRIX
        *hiklnP*)  df_flags=(-h)    ;; # OpenBSD

        *Tracker*) # Haiku
            err "Your version of df cannot be used due to the non-standard flags"
            return
        ;;

        *) df_flags=(-P -h) ;;
    esac

    # Create an array called 'disks' where each element is a separate line from
    # df's output. We then unset the first element which removes the column titles.
    IFS=$'\n' read -d "" -ra disks <<< "$(df "${df_flags[@]}" "${disk_show[@]:-/}")"
    unset "disks[0]"

    # Stop here if 'df' fails to print disk info.
    [[ ${disks[*]} ]] || {
        err "Disk: df failed to print the disks, make sure the disk_show array is set properly."
        return
    }

    for disk in "${disks[@]}"; do
        # Create a second array and make each element split at whitespace this time.
        IFS=" " read -ra disk_info <<< "$disk"
        disk_perc=${disk_info[${#disk_info[@]} - 2]/\%}

        case $disk_percent in
            off) disk_perc=
        esac

        case $df_version in
            *befhikm*)
                disk=$((disk_info[${#disk_info[@]} - 4] / 1024 / 1024))G
                disk+=" / "
                disk+=$((disk_info[${#disk_info[@]} - 5] / 1024/ 1024))G
                disk+=${disk_perc:+ ($disk_perc%)}
            ;;

            *)
                disk=${disk_info[${#disk_info[@]} - 4]/i}
                disk+=" / "
                disk+=${disk_info[${#disk_info[@]} - 5]/i}
                disk+=${disk_perc:+ ($disk_perc%)}
            ;;
        esac

        case $disk_subtitle in
            name)
                disk_sub=${disk_info[*]::${#disk_info[@]} - 5}
            ;;

            dir)
                disk_sub=${disk_info[${#disk_info[@]} - 1]/*\/}
                disk_sub=${disk_sub:-${disk_info[${#disk_info[@]} - 1]}}
            ;;

            none) ;;

            *)
                disk_sub=${disk_info[${#disk_info[@]} - 1]}
            ;;
        esac

        case $disk_display in
            bar)     disk="$(bar "$disk_perc" "100")" ;;
            infobar) disk+=" $(bar "$disk_perc" "100")" ;;
            barinfo) disk="$(bar "$disk_perc" "100")${info_color} $disk" ;;
            perc)    disk="${disk_perc}% $(bar "$disk_perc" "100")" ;;
        esac

        # Append '(disk mount point)' to the subtitle.
        if [[ "$subtitle" ]]; then
            prin "$subtitle${disk_sub:+ ($disk_sub)}" "$disk"
        else
            prin "$disk_sub" "$disk"
        fi
    done
}

get_battery() {
    case $os in
        "Linux")
            # We use 'prin' here so that we can do multi battery support
            # with a single battery per line.
            for bat in "/sys/class/power_supply/"{BAT,axp288_fuel_gauge,CMB}*; do
                [[ -f ${bat}/capacity && -f ${bat}/status ]] || continue
                capacity="$(< "${bat}/capacity")"
                status="$(< "${bat}/status")"

                if [[ "$capacity" ]]; then
                    battery="${capacity}% [${status}]"

                    case $battery_display in
                        "bar")     battery="$(bar "$capacity" 100)" ;;
                        "infobar") battery+=" $(bar "$capacity" 100)" ;;
                        "barinfo") battery="$(bar "$capacity" 100)${info_color} ${battery}" ;;
                    esac

                    bat="${bat/*axp288_fuel_gauge}"
                    prin "${subtitle:+${subtitle}${bat: -1}}" "$battery"
                fi
            done
            return
        ;;

        "BSD")
            case $kernel_name in
                "FreeBSD"* | "DragonFly"*)
                    battery="$(acpiconf -i 0 | awk -F ':\t' '/Remaining capacity/ {print $2}')"
                    battery_state="$(acpiconf -i 0 | awk -F ':\t\t\t' '/State/ {print $2}')"
                ;;

                "NetBSD"*)
                    battery="$(envstat | awk '\\(|\\)' '/charge:/ {print $2}')"
                    battery="${battery/\.*/%}"
                ;;

                "OpenBSD"* | "Bitrig"*)
                    battery0full="$(sysctl -n   hw.sensors.acpibat0.watthour0\
                                                hw.sensors.acpibat0.amphour0)"
                    battery0full="${battery0full%% *}"

                    battery0now="$(sysctl -n    hw.sensors.acpibat0.watthour3\
                                                hw.sensors.acpibat0.amphour3)"
                    battery0now="${battery0now%% *}"

                    state="$(sysctl -n hw.sensors.acpibat0.raw0)"
                    state="${state##? (battery }"
                    state="${state%)*}"

                    [[ "${state}" == "charging" ]] && battery_state="charging"
                    [[ "$battery0full" ]] && \
                    battery="$((100 * ${battery0now/\.} / ${battery0full/\.}))%"
                ;;
            esac
        ;;

        "Mac OS X"|"macOS")
            battery="$(pmset -g batt | grep -o '[0-9]*%')"
            state="$(pmset -g batt | awk '/;/ {print $4}')"
            [[ "$state" == "charging;" ]] && battery_state="charging"
        ;;

        "Windows")
            battery="$(wmic Path Win32_Battery get EstimatedChargeRemaining)"
            battery="${battery/EstimatedChargeRemaining}"
            battery="$(trim "$battery")%"
            state="$(wmic /NameSpace:'\\root\WMI' Path BatteryStatus get Charging)"
            state="${state/Charging}"
            [[ "$state" == *TRUE* ]] && battery_state="charging"
        ;;

        "Haiku")
            battery0full="$(awk -F '[^0-9]*' 'NR==2 {print $4}' /dev/power/acpi_battery/0)"
            battery0now="$(awk -F '[^0-9]*' 'NR==5 {print $4}' /dev/power/acpi_battery/0)"
            battery="$((battery0full * 100 / battery0now))%"
        ;;
    esac

    [[ "$battery_state" ]] && battery+=" Charging"

    case $battery_display in
        "bar")     battery="$(bar "${battery/\%*}" 100)" ;;
        "infobar") battery="${battery} $(bar "${battery/\%*}" 100)" ;;
        "barinfo") battery="$(bar "${battery/\%*}" 100)${info_color} ${battery}" ;;
    esac
}

get_local_ip() {
    case $os in
        "Linux" | "BSD" | "Solaris" | "AIX" | "IRIX")
            if [[ "${local_ip_interface[0]}" == "auto" ]]; then
                local_ip="$(ip route get 1 | awk -F'src' '{print $2; exit}')"
                local_ip="${local_ip/uid*}"
                [[ "$local_ip" ]] || local_ip="$(ifconfig -a | awk '/broadcast/ {print $2; exit}')"
            else
                for interface in "${local_ip_interface[@]}"; do
                    local_ip="$(ip addr show "$interface" 2> /dev/null |
                        awk '/inet / {print $2; exit}')"
                    local_ip="${local_ip/\/*}"
                    [[ "$local_ip" ]] ||
                        local_ip="$(ifconfig "$interface" 2> /dev/null |
                        awk '/broadcast/ {print $2; exit}')"
                    if [[ -n "$local_ip" ]]; then
                        prin "$interface" "$local_ip"
                    else
                        err "Local IP: Could not detect local ip for $interface"
                    fi
                done
            fi
        ;;

        "MINIX")
            local_ip="$(ifconfig | awk '{printf $3; exit}')"
        ;;

        "Mac OS X" | "macOS" | "iPhone OS")
            if [[ "${local_ip_interface[0]}" == "auto" ]]; then
                interface="$(route get 1 | awk -F': ' '/interface/ {printf $2; exit}')"
                local_ip="$(ipconfig getifaddr "$interface")"
            else
                for interface in "${local_ip_interface[@]}"; do
                    local_ip="$(ipconfig getifaddr "$interface")"
                    if [[ -n "$local_ip" ]]; then
                        prin "$interface" "$local_ip"
                    else
                        err "Local IP: Could not detect local ip for $interface"
                    fi
                done
            fi
        ;;

        "Windows")
            local_ip="$(ipconfig | awk -F ': ' '/IPv4 Address/ {printf $2 ", "}')"
            local_ip="${local_ip%\,*}"
        ;;

        "Haiku")
            local_ip="$(ifconfig | awk -F ': ' '/Bcast/ {print $2}')"
            local_ip="${local_ip/, Bcast}"
        ;;
    esac
}

get_public_ip() {
    if [[ -z "$public_ip_host" ]] && type -p dig >/dev/null; then
        public_ip="$(dig +time=1 +tries=1 +short myip.opendns.com @resolver1.opendns.com)"
       [[ "$public_ip" =~ ^\; ]] && unset public_ip
    fi

    if [[ -z "$public_ip_host" ]] && [[ -z "$public_ip" ]] && type -p drill >/dev/null; then
        public_ip="$(drill myip.opendns.com @resolver1.opendns.com | \
                     awk '/^myip\./ && $3 == "IN" {print $5}')"
    fi

    if [[ -z "$public_ip" ]] && type -p curl >/dev/null; then
        public_ip="$(curl -L --max-time "$public_ip_timeout" -w '\n' "$public_ip_host")"
    fi

    if [[ -z "$public_ip" ]] && type -p wget >/dev/null; then
        public_ip="$(wget -T "$public_ip_timeout" -qO- "$public_ip_host")"
    fi
}

get_users() {
    users="$(who | awk '!seen[$1]++ {printf $1 ", "}')"
    users="${users%\,*}"
}

get_locale() {
    locale="$sys_locale"
}

get_gpu_driver() {
    case $os in
        "Linux")
            gpu_driver="$(lspci -nnk | awk -F ': ' \
                          '/Display|3D|VGA/{nr[NR+2]}; NR in nr {printf $2 ", "; exit}')"
            gpu_driver="${gpu_driver%, }"

            if [[ "$gpu_driver" == *"nvidia"* ]]; then
                gpu_driver="$(< /sys/module/nvidia/version)"
                gpu_driver="NVIDIA ${gpu_driver/  *}"
            fi
        ;;

        "Mac OS X"|"macOS")
            if [[ "$(kextstat | grep "GeForceWeb")" != "" ]]; then
                gpu_driver="NVIDIA Web Driver"
            else
                gpu_driver="macOS Default Graphics Driver"
            fi
        ;;
    esac
}

get_cols() {
    local blocks blocks2 cols

    if [[ "$color_blocks" == "on" ]]; then
        # Convert the width to space chars.
        printf -v block_width "%${block_width}s"

        # Generate the string.
        for ((block_range[0]; block_range[0]<=block_range[1]; block_range[0]++)); do
            case ${block_range[0]} in
                [0-7])
                    printf -v blocks  '%b\e[3%bm\e[4%bm%b' \
                        "$blocks" "${block_range[0]}" "${block_range[0]}" "$block_width"
                ;;

                *)
                    printf -v blocks2 '%b\e[38;5;%bm\e[48;5;%bm%b' \
                        "$blocks2" "${block_range[0]}" "${block_range[0]}" "$block_width"
                ;;
            esac
        done

        # Convert height into spaces.
        printf -v block_spaces "%${block_height}s"

        # Convert the spaces into rows of blocks.
        [[ "$blocks"  ]] && cols+="${block_spaces// /${blocks}[mnl}"
        [[ "$blocks2" ]] && cols+="${block_spaces// /${blocks2}[mnl}"

        # Determine the horizontal offset of the blocks.
        case $col_offset in
            "auto")  block_offset="$text_padding" ;;
            *)       block_offset="$col_offset" ;;
        esac

        # Add newlines to the string.
        cols=${cols%%nl}
        cols=${cols//nl/
[${block_offset}C${zws}}

        # Add block height to info height.
        ((info_height+=block_range[1]>7?block_height+2:block_height+1))

        printf '\n\e[%bC%b\n' "$block_offset" "${zws}${cols}"
    fi

    unset -v blocks blocks2 cols

    # Tell info() that we printed manually.
    prin=1
}

# IMAGES

image_backend() {
    [[ "$image_backend" != "off" ]] && ! type -p convert &>/dev/null && \
        { image_backend="ascii"; err "Image: Imagemagick not found, falling back to ascii mode."; }

    case ${image_backend:-off} in
        "ascii") print_ascii ;;
        "off") image_backend="off" ;;

        "caca" | "catimg" | "chafa" | "jp2a" | "iterm2" | "termpix" |\
        "tycat" | "w3m" | "sixel" | "pixterm" | "kitty" | "pot", | "ueberzug" |\
         "viu")
            get_image_source

            [[ ! -f "$image" ]] && {
                to_ascii "Image: '$image_source' doesn't exist, falling back to ascii mode."
                return
            }
            [[ "$image_backend" == "ueberzug" ]] && wait=true;

            get_window_size

            ((term_width < 1)) && {
                to_ascii "Image: Failed to find terminal window size."
                err "Image: Check the 'Images in the terminal' wiki page for more info,"
                return
            }

            printf '\e[2J\e[H'
            get_image_size
            make_thumbnail
            display_image || to_off "Image: $image_backend failed to display the image."
        ;;

        *)
            err "Image: Unknown image backend specified '$image_backend'."
            err "Image: Valid backends are: 'ascii', 'caca', 'catimg', 'chafa', 'jp2a', 'iterm2',
                                            'kitty', 'off', 'sixel', 'pot', 'pixterm', 'termpix',
                                            'tycat', 'w3m', 'viu')"
            err "Image: Falling back to ascii mode."
            print_ascii
        ;;
    esac

    # Set cursor position next image/ascii.
    [[ "$image_backend" != "off" ]] && printf '\e[%sA\e[9999999D' "${lines:-0}"
}

print_ascii() {
    if [[ -f "$image_source" && ! "$image_source" =~ (png|jpg|jpeg|jpe|svg|gif) ]]; then
        ascii_data="$(< "$image_source")"
    elif [[ "$image_source" == "ascii" || $image_source == auto ]]; then
        :
    else
        ascii_data="$image_source"
    fi

    # Set locale to get correct padding.
    LC_ALL="$sys_locale"

    # Calculate size of ascii file in line length / line count.
    if [ -n "$ascii_len" ] && [ -n "$ascii_lines" ]
    then
        lines=$ascii_lines
    else
        while IFS=$'\n' read -r line; do
            line=${line//\\\\/\\}
            line=${line//█/ }
            ((++lines,${#line}>ascii_len)) && ascii_len="${#line}"
        done <<< "${ascii_data//\$\{??\}}"
    fi

    # Fallback if file not found.
    ((lines==1)) && {
        lines=
        ascii_len=
        image_source=auto
        get_distro_ascii
        print_ascii
        return
    }

    # Colors.
    ascii_data="${ascii_data//\$\{c1\}/$c1}"
    ascii_data="${ascii_data//\$\{c2\}/$c2}"
    ascii_data="${ascii_data//\$\{c3\}/$c3}"
    ascii_data="${ascii_data//\$\{c4\}/$c4}"
    ascii_data="${ascii_data//\$\{c5\}/$c5}"
    ascii_data="${ascii_data//\$\{c6\}/$c6}"

    ((text_padding=ascii_len+gap))
    printf '%b\n' "$ascii_data${reset}"
    LC_ALL=C
}

get_image_source() {
    case $image_source in
        "auto" | "wall" | "wallpaper")
            get_wallpaper
        ;;

        *)
            # Get the absolute path.
            image_source="$(get_full_path "$image_source")"

            if [[ -d "$image_source" ]]; then
                shopt -s nullglob
                files=("${image_source%/}"/*.{png,jpg,jpeg,jpe,gif,svg})
                shopt -u nullglob
                image="${files[RANDOM % ${#files[@]}]}"

            else
                image="$image_source"
            fi
        ;;
    esac

    err "Image: Using image '$image'"
}

get_wallpaper() {
    case $os in
        "Mac OS X"|"macOS")
            image="$(osascript <<END
                     tell application "System Events" to picture of current desktop
END
)"
        ;;

        "Windows")
            case $distro in
                "Windows XP")
                    image="/c/Documents and Settings/${USER}"
                    image+="/Local Settings/Application Data/Microsoft/Wallpaper1.bmp"

                    [[ "$kernel_name" == *CYGWIN* ]] && image="/cygdrive${image}"
                ;;

                "Windows"*)
                    image="${APPDATA}/Microsoft/Windows/Themes/TranscodedWallpaper.jpg"
                ;;
            esac
        ;;

        *)
            # Get DE if user has disabled the function.
            ((de_run != 1)) && get_de

            type -p wal >/dev/null && [[ -f "${HOME}/.cache/wal/wal" ]] && \
                { image="$(< "${HOME}/.cache/wal/wal")"; return; }

            case $de in
                "MATE"*)
                    image="$(gsettings get org.mate.background picture-filename)"
                ;;

                "Xfce"*)
                    image="$(xfconf-query -c xfce4-desktop -p \
                             "/backdrop/screen0/monitor0/workspace0/last-image")"
                ;;

                "Cinnamon"*)
                    image="$(gsettings get org.cinnamon.desktop.background picture-uri)"
                    image="$(decode_url "$image")"
                ;;

                "GNOME"*)
                    image="$(gsettings get org.gnome.desktop.background picture-uri)"
                    image="$(decode_url "$image")"
                ;;

                "Plasma"*)
                    image=$XDG_CONFIG_HOME/plasma-org.kde.plasma.desktop-appletsrc
                    image=$(awk -F '=' '$1 == "Image" { print $2 }' "$image")
                ;;

                "Cutefish"*)
                    image="$XDG_CONFIG_HOME/cutefishos/theme.conf"
                    image="$(awk -F '=' '$1 == "Wallpaper" {print $2}' "$image")"
                ;;

                "LXQt"*)
                    image="$XDG_CONFIG_HOME/pcmanfm-qt/lxqt/settings.conf"
                    image="$(awk -F '=' '$1 == "Wallpaper" {print $2}' "$image")"
                ;;

                *)
                    if type -p feh >/dev/null && [[ -f "${HOME}/.fehbg" ]]; then
                        image="$(awk -F\' '/feh/ {printf $(NF-1)}' "${HOME}/.fehbg")"

                    elif type -p setroot >/dev/null && \
                         [[ -f "${XDG_CONFIG_HOME}/setroot/.setroot-restore" ]]; then
                        image="$(awk -F\' '/setroot/ {printf $(NF-1)}' \
                                 "${XDG_CONFIG_HOME}/setroot/.setroot-restore")"

                    elif type -p nitrogen >/dev/null; then
                        image="$(awk -F'=' '/file/ {printf $2;exit;}' \
                                 "${XDG_CONFIG_HOME}/nitrogen/bg-saved.cfg")"

                    else
                        image="$(gsettings get org.gnome.desktop.background picture-uri)"
                        image="$(decode_url "$image")"
                    fi
                ;;
            esac

            # Strip un-needed info from the path.
            image="${image/file:\/\/}"
            image="$(trim_quotes "$image")"
        ;;
    esac

    # If image is an xml file, don't use it.
    [[ "${image/*\./}" == "xml" ]] && image=""
}

get_w3m_img_path() {
    # Find w3m-img path.
    shopt -s nullglob
    w3m_paths=({/usr/{local/,},~/.nix-profile/}{lib,libexec,lib64,libexec64}/w3m/w3mi*)
    shopt -u nullglob

    [[ -x "${w3m_paths[0]}" ]] && \
        { w3m_img_path="${w3m_paths[0]}"; return; }

    err "Image: w3m-img wasn't found on your system"
}

get_window_size() {
    # This functions gets the current window size in
    # pixels.
    #
    # We first try to use the escape sequence "\033[14t"
    # to get the terminal window size in pixels. If this
    # fails we then fallback to using "xdotool" or other
    # programs.

    # Tmux has a special way of reading escape sequences
    # so we have to use a slightly different sequence to
    # get the terminal size.
    if [[ "$image_backend" == "tycat" ]]; then
        printf '%b' '\e}qs\000'

    elif [[ -z $VTE_VERSION ]]; then
        case ${TMUX:-null} in
            "null") printf '%b' '\e[14t' ;;
            *)      printf '%b' '\ePtmux;\e\e[14t\e\\ ' ;;
        esac
    fi

    # The escape codes above print the desired output as
    # user input so we have to use read to store the out
    # -put as a variable.
    # The 1 second timeout is required for older bash
    #
    # False positive.
    # shellcheck disable=2141
    case $bash_version in
        4|5) IFS=';t' read -d t -t 0.05 -sra term_size ;;
        *)   IFS=';t' read -d t -t 1 -sra term_size ;;
    esac
    unset IFS

    # Split the string into height/width.
    if [[ "$image_backend" == "tycat" ]]; then
        term_width="$((term_size[2] * term_size[0]))"
        term_height="$((term_size[3] * term_size[1]))"

    else
        term_height="${term_size[1]}"
        term_width="${term_size[2]}"
    fi

    # Get terminal width/height.
    if (( "${term_width:-0}" < 50 )) && [[ "$DISPLAY" && $os != "Mac OS X" && $os != "macOS" ]]; then
        if type -p xdotool &>/dev/null; then
            IFS=$'\n' read -d "" -ra win \
                <<< "$(xdotool getactivewindow getwindowgeometry --shell %1)"
            term_width="${win[3]/WIDTH=}"
            term_height="${win[4]/HEIGHT=}"

        elif type -p xwininfo &>/dev/null; then
            # Get the focused window's ID.
            if type -p xdo &>/dev/null; then
                current_window="$(xdo id)"

            elif type -p xprop &>/dev/null; then
                current_window="$(xprop -root _NET_ACTIVE_WINDOW)"
                current_window="${current_window##* }"

            elif type -p xdpyinfo &>/dev/null; then
                current_window="$(xdpyinfo | grep -F "focus:")"
                current_window="${current_window/*window }"
                current_window="${current_window/,*}"
            fi

            # If the ID was found get the window size.
            if [[ "$current_window" ]]; then
                term_size=("$(xwininfo -id "$current_window")")
                term_width="${term_size[0]#*Width: }"
                term_width="${term_width/$'\n'*}"
                term_height="${term_size[0]/*Height: }"
                term_height="${term_height/$'\n'*}"
            fi
        fi
    fi

    term_width="${term_width:-0}"
}


get_term_size() {
    # Get the terminal size in cells.
    read -r lines columns <<< "$(stty size)"

    # Calculate font size.
    font_width="$((term_width / columns))"
    font_height="$((term_height / lines))"
}

get_image_size() {
    # This functions determines the size to make the thumbnail image.
    get_term_size

    case $image_size in
        "auto")
            image_size="$((columns * font_width / 2))"
            term_height="$((term_height - term_height / 4))"

            ((term_height < image_size)) && \
                image_size="$term_height"
        ;;

        *"%")
            percent="${image_size/\%}"
            image_size="$((percent * term_width / 100))"

            (((percent * term_height / 50) < image_size)) && \
                image_size="$((percent * term_height / 100))"
        ;;

        "none")
            # Get image size so that we can do a better crop.
            read -r width height <<< "$(identify -format "%w %h" "$image")"

            while ((width >= (term_width / 2) || height >= term_height)); do
                ((width=width/2,height=height/2))
            done

            crop_mode="none"
        ;;

        *)  image_size="${image_size/px}" ;;
    esac

    # Check for terminal padding.
    [[ "$image_backend" == "w3m" ]] && term_padding

    width="${width:-$image_size}"
    height="${height:-$image_size}"
    text_padding="$(((width + padding + xoffset) / font_width + gap))"
}

make_thumbnail() {
    # Name the thumbnail using variables so we can
    # use it later.
    image_name="${crop_mode}-${crop_offset}-${width}-${height}-${image//\/}"

    # Handle file extensions.
    case ${image##*.} in
        "eps"|"pdf"|"svg"|"gif"|"png")
            image_name+=".png" ;;
        *)  image_name+=".jpg" ;;
    esac

    # Create the thumbnail dir if it doesn't exist.
    mkdir -p "${thumbnail_dir:=${XDG_CACHE_HOME:-${HOME}/.cache}/thumbnails/neofetch}"

    if [[ ! -f "${thumbnail_dir}/${image_name}" ]]; then
        # Get image size so that we can do a better crop.
        [[ -z "$size" ]] && {
            read -r og_width og_height <<< "$(identify -format "%w %h" "$image")"
            ((og_height > og_width)) && size="$og_width" || size="$og_height"
        }

        case $crop_mode in
            "fit")
                c="$(convert "$image" \
                    -colorspace srgb \
                    -format "%[pixel:p{0,0}]" info:)"

                convert \
                    -background none \
                    "$image" \
                    -trim +repage \
                    -gravity south \
                    -background "$c" \
                    -extent "${size}x${size}" \
                    -scale "${width}x${height}" \
                    "${thumbnail_dir}/${image_name}"
            ;;

            "fill")
                convert \
                    -background none \
                    "$image" \
                    -trim +repage \
                    -scale "${width}x${height}^" \
                    -extent "${width}x${height}" \
                    "${thumbnail_dir}/${image_name}"
            ;;

            "none")
                cp "$image" "${thumbnail_dir}/${image_name}"
            ;;

            *)
                convert \
                    -background none \
                    "$image" \
                    -strip \
                    -gravity "$crop_offset" \
                    -crop "${size}x${size}+0+0" \
                    -scale "${width}x${height}" \
                    "${thumbnail_dir}/${image_name}"
            ;;
        esac
    fi

    # The final image.
    image="${thumbnail_dir}/${image_name}"
}

display_image() {
    case $image_backend in
        "caca")
            img2txt \
                -W "$((width / font_width))" \
                -H "$((height / font_height))" \
                --gamma=0.6 \
            "$image"
        ;;


        "ueberzug")
            if [ "$wait" = true ];then
                wait=false;
            else
                ueberzug layer --parser bash 0< <(
                    declare -Ap ADD=(\
                        [action]="add"\
                        [identifier]="neofetch"\
                        [x]=$xoffset [y]=$yoffset\
                        [path]=$image\
                    )
                    read -rs
                )
            fi
        ;;

        "catimg")
            catimg -w "$((width*catimg_size / font_width))" -r "$catimg_size" "$image"
        ;;

        "chafa")
            chafa --stretch --size="$((width / font_width))x$((height / font_height))" "$image"
        ;;

        "jp2a")
            jp2a \
                --colors \
                --width="$((width / font_width))" \
                --height="$((height / font_height))" \
            "$image"
        ;;

        "kitty")
            kitty +kitten icat \
                --align left \
                --place "$((width/font_width))x$((height/font_height))@${xoffset}x${yoffset}" \
            "$image"
        ;;

        "pot")
            pot \
                "$image" \
                --size="$((width / font_width))x$((height / font_height))"
        ;;

        "pixterm")
            pixterm \
                -tc "$((width / font_width))" \
                -tr "$((height / font_height))" \
            "$image"
        ;;

        "sixel")
            img2sixel \
                -w "$width" \
                -h "$height" \
            "$image"
        ;;

        "termpix")
            termpix \
                --width "$((width / font_width))" \
                --height "$((height / font_height))" \
            "$image"
        ;;

        "iterm2")
            printf -v iterm_cmd '\e]1337;File=width=%spx;height=%spx;inline=1:%s' \
                "$width" "$height" "$(base64 < "$image")"

            # Tmux requires an additional escape sequence for this to work.
            [[ -n "$TMUX" ]] && printf -v iterm_cmd '\ePtmux;\e%b\e'\\ "$iterm_cmd"

            printf '%b\a\n' "$iterm_cmd"
        ;;

        "tycat")
            tycat \
                -g "${width}x${height}" \
            "$image"
        ;;

        "viu")
            viu \
                -t -w "$((width / font_width))" -h "$((height / font_height))" \
            "$image"
        ;;

        "w3m")
            get_w3m_img_path
            zws='\xE2\x80\x8B\x20'

            # Add a tiny delay to fix issues with images not
            # appearing in specific terminal emulators.
            ((bash_version>3)) && sleep 0.05
            printf '%b\n%s;\n%s\n' "0;1;$xoffset;$yoffset;$width;$height;;;;;$image" 3 4 |\
            "${w3m_img_path:-false}" -bg "$background_color" &>/dev/null
        ;;
    esac
}

to_ascii() {
    err "$1"
    image_backend="ascii"
    print_ascii

    # Set cursor position next image/ascii.
    printf '\e[%sA\e[9999999D' "${lines:-0}"
}

to_off() {
    err "$1"
    image_backend="off"
    text_padding=
}


# TEXT FORMATTING

info() {
    # Save subtitle value.
    [[ "$2" ]] && subtitle="$1"

    # Make sure that $prin is unset.
    unset -v prin

    # Call the function.
    "get_${2:-$1}"

    # If the get_func function called 'prin' directly, stop here.
    [[ "$prin" ]] && return

    # Update the variable.
    if [[ "$2" ]]; then
        output="$(trim "${!2}")"
    else
        output="$(trim "${!1}")"
    fi

    if [[ "$2" && "${output// }" ]]; then
        prin "$1" "$output"

    elif [[ "${output// }" ]]; then
        prin "$output"

    else
        err "Info: Couldn't detect ${1}."
    fi

    unset -v subtitle
}

prin() {
    # If $2 doesn't exist we format $1 as info.
    if [[ "$(trim "$1")" && "$2" ]]; then
        [[ "$json" ]] && { printf '    %s\n' "\"${1}\": \"${2}\","; return; }

        string="${1}${2:+: $2}"
    else
        string="${2:-$1}"
        local subtitle_color="$info_color"
    fi

    string="$(trim "${string//$'\e[0m'}")"
    length="$(strip_sequences "$string")"
    length="${#length}"

    # Format the output.
    string="${string/:/${reset}${colon_color}${separator:=:}${info_color}}"
    string="${subtitle_color}${bold}${string}"

    # Print the info.
    printf '%b\n' "${text_padding:+\e[${text_padding}C}${zws}${string//\\n}${reset} "

    # Calculate info height.
    ((++info_height))

    # Log that prin was used.
    prin=1
}

get_underline() {
    [[ "$underline_enabled" == "on" ]] && {
        printf -v underline "%${length}s"
        printf '%b%b\n' "${text_padding:+\e[${text_padding}C}${zws}${underline_color}" \
                        "${underline// /$underline_char}${reset} "
    }

    ((++info_height))
    length=
    prin=1
}

get_bold() {
    case $ascii_bold in
        "on")  ascii_bold='\e[1m' ;;
        "off") ascii_bold="" ;;
    esac

    case $bold in
        "on")  bold='\e[1m' ;;
        "off") bold="" ;;
    esac
}

trim() {
    set -f
    # shellcheck disable=2048,2086
    set -- $*
    printf '%s\n' "${*//[[:space:]]/}"
    set +f
}

trim_quotes() {
    trim_output="${1//\'}"
    trim_output="${trim_output//\"}"
    printf "%s" "$trim_output"
}

strip_sequences() {
    strip="${1//$'\e['3[0-9]m}"
    strip="${strip//$'\e['[0-9]m}"
    strip="${strip//\\e\[[0-9]m}"
    strip="${strip//$'\e['38\;5\;[0-9]m}"
    strip="${strip//$'\e['38\;5\;[0-9][0-9]m}"
    strip="${strip//$'\e['38\;5\;[0-9][0-9][0-9]m}"

    printf '%s\n' "$strip"
}

# COLORS

set_colors() {
    c1="$(color "$1")${ascii_bold}"
    c2="$(color "$2")${ascii_bold}"
    c3="$(color "$3")${ascii_bold}"
    c4="$(color "$4")${ascii_bold}"
    c5="$(color "$5")${ascii_bold}"
    c6="$(color "$6")${ascii_bold}"

    [[ "$color_text" != "off" ]] && set_text_colors "$@"
}

set_text_colors() {
    if [[ "${colors[0]}" == "distro" ]]; then
        title_color="$(color "$1")"
        at_color="$reset"
        underline_color="$reset"
        subtitle_color="$(color "$2")"
        colon_color="$reset"
        info_color="$reset"

        # If the ascii art uses 8 as a color, make the text the fg.
        ((${1:-1} == 8)) && title_color="$reset"
        ((${2:-7} == 8)) && subtitle_color="$reset"

        # If the second color is white use the first for the subtitle.
        ((${2:-7} == 7)) && subtitle_color="$(color "$1")"
        ((${1:-1} == 7)) && title_color="$reset"
    else
        title_color="$(color "${colors[0]}")"
        at_color="$(color "${colors[1]}")"
        underline_color="$(color "${colors[2]}")"
        subtitle_color="$(color "${colors[3]}")"
        colon_color="$(color "${colors[4]}")"
        info_color="$(color "${colors[5]}")"
    fi

    # Bar colors.
    if [[ "$bar_color_elapsed" == "distro" ]]; then
        bar_color_elapsed="$(color fg)"
    else
        bar_color_elapsed="$(color "$bar_color_elapsed")"
    fi

    if [[ "$bar_color_total" == "distro" ]]; then
        bar_color_total="$(color fg)"
    else
        bar_color_total="$(color "$bar_color_total")"
    fi
}

color() {
    case $1 in
        [0-6])    printf '%b\e[3%sm'   "$reset" "$1" ;;
        7 | "fg") printf '\e[37m%b'    "$reset" ;;
        *)        printf '\e[38;5;%bm' "$1" ;;
    esac
}

# OTHER

stdout() {
    image_backend="off"
    unset subtitle_color colon_color info_color underline_color bold title_color at_color \
          text_padding zws reset color_blocks bar_color_elapsed bar_color_total \
          c1 c2 c3 c4 c5 c6 c7 c8
}

err() {
    err+="$(color 1)[!]${reset} $1
"
}

get_full_path() {
    # This function finds the absolute path from a relative one.
    # For example "Pictures/Wallpapers" --> "/home/dylan/Pictures/Wallpapers"

    # If the file exists in the current directory, stop here.
    [[ -f "${PWD}/${1}" ]] && { printf '%s\n' "${PWD}/${1}"; return; }

    ! cd "${1%/*}" && {
        err "Error: Directory '${1%/*}' doesn't exist or is inaccessible"
        err "       Check that the directory exists or try another directory."
        exit 1
    }

    local full_dir="${1##*/}"

    # Iterate down a (possible) chain of symlinks.
    while [[ -L "$full_dir" ]]; do
        full_dir="$(readlink "$full_dir")"
        cd "${full_dir%/*}" || exit
        full_dir="${full_dir##*/}"
    done

    # Final directory.
    full_dir="$(pwd -P)/${1/*\/}"

    [[ -e "$full_dir" ]] && printf '%s\n' "$full_dir"
}

get_user_config() {
    # --config /path/to/config.conf
    if [[ -f "$config_file" ]]; then
        source "$config_file"
        err "Config: Sourced user config. (${config_file})"
        return

    elif [[ -f "${XDG_CONFIG_HOME}/neofetch/config.conf" ]]; then
        source "${XDG_CONFIG_HOME}/neofetch/config.conf"
        err "Config: Sourced user config.    (${XDG_CONFIG_HOME}/neofetch/config.conf)"

    elif [[ -f "${XDG_CONFIG_HOME}/neofetch/config" ]]; then
        source "${XDG_CONFIG_HOME}/neofetch/config"
        err "Config: Sourced user config.    (${XDG_CONFIG_HOME}/neofetch/config)"

    elif [[ -z "$no_config" ]]; then
        config_file="${XDG_CONFIG_HOME}/neofetch/config.conf"

        # The config file doesn't exist, create it.
        mkdir -p "${XDG_CONFIG_HOME}/neofetch/"
        printf '%s\n' "$config" > "$config_file"
    fi
}

bar() {
    # Get the values.
    elapsed="$(($1 * bar_length / $2))"

    # Create the bar with spaces.
    printf -v prog  "%${elapsed}s"
    printf -v total "%$((bar_length - elapsed))s"

    # Set the colors and swap the spaces for $bar_char_.
    bar+="${bar_color_elapsed}${prog// /${bar_char_elapsed}}"
    bar+="${bar_color_total}${total// /${bar_char_total}}"

    # Borders.
    [[ "$bar_border" == "on" ]] && \
        bar="$(color fg)[${bar}$(color fg)]"

    printf "%b" "${bar}${info_color}"
}

cache() {
    if [[ "$2" ]]; then
        mkdir -p "${cache_dir}/neofetch"
        printf "%s" "${1/*-}=\"$2\"" > "${cache_dir}/neofetch/${1/*-}"
    fi
}

get_cache_dir() {
    case $os in
        "Mac OS X"|"macOS") cache_dir="/Library/Caches" ;;
        *)          cache_dir="/tmp" ;;
    esac
}

kde_config_dir() {
    # If the user is using KDE get the KDE
    # configuration directory.
    if [[ "$kde_config_dir" ]]; then
        return

    elif type -p kf5-config &>/dev/null; then
        kde_config_dir="$(kf5-config --path config)"

    elif type -p kde4-config &>/dev/null; then
        kde_config_dir="$(kde4-config --path config)"

    elif type -p kde-config &>/dev/null; then
        kde_config_dir="$(kde-config --path config)"

    elif [[ -d "${HOME}/.kde4" ]]; then
        kde_config_dir="${HOME}/.kde4/share/config"

    elif [[ -d "${HOME}/.kde3" ]]; then
        kde_config_dir="${HOME}/.kde3/share/config"
    fi

    kde_config_dir="${kde_config_dir/$'/:'*}"
}

term_padding() {
    # Get terminal padding to properly align cursor.
    [[ -z "$term" ]] && get_term

    case $term in
        urxvt*|rxvt-unicode)
            [[ $xrdb ]] || xrdb=$(xrdb -query)

            [[ $xrdb != *internalBorder:* ]] &&
                return

            padding=${xrdb/*internalBorder:}
            padding=${padding/$'\n'*}

            [[ $padding =~ ^[0-9]+$ ]] ||
                padding=
        ;;
    esac
}

dynamic_prompt() {
    [[ "$image_backend" == "off" ]]   && { printf '\n'; return; }
    [[ "$image_backend" != "ascii" ]] && ((lines=(height + yoffset) / font_height + 1))
    [[ "$image_backend" == "w3m" ]]   && ((lines=lines + padding / font_height + 1))

    # If the ascii art is taller than the info.
    ((lines=lines>info_height?lines-info_height+1:1))

    printf -v nlines "%${lines}s"
    printf "%b" "${nlines// /\\n}"
}

cache_uname() {
    # Cache the output of uname so we don't
    # have to spawn it multiple times.
    IFS=" " read -ra uname <<< "$(uname -srm)"

    kernel_name="${uname[0]}"
    kernel_version="${uname[1]}"
    kernel_machine="${uname[2]}"

    if [[ "$kernel_name" == "Darwin" ]]; then
        # macOS can report incorrect versions unless this is 0.
        # https://github.com/dylanaraps/neofetch/issues/1607
        export SYSTEM_VERSION_COMPAT=0

        IFS=$'\n' read -d "" -ra sw_vers <<< "$(awk -F'<|>' '/key|string/ {print $3}' \
                            "/System/Library/CoreServices/SystemVersion.plist")"
        for ((i=0;i<${#sw_vers[@]};i+=2)) {
            case ${sw_vers[i]} in
                ProductName)          darwin_name=${sw_vers[i+1]} ;;
                ProductVersion)       osx_version=${sw_vers[i+1]} ;;
                ProductBuildVersion)  osx_build=${sw_vers[i+1]}   ;;
            esac
        }
    fi
}

get_ppid() {
    # Get parent process ID of PID.
    case $os in
        "Windows")
            ppid="$(ps -p "${1:-$PPID}" | awk '{printf $2}')"
            ppid="${ppid/PPID}"
        ;;

        "Linux")
            ppid="$(grep -i -F "PPid:" "/proc/${1:-$PPID}/status")"
            ppid="$(trim "${ppid/PPid:}")"
        ;;

        *)
            ppid="$(ps -p "${1:-$PPID}" -o ppid=)"
        ;;
    esac

    printf "%s" "$ppid"
}

get_process_name() {
    # Get PID name.
    case $os in
        "Windows")
            name="$(ps -p "${1:-$PPID}" | awk '{printf $8}')"
            name="${name/COMMAND}"
            name="${name/*\/}"
        ;;

        "Linux")
            name="$(< "/proc/${1:-$PPID}/comm")"
        ;;

        *)
            name="$(ps -p "${1:-$PPID}" -o comm=)"
        ;;
    esac

    printf "%s" "$name"
}

decode_url() {
    decode="${1//+/ }"
    printf "%b" "${decode//%/\\x}"
}

# FINISH UP

usage() { printf "%s" "\
Usage: neofetch func_name --option \"value\" --option \"value\"

Neofetch is a CLI system information tool written in BASH. Neofetch
displays information about your system next to an image, your OS logo,
or any ASCII file of your choice.

NOTE: Every launch flag has a config option.

Options:

INFO:
    func_name                   Specify a function name (second part of info() from config) to
                                quickly display only that function's information.

                                Example: neofetch uptime --uptime_shorthand tiny

                                Example: neofetch uptime disk wm memory

                                This can be used in bars and scripts like so:

                                memory=\"\$(neofetch memory)\"; memory=\"\${memory##*: }\"

                                For multiple outputs at once (each line of info in an array):

                                IFS=\$'\\n' read -d \"\" -ra info < <(neofetch memory uptime wm)

                                info=(\"\${info[@]##*: }\")

    --disable infoname          Allows you to disable an info line from appearing
                                in the output. 'infoname' is the function name from the
                                'print_info()' function inside the config file.
                                For example: 'info \"Memory\" memory' would be '--disable memory'

                                NOTE: You can supply multiple args. eg. 'neofetch --disable cpu gpu'

    --title_fqdn on/off         Hide/Show Fully Qualified Domain Name in title.
    --package_managers on/off   Hide/Show Package Manager names. (on, tiny, off)
    --os_arch on/off            Hide/Show OS architecture.
    --speed_type type           Change the type of cpu speed to display.
                                Possible values: current, min, max, bios,
                                scaling_current, scaling_min, scaling_max

                                NOTE: This only supports Linux with cpufreq.

    --speed_shorthand on/off    Whether or not to show decimals in CPU speed.

                                NOTE: This flag is not supported in systems with CPU speed less than
                                1 GHz.

    --cpu_brand on/off          Enable/Disable CPU brand in output.
    --cpu_cores type            Whether or not to display the number of CPU cores
                                Possible values: logical, physical, off

                                NOTE: 'physical' doesn't work on BSD.

    --cpu_speed on/off          Hide/Show cpu speed.
    --cpu_temp C/F/off          Hide/Show cpu temperature.

                                NOTE: This only works on Linux and BSD.

                                NOTE: For FreeBSD and NetBSD-based systems, you need to enable
                                coretemp kernel module. This only supports newer Intel processors.

    --distro_shorthand on/off   Shorten the output of distro (on, tiny, off)

                                NOTE: This option won't work in Windows (Cygwin)

    --kernel_shorthand on/off   Shorten the output of kernel

                                NOTE: This option won't work in BSDs (except PacBSD and PC-BSD)

    --uptime_shorthand on/off   Shorten the output of uptime (on, tiny, off)
    --refresh_rate on/off       Whether to display the refresh rate of each monitor
                                Unsupported on Windows
    --gpu_brand on/off          Enable/Disable GPU brand in output. (AMD/NVIDIA/Intel)
    --gpu_type type             Which GPU to display. (all, dedicated, integrated)

                                NOTE: This only supports Linux.

    --de_version on/off         Show/Hide Desktop Environment version
    --gtk_shorthand on/off      Shorten output of gtk theme/icons
    --gtk2 on/off               Enable/Disable gtk2 theme/font/icons output
    --gtk3 on/off               Enable/Disable gtk3 theme/font/icons output
    --shell_path on/off         Enable/Disable showing \$SHELL path
    --shell_version on/off      Enable/Disable showing \$SHELL version
    --disk_show value           Which disks to display.
                                Possible values: '/', '/dev/sdXX', '/path/to/mount point'

                                NOTE: Multiple values can be given. (--disk_show '/' '/dev/sdc1')

    --disk_subtitle type        What information to append to the Disk subtitle.
                                Takes: name, mount, dir, none

                                'name' shows the disk's name (sda1, sda2, etc)

                                'mount' shows the disk's mount point (/, /mnt/Local Disk, etc)

                                'dir' shows the basename of the disks's path. (/, Local Disk, etc)

                                'none' shows only 'Disk' or the configured title.

    --disk_percent on/off       Hide/Show disk percent.

    --ip_host url               URL to query for public IP
    --ip_timeout int            Public IP timeout (in seconds).
    --ip_interface value        Interface(s) to use for local IP
    --song_format format        Print the song data in a specific format (see config file).
    --song_shorthand on/off     Print the Artist/Album/Title on separate lines.
    --memory_percent on/off     Display memory percentage.
    --memory_unit kib/mib/gib   Memory output unit.
    --music_player player-name  Manually specify a player to use.
                                Available values are listed in the config file

TEXT FORMATTING:
    --colors x x x x x x        Changes the text colors in this order:
                                title, @, underline, subtitle, colon, info
    --underline on/off          Enable/Disable the underline.
    --underline_char char       Character to use when underlining title
    --bold on/off               Enable/Disable bold text
    --separator string          Changes the default ':' separator to the specified string.

COLOR BLOCKS:
    --color_blocks on/off       Enable/Disable the color blocks
    --col_offset auto/num       Left-padding of color blocks
    --block_width num           Width of color blocks in spaces
    --block_height num          Height of color blocks in lines
    --block_range num num       Range of colors to print as blocks

BARS:
    --bar_char 'elapsed char' 'total char'
                                Characters to use when drawing bars.
    --bar_border on/off         Whether or not to surround the bar with '[]'
    --bar_length num            Length in spaces to make the bars.
    --bar_colors num num        Colors to make the bar.
                                Set in this order: elapsed, total
    --memory_display mode       Bar mode.
                                Possible values: bar, infobar, barinfo, off
    --battery_display mode      Bar mode.
                                Possible values: bar, infobar, barinfo, off
    --disk_display mode         Bar mode.
                                Possible values: bar, infobar, barinfo, off

IMAGE BACKEND:
    --backend backend           Which image backend to use.
                                Possible values: 'ascii', 'caca', 'catimg', 'chafa', 'jp2a',
                                'iterm2', 'off', 'sixel', 'tycat', 'w3m', 'kitty', 'viu'
    --source source             Which image or ascii file to use.
                                Possible values: 'auto', 'ascii', 'wallpaper', '/path/to/img',
                                '/path/to/ascii', '/path/to/dir/', 'command output' [ascii]

    --ascii source              Shortcut to use 'ascii' backend.

                                NEW: neofetch --ascii \"\$(fortune | cowsay -W 30)\"

    --caca source               Shortcut to use 'caca' backend.
    --catimg source             Shortcut to use 'catimg' backend.
    --chafa source              Shortcut to use 'chafa' backend.
    --iterm2 source             Shortcut to use 'iterm2' backend.
    --jp2a source               Shortcut to use 'jp2a' backend.
    --kitty source              Shortcut to use 'kitty' backend.
    --pot source                Shortcut to use 'pot' backend.
    --pixterm source            Shortcut to use 'pixterm' backend.
    --sixel source              Shortcut to use 'sixel' backend.
    --termpix source            Shortcut to use 'termpix' backend.
    --tycat source              Shortcut to use 'tycat' backend.
    --w3m source                Shortcut to use 'w3m' backend.
    --ueberzug source           Shortcut to use 'ueberzug' backend
    --viu source                Shortcut to use 'viu' backend
    --off                       Shortcut to use 'off' backend (Disable ascii art).

    NOTE: 'source; can be any of the following: 'auto', 'ascii', 'wallpaper', '/path/to/img',
    '/path/to/ascii', '/path/to/dir/'

ASCII:
    --ascii_colors x x x x x x  Colors to print the ascii art
    --ascii_distro distro       Which Distro's ascii art to print

                                NOTE: AIX, Asahi, Hash, Alpine, AlterLinux, Amazon, AmogOS, Anarchy, Android,
                                instantOS, Antergos, antiX, \"AOSC OS\", \"AOSC OS/Retro\",
                                Apricity, ArchCraft, ArcoLinux, ArchBox, ARCHlabs, ArchStrike,
                                XFerience, ArchMerge, Arch, Artix, Arya, Bedrock, BigLinux, Bitrig,
                                BlackArch, BLAG, BlankOn, BlueLight, Bodhi, bonsai, BSD, BunsenLabs,
                                Calculate, Carbs, CentOS, Chakra, ChaletOS, Chapeau, Chrom,
                                Cleanjaro, ClearOS, Clear_Linux, Clover, Condres, Container_Linux,
<<<<<<< HEAD
                                Crystal Linux, CRUX, Cucumber, CutefishOS, dahlia, Debian, Deepin, DesaOS, Devuan,
                                DracOS, DarkOs, Itc, DragonFly, Drauger, Elementary, EndeavourOS, EncryptOS, Endless,
                                EuroLinux, Exherbo, Fedora, Feren, Finnix, FreeBSD, FreeMiNT, Frugalware,
                                Funtoo, FusionX, GalliumOS, Garuda, Gentoo, Pentoo, gNewSense, GNOME, GNU,
                                GoboLinux, GrapheneOS, Grombyang, Guix, Haiku, Huayra, Hyperbola, iglunix, janus, Kali,
=======
                                Crystal Linux, CRUX, Cucumber, dahlia, Debian, Deepin, DesaOS, Devuan,
                                DracOS, DarkOs, Itc, DragonFly, Drauger, Elementary, EndeavourOS, Endless,
                                EuroLinux, Exherbo, Fedora, Feren, FreeBSD, FreeMiNT, Frugalware,
                                Funtoo, GalliumOS, Garuda, Gentoo, Pentoo, Glaucus, gNewSense, GNOME, GNU,
                                GoboLinux, Grombyang, Guix, Haiku, Huayra, Hyperbola, iglunix, janus, Kali,
>>>>>>> 3383b88d
                                KaOS, KDE_neon, Kibojoe, Kogaion, Korora, KSLinux, Kubuntu, LEDE,
                                LaxerOS, LibreELEC, LFS, Linux_Lite, LMDE, Lubuntu, Lunar, macos,
                                Mageia, MagpieOS, Mandriva, Manjaro, TeArch, Maui, Mer, Minix, MIRACLE_LINUX, LinuxMint,
                                Live_Raizo, MX_Linux, Namib, Neptune, NetBSD, Netrunner, Nitrux,
                                NixOS, NomadBSD, Nurunner, NuTyX, OBRevenge, OpenBSD, openEuler, OpenIndiana,
                                openmamba, OpenMandriva, OpenStage, OpenWrt, osmc, Oracle, Orchid,
                                OS Elbrus, PacBSD, Parabola, Pardus, Parrot, Parsix, TrueOS,
                                PCLinuxOS, pearOS, Pengwin, Peppermint, Pisi, popos, Porteus, PostMarketOS,
                                Proxmox, PuffOS, Puppy, PureOS, Qubes, Qubyt, Quibian, Radix, Raspbian, Reborn_OS,
                                Redstar, Redcore, Redhat, Refracted_Devuan, Regata, Regolith, Rosa,
                                sabotage, Sabayon, Sailfish, SalentOS, ShastraOS, Scientific, Septor,
                                SereneLinux, SharkLinux, Siduction, Slackware, SliTaz, SmartOS,
                                Solus, Source_Mage, Sparky, Star, SteamOS, SunOS, openSUSE_Leap,
                                t2, openSUSE_Tumbleweed, openSUSE, SwagArch, Tails, Trisquel,
                                Ubuntu-Cinnamon, Ubuntu-Budgie, Ubuntu-GNOME, Ubuntu-MATE,
                                Ubuntu-Studio, Ubuntu-Sway, Ubuntu, Ultramarine, Univention, Venom, Void, VNux, LangitKetujuh, semc,
                                Obarun, windows10, Windows7, Xubuntu, Zorin, and IRIX have ascii logos.

                                NOTE: Arch, Ubuntu, Redhat, Fedora and Dragonfly have 'old' logo variants.

                                NOTE: Use '{distro name}_old' to use the old logos.

                                NOTE: Ubuntu has flavor variants.

                                NOTE: Change this to Lubuntu, Kubuntu, Xubuntu, Ubuntu-GNOME,
                                Ubuntu-Studio, Ubuntu-Mate  or Ubuntu-Budgie to use the flavors.

                                NOTE: \"AOSC OS/Retro\", Arcolinux, Dragonfly, Fedora, Alpine, Arch, Ubuntu,
                                CRUX, Debian, Gentoo, FreeBSD, Mac, NixOS, OpenBSD, Orchid, android,
                                Artix, CentOS, Cleanjaro, ElementaryOS, GUIX, Hyperbola,
                                Manjaro, MXLinux, NetBSD, Parabola, POP_OS, PureOS,
                                Slackware, SunOS, LinuxLite, OpenSUSE, Raspbian,
                                postmarketOS, and Void have a smaller logo variant.

                                NOTE: Use '{distro name}_small' to use the small variants.

    --ascii_bold on/off         Whether or not to bold the ascii logo.
    -L, --logo                  Hide the info text and only show the ascii logo.

IMAGE:
    --loop                      Redraw the image constantly until Ctrl+C is used. This fixes issues
                                in some terminals emulators when using image mode.
    --size 00px | --size 00%    How to size the image.
                                Possible values: auto, 00px, 00%, none
    --catimg_size 1/2           Change the resolution of catimg.
    --crop_mode mode            Which crop mode to use
                                Takes the values: normal, fit, fill
    --crop_offset value         Change the crop offset for normal mode.
                                Possible values: northwest, north, northeast,
                                west, center, east, southwest, south, southeast

    --xoffset px                How close the image will be to the left edge of the
                                window. This only works with w3m.
    --yoffset px                How close the image will be to the top edge of the
                                window. This only works with w3m.
    --bg_color color            Background color to display behind transparent image.
                                This only works with w3m.
    --gap num                   Gap between image and text.

                                NOTE: --gap can take a negative value which will move the text
                                closer to the left side.

    --clean                     Delete cached files and thumbnails.

OTHER:
    --config /path/to/config    Specify a path to a custom config file
    --config none               Launch the script without a config file
    --no_config                 Don't create the user config file.
    --print_config              Print the default config file to stdout.
    --stdout                    Turn off all colors and disables any ASCII/image backend.
    --help                      Print this text and exit
    --version                   Show neofetch version
    -v                          Display error messages.
    -vv                         Display a verbose log for error reporting.

DEVELOPER:
    --gen-man                   Generate a manpage for Neofetch in your PWD. (Requires GNU help2man)


Report bugs to https://github.com/dylanaraps/neofetch/issues

"
exit 1
}

get_args() {
    # Check the commandline flags early for '--config'.
    [[ "$*" != *--config* && "$*" != *--no_config* ]] && get_user_config

    while [[ "$1" ]]; do
        case $1 in
            # Info
            "--title_fqdn") title_fqdn="$2" ;;
            "--package_managers") package_managers="$2" ;;
            "--os_arch") os_arch="$2" ;;
            "--cpu_cores") cpu_cores="$2" ;;
            "--cpu_speed") cpu_speed="$2" ;;
            "--speed_type") speed_type="$2" ;;
            "--speed_shorthand") speed_shorthand="$2" ;;
            "--distro_shorthand") distro_shorthand="$2" ;;
            "--kernel_shorthand") kernel_shorthand="$2" ;;
            "--uptime_shorthand") uptime_shorthand="$2" ;;
            "--cpu_brand") cpu_brand="$2" ;;
            "--gpu_brand") gpu_brand="$2" ;;
            "--gpu_type") gpu_type="$2" ;;
            "--refresh_rate") refresh_rate="$2" ;;
            "--de_version") de_version="$2" ;;
            "--gtk_shorthand") gtk_shorthand="$2" ;;
            "--gtk2") gtk2="$2" ;;
            "--gtk3") gtk3="$2" ;;
            "--shell_path") shell_path="$2" ;;
            "--shell_version") shell_version="$2" ;;
            "--ip_host") public_ip_host="$2" ;;
            "--ip_timeout") public_ip_timeout="$2" ;;
            "--ip_interface")
                unset local_ip_interface
                for arg in "$@"; do
                    case "$arg" in
                        "--ip_interface") ;;
                        "-"*) break ;;
                        *) local_ip_interface+=("$arg") ;;
                    esac
                done
            ;;

            "--song_format") song_format="$2" ;;
            "--song_shorthand") song_shorthand="$2" ;;
            "--music_player") music_player="$2" ;;
            "--memory_percent") memory_percent="$2" ;;
            "--memory_unit") memory_unit="$2" ;;
            "--cpu_temp")
                cpu_temp="$2"
                [[ "$cpu_temp" == "on" ]] && cpu_temp="C"
            ;;

            "--disk_subtitle") disk_subtitle="$2" ;;
            "--disk_percent")  disk_percent="$2" ;;
            "--disk_show")
                unset disk_show
                for arg in "$@"; do
                    case $arg in
                        "--disk_show") ;;
                        "-"*) break ;;
                        *) disk_show+=("$arg") ;;
                    esac
                done
            ;;

            "--disable")
                for func in "$@"; do
                    case $func in
                        "--disable") continue ;;
                        "-"*) break ;;
                        *)
                            ((bash_version >= 4)) && func="${func,,}"
                            unset -f "get_$func"
                        ;;
                    esac
                done
            ;;

            # Text Colors
            "--colors")
                unset colors
                for arg in "$2" "$3" "$4" "$5" "$6" "$7"; do
                    case $arg in
                        "-"*) break ;;
                        *) colors+=("$arg") ;;
                    esac
                done
                colors+=(7 7 7 7 7 7)
            ;;

            # Text Formatting
            "--underline") underline_enabled="$2" ;;
            "--underline_char") underline_char="$2" ;;
            "--bold") bold="$2" ;;
            "--separator") separator="$2" ;;

            # Color Blocks
            "--color_blocks") color_blocks="$2" ;;
            "--block_range") block_range=("$2" "$3") ;;
            "--block_width") block_width="$2" ;;
            "--block_height") block_height="$2" ;;
            "--col_offset") col_offset="$2" ;;

            # Bars
            "--bar_char")
                bar_char_elapsed="$2"
                bar_char_total="$3"
            ;;

            "--bar_border") bar_border="$2" ;;
            "--bar_length") bar_length="$2" ;;
            "--bar_colors")
                bar_color_elapsed="$2"
                bar_color_total="$3"
            ;;

            "--memory_display") memory_display="$2" ;;
            "--battery_display") battery_display="$2" ;;
            "--disk_display") disk_display="$2" ;;

            # Image backend
            "--backend") image_backend="$2" ;;
            "--source") image_source="$2" ;;
            "--ascii" | "--caca" | "--catimg" | "--chafa" | "--jp2a" | "--iterm2" | "--off" |\
            "--pot" | "--pixterm" | "--sixel" | "--termpix" | "--tycat" | "--w3m" | "--kitty" |\
            "--ueberzug" | "--viu")
                image_backend="${1/--}"
                case $2 in
                    "-"* | "") ;;
                    *) image_source="$2" ;;
                esac
            ;;

            # Image options
            "--loop") image_loop="on" ;;
            "--image_size" | "--size") image_size="$2" ;;
            "--catimg_size") catimg_size="$2" ;;
            "--crop_mode") crop_mode="$2" ;;
            "--crop_offset") crop_offset="$2" ;;
            "--xoffset") xoffset="$2" ;;
            "--yoffset") yoffset="$2" ;;
            "--background_color" | "--bg_color") background_color="$2" ;;
            "--gap") gap="$2" ;;
            "--clean")
                [[ -d "$thumbnail_dir" ]] && rm -rf "$thumbnail_dir"
                rm -rf "/Library/Caches/neofetch/"
                rm -rf "/tmp/neofetch/"
                exit
            ;;

            "--ascii_colors")
                unset ascii_colors
                for arg in "$2" "$3" "$4" "$5" "$6" "$7"; do
                    case $arg in
                        "-"*) break ;;
                        *) ascii_colors+=("$arg")
                    esac
                done
                ascii_colors+=(7 7 7 7 7 7)
            ;;

            "--ascii_distro")
                image_backend="ascii"
                ascii_distro="$2"
            ;;

            "--ascii_bold") ascii_bold="$2" ;;
            "--logo" | "-L")
                image_backend="ascii"
                print_info() { printf '\n'; }
            ;;

            # Other
            "--config")
                case $2 in
                    "none" | "off" | "") ;;
                    *)
                        config_file="$(get_full_path "$2")"
                        get_user_config
                    ;;
                esac
            ;;
            "--no_config") no_config="on" ;;
            "--stdout") stdout="on" ;;
            "-v") verbose="on" ;;
            "--print_config") printf '%s\n' "$config"; exit ;;
            "-vv") set -x; verbose="on" ;;
            "--help") usage ;;
            "--version")
                printf '%s\n' "Neofetch $version"
                exit 1
            ;;
            "--gen-man")
                help2man -n "A fast, highly customizable system info script" \
                          -N ./neofetch -o neofetch.1
                exit 1
            ;;

            "--json")
                json="on"
                unset -f get_title get_cols get_underline

                printf '{\n'
                print_info 2>/dev/null
                printf '    %s\n' "\"Version\": \"${version}\""
                printf '}\n'
                exit
            ;;

            "--travis")
                print_info() {
                    info title
                    info underline

                    info "OS" distro
                    info "Host" model
                    info "Kernel" kernel
                    info "Uptime" uptime
                    info "Packages" packages
                    info "Shell" shell
                    info "Resolution" resolution
                    info "DE" de
                    info "WM" wm
                    info "WM Theme" wm_theme
                    info "Theme" theme
                    info "Icons" icons
                    info "Terminal" term
                    info "Terminal Font" term_font
                    info "CPU" cpu
                    info "GPU" gpu
                    info "GPU Driver" gpu_driver
                    info "Memory" memory

                    info "Disk" disk
                    info "Battery" battery
                    info "Font" font
                    info "Song" song
                    info "Local IP" local_ip
                    info "Public IP" public_ip
                    info "Users" users

                    info cols

                    # Testing.
                    prin "prin"
                    prin "prin" "prin"

                    # Testing no subtitles.
                    info uptime
                    info disk
                }

                refresh_rate="on"
                shell_version="on"
                memory_display="infobar"
                disk_display="infobar"
                cpu_temp="C"

                # Known implicit unused variables.
                mpc_args=()
                printf '%s\n' "$kernel $icons $font $battery $locale ${mpc_args[*]}"
            ;;
        esac

        shift
    done
}

get_simple() {
    while [[ "$1" ]]; do
        [[ "$(type -t "get_$1")" == "function" ]] && {
            get_distro
            stdout
            simple=1
            info "$1" "$1"
        }
        shift
    done
    ((simple)) && exit
}

old_functions() {
    # Removed functions for backwards compatibility.
    get_line_break() { :; }
    get_cpu_usage() { :; }
}

get_distro_ascii() {
    # This function gets the distro ascii art and colors.
    #
    # $ascii_distro is the same as $distro.
    case $(trim "$ascii_distro") in
        "AIX"*)
            set_colors 2 7
            read -rd '' ascii_data <<'EOF'
${c1}           `:+ssssossossss+-`
        .oys///oyhddddhyo///sy+.
      /yo:+hNNNNNNNNNNNNNNNNh+:oy/
    :h/:yNNNNNNNNNNNNNNNNNNNNNNy-+h:
  `ys.yNNNNNNNNNNNNNNNNNNNNNNNNNNy.ys
 `h+-mNNNNNNNNNNNNNNNNNNNNNNNNNNNNm-oh
 h+-NNNNNNNNNNNNNNNNNNNNNNNNNNNNNNNN.oy
/d`mNNNNNNN/::mNNNd::m+:/dNNNo::dNNNd`m:
h//NNNNNNN: . .NNNh  mNo  od. -dNNNNN:+y
N.sNNNNNN+ -N/ -NNh  mNNd.   sNNNNNNNo-m
N.sNNNNNs  +oo  /Nh  mNNs` ` /mNNNNNNo-m
h//NNNNh  ossss` +h  md- .hm/ `sNNNNN:+y
:d`mNNN+/yNNNNNd//y//h//oNNNNy//sNNNd`m-
 yo-NNNNNNNNNNNNNNNNNNNNNNNNNNNNNNNm.ss
 `h+-mNNNNNNNNNNNNNNNNNNNNNNNNNNNNm-oy
   sy.yNNNNNNNNNNNNNNNNNNNNNNNNNNs.yo
    :h+-yNNNNNNNNNNNNNNNNNNNNNNs-oh-
      :ys:/yNNNNNNNNNNNNNNNmy/:sy:
        .+ys///osyhhhhys+///sy+.
            -/osssossossso/-
EOF
        ;;

    "Aperio GNU/Linux"*)
        set_colors 255
        read -rd '' ascii_data <<'EOF'
${c2}
 _.._  _ ._.. _
(_][_)(/,[  |(_)
   |   GNU/Linux
EOF
	;;
	
        "Asahi"*)
            set_colors 3 2 1 8 7 6 4
            read -rd '' ascii_data <<'EOF'
${c1}                   ##  ${c2}**                 
                ${c1}*####${c2}****.                
                  ${c1}###${c2},                     
               ${c3}...,${c1}/#${c3},,,..                
          ${c3}/*,,,,,,,,${c1}*${c3},........${c4},,          
        ${c3},((((((//*,,,,,,,,${c4},......         
       ${c3}((((((((((((((${c5}%..${c4}..........       
     ${c3},(((((((((((((((${c5}@@(${c4}............      
    ${c3}(((((((((((((((((${c5}@@@@/${c4}............    
  ${c3},((((((((((((((((((${c5}@@@@@&*${c4}...........   
 ${c3}((((((((((((((((((((${c5}@@@@@@@&${c4},........... 
${c3}(((((((((((((((((((((${c5}@@@${c6}&%&${c5}@@@%${c4},..........
 ${c3}/(((((((((((((((((((${c5}@@@${c6}&%%&${c5}@@@@(${c4}........ 
    ${c3},((((((((((((((((${c5}@@@${c6}&&${c5}@@&/&@@@/${c4}..     
        ${c3}/((((((((((((${c5}@@@@@@/${c4}.../&&        
           ${c3}.(((((((((${c5}@@@@(${c4}....            
               ${c3}/(((((${c5}@@#${c4}...               
                  ${c3}.((${c4}&,                   
                   

EOF
    ;;

        "Hash"*)
            set_colors 123
            read -rd '' ascii_data <<'EOF'
${c1}

      +   ######   +
    ###   ######   ###
  #####   ######   #####
 ######   ######   ######

####### '"###### '"########
#######   ######   ########
#######   ######   ########

 ###### '"###### '"######
  #####   ######   #####
    ###   ######   ###
      ~   ######   ~

EOF
        ;;

        "AlmaLinux"*)
            set_colors 1 3 4 2 6
            read -rd '' ascii_data <<'EOF'
${c1}         'c:.
${c1}        lkkkx, ..       ${c2}..   ,cc,
${c1}        okkkk:ckkx'  ${c2}.lxkkx.okkkkd
${c1}        .:llcokkx'  ${c2}:kkkxkko:xkkd,
${c1}      .xkkkkdood:  ${c2};kx,  .lkxlll;
${c1}       xkkx.       ${c2}xk'     xkkkkk:
${c1}       'xkx.       ${c2}xd      .....,.
${c3}      .. ${c1}:xkl'     ${c2}:c      ..''..
${c3}    .dkx'  ${c1}.:ldl:'. ${c2}'  ${c4}':lollldkkxo;
${c3}  .''lkkko'                     ${c4}ckkkx.
${c3}'xkkkd:kkd.       ..  ${c5};'        ${c4}:kkxo.
${c3},xkkkd;kk'      ,d;    ${c5}ld.   ${c4}':dkd::cc,
${c3} .,,.;xkko'.';lxo.      ${c5}dx,  ${c4}:kkk'xkkkkc
${c3}     'dkkkkkxo:.        ${c5};kx  ${c4}.kkk:;xkkd.
${c3}       .....   ${c5}.;dk:.   ${c5}lkk.  ${c4}:;,
             ${c5}:kkkkkkkdoxkkx
              ,c,,;;;:xkkd.
                ;kkkkl...
                ;kkkkl
                 ,od;
EOF
        ;;

        "alpine_small")
            set_colors 4 7
            read -rd '' ascii_data <<'EOF'
${c1}   /\\ /\\
  /${c2}/ ${c1}\\  \\
 /${c2}/   ${c1}\\  \\
/${c2}//    ${c1}\\  \\
${c2}//      ${c1}\\  \\
         \\
EOF
        ;;

        "Alpine"*)
            set_colors 4 5 7 6
            read -rd '' ascii_data <<'EOF'
${c1}       .hddddddddddddddddddddddh.
      :dddddddddddddddddddddddddd:
     /dddddddddddddddddddddddddddd/
    +dddddddddddddddddddddddddddddd+
  `sdddddddddddddddddddddddddddddddds`
 `ydddddddddddd++hdddddddddddddddddddy`
.hddddddddddd+`  `+ddddh:-sdddddddddddh.
hdddddddddd+`      `+y:    .sddddddddddh
ddddddddh+`   `//`   `.`     -sddddddddd
ddddddh+`   `/hddh/`   `:s-    -sddddddd
ddddh+`   `/+/dddddh/`   `+s-    -sddddd
ddd+`   `/o` :dddddddh/`   `oy-    .yddd
hdddyo+ohddyosdddddddddho+oydddy++ohdddh
.hddddddddddddddddddddddddddddddddddddh.
 `yddddddddddddddddddddddddddddddddddy`
  `sdddddddddddddddddddddddddddddddds`
    +dddddddddddddddddddddddddddddd+
     /dddddddddddddddddddddddddddd/
      :dddddddddddddddddddddddddd:
       .hddddddddddddddddddddddh.
EOF
        ;;

        "Alter"*)
            set_colors 6 6
            read -rd '' ascii_data <<'EOF'
${c1}                      %,
                    ^WWWw
                   'wwwwww
                  !wwwwwwww
                 #`wwwwwwwww
                @wwwwwwwwwwww
               wwwwwwwwwwwwwww
              wwwwwwwwwwwwwwwww
             wwwwwwwwwwwwwwwwwww
            wwwwwwwwwwwwwwwwwwww,
           w~1i.wwwwwwwwwwwwwwwww,
         3~:~1lli.wwwwwwwwwwwwwwww.
        :~~:~?ttttzwwwwwwwwwwwwwwww
       #<~:~~~~?llllltO-.wwwwwwwwwww
      #~:~~:~:~~?ltlltlttO-.wwwwwwwww
     @~:~~:~:~:~~(zttlltltlOda.wwwwwww
    @~:~~: ~:~~:~:(zltlltlO    a,wwwwww
   8~~:~~:~~~~:~~~~_1ltltu          ,www
  5~~:~~:~~:~~:~~:~~~_1ltq             N,,
 g~:~~:~~~:~~:~~:~:~~~~1q                N,
EOF
        ;;

        "Amazon"*)
            set_colors 3 7
            read -rd '' ascii_data <<'EOF'
${c1}             `-/oydNNdyo:.`
      `.:+shmMMMMMMMMMMMMMMmhs+:.`
    -+hNNMMMMMMMMMMMMMMMMMMMMMMNNho-
.``      -/+shmNNMMMMMMNNmhs+/-      ``.
dNmhs+:.       `.:/oo/:.`       .:+shmNd
dMMMMMMMNdhs+:..        ..:+shdNMMMMMMMd
dMMMMMMMMMMMMMMNds    odNMMMMMMMMMMMMMMd
dMMMMMMMMMMMMMMMMh    yMMMMMMMMMMMMMMMMd
dMMMMMMMMMMMMMMMMh    yMMMMMMMMMMMMMMMMd
dMMMMMMMMMMMMMMMMh    yMMMMMMMMMMMMMMMMd
dMMMMMMMMMMMMMMMMh    yMMMMMMMMMMMMMMMMd
dMMMMMMMMMMMMMMMMh    yMMMMMMMMMMMMMMMMd
dMMMMMMMMMMMMMMMMh    yMMMMMMMMMMMMMMMMd
dMMMMMMMMMMMMMMMMh    yMMMMMMMMMMMMMMMMd
dMMMMMMMMMMMMMMMMh    yMMMMMMMMMMMMMMMMd
dMMMMMMMMMMMMMMMMh    yMMMMMMMMMMMMMMMMd
.:+ydNMMMMMMMMMMMh    yMMMMMMMMMMMNdy+:.
     `.:+shNMMMMMh    yMMMMMNhs+:``
            `-+shy    shs+:`
EOF
        ;;
                "AmogOS"*)
                                set_colors 15 6
                                            read -rd '' ascii_data <<'EOF'
${c1}             ___________      
            /           \      
           /   ${c2}______${c1}    \    
          /   ${c2}/      \${c1}    \   
          |  ${c2}(        )${c1}    \  
         /    ${c2}\______/${c1}     | 
         |                 |  
        /                   \ 
        |                   |
        |                   | 
       /                    | 
       |                    | 
       |     _______        | 
  ____/     /       \       | 
 /          |       |       | 
 |          /   ____/       | 
 \_________/   /            | 
               \         __/  
                \_______/   
EOF
        ;;
        "Anarchy"*)
            set_colors 7 4
            read -rd '' ascii_data <<'EOF'
                         ${c2}..${c1}
                        ${c2}..${c1}
                      ${c2}:..${c1}
                    ${c2}:+++.${c1}
              .:::++${c2}++++${c1}+::.
          .:+######${c2}++++${c1}######+:.
       .+#########${c2}+++++${c1}##########:.
     .+##########${c2}+++++++${c1}##${c2}+${c1}#########+.
    +###########${c2}+++++++++${c1}############:
   +##########${c2}++++++${c1}#${c2}++++${c1}#${c2}+${c1}###########+
  +###########${c2}+++++${c1}###${c2}++++${c1}#${c2}+${c1}###########+
 :##########${c2}+${c1}#${c2}++++${c1}####${c2}++++${c1}#${c2}+${c1}############:
 ###########${c2}+++++${c1}#####${c2}+++++${c1}#${c2}+${c1}###${c2}++${c1}######+
.##########${c2}++++++${c1}#####${c2}++++++++++++${c1}#######.
.##########${c2}+++++++++++++++++++${c1}###########.
 #####${c2}++++++++++++++${c1}###${c2}++++++++${c1}#########+
 :###${c2}++++++++++${c1}#########${c2}+++++++${c1}#########:
  +######${c2}+++++${c1}##########${c2}++++++++${c1}#######+
   +####${c2}+++++${c1}###########${c2}+++++++++${c1}#####+
    :##${c2}++++++${c1}############${c2}++++++++++${c1}##:
     .${c2}++++++${c1}#############${c2}++++++++++${c1}+.
      :${c2}++++${c1}###############${c2}+++++++${c1}::
     .${c2}++. .:+${c1}##############${c2}+++++++${c1}..
     ${c2}.:.${c1}      ..::++++++::..:${c2}++++${c1}+.
     ${c2}.${c1}                       ${c2}.:+++${c1}.
                                ${c2}.:${c1}:
                                   ${c2}..${c1}
                                    ${c2}..${c1}
EOF
        ;;

        "android_small"*)
            set_colors 2 7
            read -rd '' ascii_data <<'EOF'
${c1}  ;,           ,;
   ';,.-----.,;'
  ,'           ',
 /    O     O    \\
|                 |
'-----------------'
EOF
        ;;

        "Android"*)
            set_colors 2 7
            read -rd '' ascii_data <<'EOF'
${c1}         -o          o-
          +hydNNNNdyh+
        +mMMMMMMMMMMMMm+
      `dMM${c2}m:${c1}NMMMMMMN${c2}:m${c1}MMd`
      hMMMMMMMMMMMMMMMMMMh
  ..  yyyyyyyyyyyyyyyyyyyy  ..
.mMMm`MMMMMMMMMMMMMMMMMMMM`mMMm.
:MMMM-MMMMMMMMMMMMMMMMMMMM-MMMM:
:MMMM-MMMMMMMMMMMMMMMMMMMM-MMMM:
:MMMM-MMMMMMMMMMMMMMMMMMMM-MMMM:
:MMMM-MMMMMMMMMMMMMMMMMMMM-MMMM:
-MMMM-MMMMMMMMMMMMMMMMMMMM-MMMM-
 +yy+ MMMMMMMMMMMMMMMMMMMM +yy+
      mMMMMMMMMMMMMMMMMMMm
      `/++MMMMh++hMMMM++/`
          MMMMo  oMMMM
          MMMMo  oMMMM
          oNMm-  -mMNs
EOF
        ;;

    "instantOS"*)
        set_colors 4 6
        read -rd '' ascii_data <<'EOF'

${c1}
     'cx0XWWMMWNKOd:'.
  .;kNMMMMMMMMMMMMMWNKd'
 'kNMMMMMMWNNNWMMMMMMMMXo.
,0MMMMMW0o;'..,:dKWMMMMMWx.
OMMMMMXl.        .xNMMMMMNo
WMMMMNl           .kWWMMMMO'
MMMMMX;            oNWMMMMK,
NMMMMWo           .OWMMMMMK,
kWMMMMNd.        ,kWMMMMMMK,
'kWMMMMWXxl:;;:okNMMMMMMMMK,
 .oXMMMMMMMWWWMMMMMMMMMMMMK,
   'oKWMMMMMMMMMMMMMMMMMMMK,
     .;lxOKXXXXXXXXXXXXXXXO;......
          ................,d0000000kd:.
                          .kMMMMMMMMMW0;
                          .kMMMMMMMMMMMX
                          .xMMMMMMMMMMMW
                           cXMMMMMMMMMM0
                            :0WMMMMMMNx,
                             .o0NMWNOc.
EOF
        ;;

        "Antergos"*)
            set_colors 4 6
            read -rd '' ascii_data <<'EOF'
${c2}              `.-/::/-``
            .-/osssssssso/.
           :osyysssssssyyys+-
        `.+yyyysssssssssyyyyy+.
       `/syyyyyssssssssssyyyyys-`
      `/yhyyyyysss${c1}++${c2}ssosyyyyhhy/`
     .ohhhyyyys${c1}o++/+o${c2}so${c1}+${c2}syy${c1}+${c2}shhhho.
    .shhhhys${c1}oo++//+${c2}sss${c1}+++${c2}yyy${c1}+s${c2}hhhhs.
   -yhhhhs${c1}+++++++o${c2}ssso${c1}+++${c2}yyy${c1}s+o${c2}hhddy:
  -yddhhy${c1}o+++++o${c2}syyss${c1}++++${c2}yyy${c1}yooy${c2}hdddy-
 .yddddhs${c1}o++o${c2}syyyyys${c1}+++++${c2}yyhh${c1}sos${c2}hddddy`
`odddddhyosyhyyyyyy${c1}++++++${c2}yhhhyosddddddo
.dmdddddhhhhhhhyyyo${c1}+++++${c2}shhhhhohddddmmh.
ddmmdddddhhhhhhhso${c1}++++++${c2}yhhhhhhdddddmmdy
dmmmdddddddhhhyso${c1}++++++${c2}shhhhhddddddmmmmh
-dmmmdddddddhhys${c1}o++++o${c2}shhhhdddddddmmmmd-
.smmmmddddddddhhhhhhhhhdddddddddmmmms.
   `+ydmmmdddddddddddddddddddmmmmdy/.
      `.:+ooyyddddddddddddyyso+:.`
EOF
        ;;

        "antiX"*)
            set_colors 1 7 3
            read -rd '' ascii_data <<'EOF'
${c1}
                    \
         , - ~ ^ ~ - \        /
     , '              \ ' ,  /
   ,                   \   '/
  ,                     \  / ,
 ,___,                   \/   ,
 /   |   _  _  _|_ o     /\   ,
|,   |  / |/ |  |  |    /  \  ,
 \,_/\_/  |  |_/|_/|_/_/    \,
   ,                  /     ,\
     ,               /  , '   \
      ' - , _ _ _ ,  '
EOF
        ;;

        "AOSC OS/Retro"*)
            set_colors 4 7 1 3
            read -rd '' ascii_data <<'EOF'
${c2}          .........
     ...................
   .....................${c1}################${c2}
 ..............     ....${c1}################${c2}
..............       ...${c1}################${c2}
.............         ..${c1}****************${c2}
............     .     .${c1}****************${c2}
...........     ...     ${c1}................${c2}
..........     .....     ${c1}...............${c2}
.........     .......     ...
 .${c3}......                   ${c2}.
  ${c3}.....      .....${c2}....    ${c4}...........
  ${c3}....      ......${c2}.       ${c4}...........
  ${c3}...      .......        ${c4}...........
  ${c3}................        ${c4}***********
  ${c3}................        ${c4}###########
  ${c3}****************
  ${c3}################
EOF
        ;;
        
        "aoscosretro_small")
            set_colors 4 7 1 3
            read -rd '' ascii_data <<'EOF'
${c2}    _____   ${c1}_____${c2} 
  -'     '-${c1}|     |${c2}
 /     ___ ${c1}|     |${c2}
|     / _ \\${c1}|_____|${c2}
'    / /_\\ \\     
 \\  / _____ \\${c4}___ 
  ${c3}|${c2}/_/  ${c3}|   ${c4}|   | 
  ${c3}|     |   ${c4}|___| 
  ${c3}|_____|         
EOF
        ;;

        "AOSC OS"*)
            set_colors 4 7 1
            read -rd '' ascii_data <<'EOF'
${c2}             .:+syhhhhys+:.
         .ohNMMMMMMMMMMMMMMNho.
      `+mMMMMMMMMMMmdmNMMMMMMMMm+`
     +NMMMMMMMMMMMM/   `./smMMMMMN+
   .mMMMMMMMMMMMMMMo        -yMMMMMm.
  :NMMMMMMMMMMMMMMMs          .hMMMMN:
 .NMMMMhmMMMMMMMMMMm+/-         oMMMMN.
 dMMMMs  ./ymMMMMMMMMMMNy.       sMMMMd
-MMMMN`      oMMMMMMMMMMMN:      `NMMMM-
/MMMMh       NMMMMMMMMMMMMm       hMMMM/
/MMMMh       NMMMMMMMMMMMMm       hMMMM/
-MMMMN`      :MMMMMMMMMMMMy.     `NMMMM-
 dMMMMs       .yNMMMMMMMMMMMNy/. sMMMMd
 .NMMMMo         -/+sMMMMMMMMMMMmMMMMN.
  :NMMMMh.          .MMMMMMMMMMMMMMMN:
   .mMMMMMy-         NMMMMMMMMMMMMMm.
     +NMMMMMms/.`    mMMMMMMMMMMMN+
      `+mMMMMMMMMNmddMMMMMMMMMMm+`
         .ohNMMMMMMMMMMMMMMNho.
             .:+syhhhhys+:.
EOF
        ;;

        "Apricity"*)
            set_colors 4 7 1
            read -rd '' ascii_data <<'EOF'
${c2}                                    ./o-
          ``...``              `:. -/:
     `-+ymNMMMMMNmho-`      :sdNNm/
   `+dMMMMMMMMMMMMMMMmo` sh:.:::-
  /mMMMMMMMMMMMMMMMMMMMm/`sNd/
 oMMMMMMMMMMMMMMMMMMMMMMMs -`
:MMMMMMMMMMMMMMMMMMMMMMMMM/
NMMMMMMMMMMMMMMMMMMMMMMMMMd
MMMMMMMmdmMMMMMMMMMMMMMMMMd
MMMMMMy` .mMMMMMMMMMMMmho:`
MMMMMMNo/sMMMMMMMNdy+-.`-/
MMMMMMMMMMMMNdy+:.`.:ohmm:
MMMMMMMmhs+-.`.:+ymNMMMy.
MMMMMM/`.-/ohmNMMMMMMy-
MMMMMMNmNNMMMMMMMMmo.
MMMMMMMMMMMMMMMms:`
MMMMMMMMMMNds/.
dhhyys+/-`
EOF
        ;;

        "Archcraft"*)
            set_colors 6 6 7 1
            read -rd '' ascii_data <<'EOF'
${c1}                   -m:
                  :NMM+      .+
                 +MMMMMo    -NMy
                sMMMMMMMy  -MMMMh`
               yMMMMMMMMMd` oMMMMd`
             `dMMMMMMMMMMMm. /MMMMm-
            .mMMMMMm-dMMMMMN- :NMMMN:
           -NMMMMMd`  yMMMMMN: .mMMMM/
          :NMMMMMy     sMMMMMM+ `dMMMMo
         +MMMMMMs       +MMMMMMs `hMMMMy
        oMMMMMMMds-      :NMMMMMy  sMMMMh`
       yMMMMMNoydMMmo`    -NMMMMMd` +MMMMd.
     `dMMMMMN-   `:yNNs`   .mMMMMMm. /MMMMm-
    .mMMMMMm.        :hN/   `dMMMMMN- -NMMMN:
   -NMMMMMd`           -hh`  `yMMMMMN: .mMMMM/
  :NMMMMMy         `s`   :h.   oMMMMMM+ `-----
 +MMMMMMo         .dMm.   `o.   +MMMMMMo
sMMMMMM+         .mMMMN:    :`   :NMMMMMy
EOF
        ;;

        "arcolinux_small"*)
            set_colors 7 4
            read -rd '' ascii_data <<'EOF'
${c2}          A
         ooo
        ooooo
       ooooooo
      ooooooooo
     ooooo ooooo
    ooooo   ooooo
   ooooo     ooooo
  ooooo  ${c1}<oooooooo>${c2}
 ooooo      ${c1}<oooooo>${c2}
ooooo          ${c1}<oooo>${c2}
EOF
        ;;

        "ArcoLinux"*)
            set_colors 7 4
            read -rd '' ascii_data <<'EOF'
${c2}                    /-
                   ooo:
                  yoooo/
                 yooooooo
                yooooooooo
               yooooooooooo
             .yooooooooooooo
            .oooooooooooooooo
           .oooooooarcoooooooo
          .ooooooooo-oooooooooo
         .ooooooooo-  oooooooooo
        :ooooooooo.    :ooooooooo
       :ooooooooo.      :ooooooooo
      :oooarcooo         .oooarcooo
     :ooooooooy           .ooooooooo
    :ooooooooo   ${c1}/ooooooooooooooooooo${c2}
   :ooooooooo      ${c1}.-ooooooooooooooooo.${c2}
  ooooooooo-             ${c1}-ooooooooooooo.${c2}
 ooooooooo-                 ${c1}.-oooooooooo.${c2}
ooooooooo.                     ${c1}-ooooooooo${c2}
EOF
        ;;

        "arch_small")
            set_colors 6 7 1
            read -rd '' ascii_data <<'EOF'
${c1}      /\\
     /  \\
    /\\   \\
${c2}   /      \\
  /   ,,   \\
 /   |  |  -\\
/_-''    ''-_\\
EOF
        ;;

        "arch_old")
            set_colors 6 7 1
            read -rd '' ascii_data <<'EOF'
${c1}             __
         _=(SDGJT=_
       _GTDJHGGFCVS)
      ,GTDJGGDTDFBGX0
${c1}     JDJDIJHRORVFSBSVL${c2}-=+=,_
${c1}    IJFDUFHJNXIXCDXDSV,${c2}  "DEBL
${c1}   [LKDSDJTDU=OUSCSBFLD.${c2}   '?ZWX,
${c1}  ,LMDSDSWH'     `DCBOSI${c2}     DRDS],
${c1}  SDDFDFH'         !YEWD,${c2}   )HDROD
${c1} !KMDOCG            &GSU|${c2}\_GFHRGO\'
${c1} HKLSGP'${c2}           __${c1}\TKM0${c2}\GHRBV)'
${c1}JSNRVW'${c2}       __+MNAEC${c1}\IOI,${c2}\BN'
${c1}HELK['${c2}    __,=OFFXCBGHC${c1}\FD)
${c1}?KGHE ${c2}\_-#DASDFLSV='${c1}    'EF
'EHTI                    !H
 `0F'                    '!
EOF
        ;;

        "ArchBox"*)
            set_colors 2 7 1
            read -rd '' ascii_data <<'EOF'
${c1}              ...:+oh/:::..
         ..-/oshhhhhh`   `::::-.
     .:/ohhhhhhhhhhhh`        `-::::.
 .+shhhhhhhhhhhhhhhhh`             `.::-.
 /`-:+shhhhhhhhhhhhhh`            .-/+shh
 /      .:/ohhhhhhhhh`       .:/ohhhhhhhh
 /           `-:+shhh`  ..:+shhhhhhhhhhhh
 /                 .:ohhhhhhhhhhhhhhhhhhh
 /                  `hhhhhhhhhhhhhhhhhhhh
 /                  `hhhhhhhhhhhhhhhhhhhh
 /                  `hhhhhhhhhhhhhhhhhhhh
 /                  `hhhhhhhhhhhhhhhhhhhh
 /      .+o+        `hhhhhhhhhhhhhhhhhhhh
 /     -hhhhh       `hhhhhhhhhhhhhhhhhhhh
 /     ohhhhho      `hhhhhhhhhhhhhhhhhhhh
 /:::+`hhhhoos`     `hhhhhhhhhhhhhhhhhs+`
    `--/:`   /:     `hhhhhhhhhhhho/-
             -/:.   `hhhhhhs+:-`
                ::::/ho/-`
EOF
        ;;

        "ARCHlabs"*)
            set_colors 6 6 7 1
            read -rd '' ascii_data <<'EOF'
${c1}                     'c'
                    'kKk,
                   .dKKKx.
                  .oKXKXKd.
                 .l0XXXXKKo.
                 c0KXXXXKX0l.
                :0XKKOxxOKX0l.
               :OXKOc. .c0XX0l.
              :OK0o. ${c4}...${c1}'dKKX0l.
             :OX0c  ${c4};xOx'${c1}'dKXX0l.
            :0KKo.${c4}.o0XXKd'.${c1}lKXX0l.
           c0XKd.${c4}.oKXXXXKd..${c1}oKKX0l.
         .c0XKk;${c4}.l0K0OO0XKd..${c1}oKXXKo.
        .l0XXXk:${c4},dKx,.'l0XKo.${c1}.kXXXKo.
       .o0XXXX0d,${c4}:x;   .oKKx'${c1}.dXKXXKd.
      .oKXXXXKK0c.${c4};.    :00c'${c1}cOXXXXXKd.
     .dKXXXXXXXXk,${c4}.     cKx'${c1}'xKXXXXXXKx'
    'xKXXXXK0kdl:.     ${c4}.ok; ${c1}.cdk0KKXXXKx'
   'xKK0koc,..         ${c4}'c, ${c1}    ..,cok0KKk,
  ,xko:'.             ${c4}.. ${c1}           .':okx;
 .,'.                                   .',.
EOF
        ;;

        "ArchStrike"*)
            set_colors 8 6
            read -rd '' ascii_data <<'EOF'
${c1}                   *   
                  **.
                 ****
                ******
                *******
              ** *******
             **** *******
            ${c1}****${c2}_____${c1}***${c2}/${c1}*
           ***${c2}/${c1}*******${c2}//${c1}***
          **${c2}/${c1}********${c2}///${c1}*${c2}/${c1}**
         **${c2}/${c1}*******${c2}////${c1}***${c2}/${c1}**
        **${c2}/${c1}****${c2}//////.,${c1}****${c2}/${c1}**
       ***${c2}/${c1}*****${c2}/////////${c1}**${c2}/${c1}***
      ****${c2}/${c1}****    ${c2}/////${c1}***${c2}/${c1}****
     ******${c2}/${c1}***  ${c2}////   ${c1}**${c2}/${c1}******
    ********${c2}/${c1}* ${c2}///      ${c1}*${c2}/${c1}********
  ,******     ${c2}// ______ /    ${c1}******,
EOF
        ;;

        *"XFerience"*)
            set_colors 6 6 7 1
            read -rd '' ascii_data <<'EOF'
${c1}           ``--:::::::-.`
        .-/+++ooooooooo+++:-`
     `-/+oooooooooooooooooo++:.
    -/+oooooo/+ooooooooo+/ooo++:`
  `/+oo++oo.   .+oooooo+.-: +:-o+-
 `/+o/.  -o.    :oooooo+ ```:.+oo+-
`:+oo-    -/`   :oooooo+ .`-`+oooo/.
.+ooo+.    .`   `://///+-+..oooooo+:`
-+ooo:`                ``.-+oooooo+/`
-+oo/`                       :+oooo/.
.+oo:            ..-/. .      -+oo+/`
`/++-         -:::++::/.      -+oo+-
 ./o:          `:///+-     `./ooo+:`
  .++-         `` /-`   -:/+oooo+:`
   .:+/:``          `-:ooooooo++-
     ./+o+//:...../+oooooooo++:`
       `:/++ooooooooooooo++/-`
          `.-//++++++//:-.`
               ``````
EOF
        ;;

        "ArchMerge"*)
            set_colors 6 6 7 1
            read -rd '' ascii_data <<'EOF'
${c1}                    y:
                  sMN-
                 +MMMm`
                /MMMMMd`
               :NMMMMMMy
              -NMMMMMMMMs
             .NMMMMMMMMMM+
            .mMMMMMMMMMMMM+
            oNMMMMMMMMMMMMM+
          `+:-+NMMMMMMMMMMMM+
          .sNMNhNMMMMMMMMMMMM/
        `hho/sNMMMMMMMMMMMMMMM/
       `.`omMMmMMMMMMMMMMMMMMMM+
      .mMNdshMMMMd+::oNMMMMMMMMMo
     .mMMMMMMMMM+     `yMMMMMMMMMs
    .NMMMMMMMMM/        yMMMMMMMMMy
   -NMMMMMMMMMh         `mNMMMMMMMMd`
  /NMMMNds+:.`             `-/oymMMMm.
 +Mmy/.                          `:smN:
/+.                                  -o.
EOF
        ;;

        "Arch"*)
            set_colors 6 6 7 1
            read -rd '' ascii_data <<'EOF'
${c1}                   -`
                  .o+`
                 `ooo/
                `+oooo:
               `+oooooo:
               -+oooooo+:
             `/:-:++oooo+:
            `/++++/+++++++:
           `/++++++++++++++:
          `/+++o${c2}oooooooo${c1}oooo/`
${c2}         ${c1}./${c2}ooosssso++osssssso${c1}+`
${c2}        .oossssso-````/ossssss+`
       -osssssso.      :ssssssso.
      :osssssss/        osssso+++.
     /ossssssss/        +ssssooo/-
   `/ossssso+/:-        -:/+osssso+-
  `+sso+:-`                 `.-/+oso:
 `++:.                           `-/+/
 .`                                 `/
EOF
        ;;

        "artix_small"*)
            set_colors 6 6 7 1
            read -rd '' ascii_data <<'EOF'
${c1}      /\\
     /  \\
    /`'.,\\
   /     ',
  /      ,`\\
 /   ,.'`.  \\
/.,'`     `'.\\
EOF
        ;;

        "Artix"*)
            set_colors 6 6 7 1
            read -rd '' ascii_data <<'EOF'
${c1}                   '
                  'o'
                 'ooo'
                'ooxoo'
               'ooxxxoo'
              'oookkxxoo'
             'oiioxkkxxoo'
            ':;:iiiioxxxoo'
               `'.;::ioxxoo'
          '-.      `':;jiooo'
         'oooio-..     `'i:io'
        'ooooxxxxoio:,.   `'-;'
       'ooooxxxxxkkxoooIi:-.  `'
      'ooooxxxxxkkkkxoiiiiiji'
     'ooooxxxxxkxxoiiii:'`     .i'
    'ooooxxxxxoi:::'`       .;ioxo'
   'ooooxooi::'`         .:iiixkxxo'
  'ooooi:'`                `'';ioxxo'
 'i:'`                          '':io'
'`                                   `'
EOF
        ;;

        "Arya"*)
            set_colors 2 1
            read -rd '' ascii_data <<'EOF'
${c1}                `oyyy/${c2}-yyyyyy+
${c1}               -syyyy/${c2}-yyyyyy+
${c1}              .syyyyy/${c2}-yyyyyy+
${c1}              :yyyyyy/${c2}-yyyyyy+
${c1}           `/ :yyyyyy/${c2}-yyyyyy+
${c1}          .+s :yyyyyy/${c2}-yyyyyy+
${c1}         .oys :yyyyyy/${c2}-yyyyyy+
${c1}        -oyys :yyyyyy/${c2}-yyyyyy+
${c1}       :syyys :yyyyyy/${c2}-yyyyyy+
${c1}      /syyyys :yyyyyy/${c2}-yyyyyy+
${c1}     +yyyyyys :yyyyyy/${c2}-yyyyyy+
${c1}   .oyyyyyyo. :yyyyyy/${c2}-yyyyyy+ ---------
${c1}  .syyyyyy+`  :yyyyyy/${c2}-yyyyy+-+syyyyyyyy
${c1} -syyyyyy/    :yyyyyy/${c2}-yyys:.syyyyyyyyyy
${c1}:syyyyyy/     :yyyyyy/${c2}-yyo.:syyyyyyyyyyy
EOF
        ;;

        "AsteroidOS"*)
            set_colors 160 208 202 214
            read -rd '' ascii_data <<'EOF'
${c1}                    ***
${c1}                   *****
${c1}                **********
${c1}              ***************
${c1}           *///****////****////.
${c2}         (/////// /////// ///////(
${c2}      /(((((//*     //,     //((((((.
${c2}    (((((((((((     (((        ((((((((
${c2} *(((((((((((((((((((((((        ((((((((
${c3}    (((((#(((((((#(((((        ((#(((((
${c3}     (#(#(#####(#(#,       ####(#(#
${c3}         #########        ########
${c3}           /########   ########
${c4}              #######%#######
${c4}                (#%%%%%%%#
${c4}                   %%%%%
${c4}                    %%%
EOF
        ;;

        "Bedrock"*)
            set_colors 8 7
            read -rd '' ascii_data <<'EOF'
${c1}--------------------------------------
--------------------------------------
--------------------------------------
---${c2}\\\\\\\\\\\\\\\\\\\\\\\\${c1}-----------------------
----${c2}\\\\\\      \\\\\\${c1}----------------------
-----${c2}\\\\\\      \\\\\\${c1}---------------------
------${c2}\\\\\\      \\\\\\\\\\\\\\\\\\\\\\\\\\\\\\\\\\${c1}------
-------${c2}\\\\\\                    \\\\\\${c1}-----
--------${c2}\\\\\\                    \\\\\\${c1}----
---------${c2}\\\\\\        ______      \\\\\\${c1}---
----------${c2}\\\\\\                   ///${c1}---
-----------${c2}\\\\\\                 ///${c1}----
------------${c2}\\\\\\               ///${c1}-----
-------------${c2}\\\\\\////////////////${c1}------
--------------------------------------
--------------------------------------
--------------------------------------
EOF
        ;;

        "BigLinux"*)
            set_colors 6 11 4
            read -rd '' ascii_data <<'EOF'        
${c1}                                 ...
                              :OWMMMNd.
                            :NMMMMMMMMWc
                  okkl.    kMMMMMW0xdOWMl
  :             xMMMMMW.  kMMMMNc      lW.
 :x             NMMMMMO  ,MMMM0.        'l
 Xx              "lkk"   kMMMX      .okx,
${c2}.MX      .cc;.    .xXKx. KMMM:    .OMMMMMl
:MM'   'KMMMMWK:  0MMMMk xMMM.   lWMMMMMMM'
cMMN:;xMMMMk::MMO oMMMMX .XMM. .KMMMWOOMMMd
'MMMMMMMMN,   NMMx OMMMMl .kM0OMMMMk.  ;MMd
 xMMMMMMd    .MMMW  :NMMMd  .ckKKx'     KMc
  dWMNd.     oMMMN    lkNMX,            oM.
 ;.         ;MMMMx      "MM:.           cO
${c3} .X.       oMMMMW.                      l.
  dMk:..;xWMMMMW,
   kMMMMMMMMMMX.
    :XMMMMMMK:
      ':MM:"      Made in Brazil
EOF
        ;;
        
        "Bitrig"*)
            set_colors 2 7
            read -rd '' ascii_data <<'EOF'
${c1}   `hMMMMN+
   -MMo-dMd`
   oMN- oMN`
   yMd  /NM:
  .mMmyyhMMs
  :NMMMhsmMh
  +MNhNNoyMm-
  hMd.-hMNMN:
  mMmsssmMMMo
 .MMdyyhNMMMd
 oMN.`/dMddMN`
 yMm/hNm+./MM/
.dMMMmo.``.NMo
:NMMMNmmmmmMMh
/MN/-------oNN:
hMd.       .dMh
sm/         /ms
EOF
        ;;

        "BlackArch"*)
            set_colors 1 1 0 1
            read -rd '' ascii_data <<'EOF'
${c3}                   00
                   11
                  ====${c1}
                  .${c3}//${c1}
                 `o${c3}//${c1}:
                `+o${c3}//${c1}o:
               `+oo${c3}//${c1}oo:
               -+oo${c3}//${c1}oo+:
             `/:-:+${c3}//${c1}ooo+:
            `/+++++${c3}//${c1}+++++:
           `/++++++${c3}//${c1}++++++:
          `/+++o${c2}ooo${c3}//${c2}ooo${c1}oooo/`
${c2}         ${c1}./${c2}ooosssso${c3}//${c2}osssssso${c1}+`
${c2}        .oossssso-`${c3}//${c1}`/ossssss+`
       -osssssso.  ${c3}//${c1}  :ssssssso.
      :osssssss/   ${c3}//${c1}   osssso+++.
     /ossssssss/   ${c3}//${c1}   +ssssooo/-
   `/ossssso+/:-   ${c3}//${c1}   -:/+osssso+-
  `+sso+:-`        ${c3}//${c1}       `.-/+oso:
 `++:.             ${c3}//${c1}            `-/+/
 .`                ${c3}/${c1}                `/
EOF
        ;;

        "BLAG"*)
            set_colors 5 7
            read -rd '' ascii_data <<'EOF'
${c1}             d
            ,MK:
            xMMMX:
           .NMMMMMX;
           lMMMMMMMM0clodkO0KXWW:
           KMMMMMMMMMMMMMMMMMMX'
      .;d0NMMMMMMMMMMMMMMMMMMK.
 .;dONMMMMMMMMMMMMMMMMMMMMMMx
'dKMMMMMMMMMMMMMMMMMMMMMMMMl
   .:xKWMMMMMMMMMMMMMMMMMMM0.
       .:xNMMMMMMMMMMMMMMMMMK.
          lMMMMMMMMMMMMMMMMMMK.
          ,MMMMMMMMWkOXWMMMMMM0
          .NMMMMMNd.     `':ldko
           OMMMK:
           oWk,
           ;:
EOF
        ;;

        "BlankOn"*)
            set_colors 1 7 3
            read -rd '' ascii_data <<'EOF'
${c2}        `./ohdNMMMMNmho+.` ${c1}       .+oo:`
${c2}      -smMMMMMMMMMMMMMMMMmy-`    ${c1}`yyyyy+
${c2}   `:dMMMMMMMMMMMMMMMMMMMMMMd/`  ${c1}`yyyyys
${c2}  .hMMMMMMMNmhso/++symNMMMMMMMh- ${c1}`yyyyys
${c2} -mMMMMMMms-`         -omMMMMMMN-${c1}.yyyyys
${c2}.mMMMMMMy.              .yMMMMMMm:${c1}yyyyys
${c2}sMMMMMMy                 `sMMMMMMh${c1}yyyyys
${c2}NMMMMMN:                  .NMMMMMN${c1}yyyyys
${c2}MMMMMMm.                   NMMMMMN${c1}yyyyys
${c2}hMMMMMM+                  /MMMMMMN${c1}yyyyys
${c2}:NMMMMMN:                :mMMMMMM+${c1}yyyyys
${c2} oMMMMMMNs-            .sNMMMMMMs.${c1}yyyyys
${c2}  +MMMMMMMNho:.`  `.:ohNMMMMMMNo ${c1}`yyyyys
${c2}   -hMMMMMMMMNNNmmNNNMMMMMMMMh-  ${c1}`yyyyys
${c2}     :yNMMMMMMMMMMMMMMMMMMNy:`   ${c1}`yyyyys
${c2}       .:sdNMMMMMMMMMMNds/.      ${c1}`yyyyyo
${c2}           `.:/++++/:.`           ${c1}:oys+.
EOF
        ;;

        "BlueLight"*)
            set_colors 7 4
            read -rd '' ascii_data <<'EOF'
${c1}              oMMNMMMMMMMMMMMMMMMMMMMMMM
              oMMMMMMMMMMMMMMMMMMMMMMMMM
              oMMMMMMMMMMMMMMMMMMMMMMMMM
              oMMMMMMMMMMMMMMMMMMMMMMMMM
              -+++++++++++++++++++++++mM${c2}
             ```````````````````````..${c1}dM${c2}
           ```````````````````````....${c1}dM${c2}
         ```````````````````````......${c1}dM${c2}
       ```````````````````````........${c1}dM${c2}
     ```````````````````````..........${c1}dM${c2}
   ```````````````````````............${c1}dM${c2}
.::::::::::::::::::::::-..............${c1}dM${c2}
 `-+yyyyyyyyyyyyyyyyyyyo............${c1}+mMM${c2}
     -+yyyyyyyyyyyyyyyyo..........${c1}+mMMMM${c2}
        ./syyyyyyyyyyyyo........${c1}+mMMMMMM${c2}
           ./oyyyyyyyyyo......${c1}+mMMMMMMMM${c2}
              omdyyyyyyo....${c1}+mMMMMMMMMMM${c2}
              ${c1}oMMM${c2}mdhyyo..${c1}+mMMMMMMMMMMMM
              oNNNNNNm${c2}dso${c1}mMMMMMMMMMMMMMM
EOF
        ;;

       "Bodhi"*)
           set_colors 7 11 2
           read -rd '' ascii_data <<'EOF'
${c1}|           ${c2},,mmKKKKKKKKWm,,
 ${c1}'      ${c2},aKKP${c1}LL**********|L*${c2}TKp,
   ${c1}t  ${c2}aKP${c1}L**```          ```**L${c2}*Kp
    IX${c1}EL${c3}L,wwww,              ${c1}``*||${c2}Kp
  ,#P${c1}L|${c3}KKKpPP@IPPTKmw,          ${c1}`*||${c2}K
 ,K${c1}LL*${c3}{KKKKKKPPb$KPhpKKPKp        ${c1}`||${c2}K
 #${c1}PL  ${c3}!KKKKKKPhKPPP$KKEhKKKKp      ${c1}`||${c2}K
!H${c1}L*   ${c3}1KKKKKKKphKbPKKKKKK$KKp      ${c1}`|I${c2}W
$${c1}bL     ${c3}KKKKKKKKBQKhKbKKKKKKKK       ${c1}|I${c2}N
$${c1}bL     ${c3}!KKKKKKKKKKNKKKKKKKPP`       ${c1}|I${c2}b
TH${c1}L*     ${c3}TKKKKKK##KKKN@KKKK^         ${c1}|I${c2}M
 K@${c1}L      ${c3}*KKKKKKKKKKKEKE5          ${c1}||${c2}K
 `NL${c1}L      ${c3}`KKKKKKKKKK"```|L       ${c1}||${c2}#P
  `K@${c1}LL       ${c3}`"**"`        ${c1}'.   :||${c2}#P
    Yp${c1}LL                      ${c1}' |L${c2}$M`
     `Tp${c1}pLL,                ,|||${c2}p'L
        "Kpp${c1}LL++,.,    ,,|||$${c2}#K*   ${c1}'.
           ${c2}`"MKWpppppppp#KM"`        ${c1}`h,
EOF
       ;;

       "bonsai"*)
           set_colors 6 2 3
           read -rd '' ascii_data <<'EOF'
${c2}   ,####,
   ${c2}#######,  ${c2},#####,
   ${c2}#####',#  ${c2}'######
    ${c2}''###'${c3}';,,,'${c2}###'
   ${c3}       ,;  ''''
   ${c3}      ;;;   ${c2},#####,
   ${c3}     ;;;'  ,,;${c2};;###
   ${c3}     ';;;;''${c2}'####'
   ${c3}      ;;;
   ${c3}   ,.;;';'',,,
   ${c3}  '     '
${c1} #
 #                        O
 ##, ,##,',##, ,##  ,#,   ,
 # # #  # #''# #,,  # #   #
 '#' '##' #  #  ,,# '##;, #
EOF
       ;;

       "BSD")
            set_colors 1 7 4 3 6
            read -rd '' ascii_data <<'EOF'
${c1}             ,        ,
            /(        )`
            \ \___   / |
            /- _  `-/  '
           (${c2}/\/ \ ${c1}\   /\
           ${c2}/ /   | `    ${c1}\
           ${c3}O O   ${c2}) ${c1}/    |
           ${c2}`-^--'${c1}`<     '
          (_.)  _  )   /
           `.___/`    /
             `-----' /
${c4}<----.     __ / __   \
${c4}<----|====${c1}O)))${c4}==${c1}) \) /${c4}====|
<----'    ${c1}`--' `.__,' \
             |        |
              \       /       /\
         ${c5}______${c1}( (_  / \______/
       ${c5},'  ,-----'   |
       `--{__________)
EOF
        ;;

        "BunsenLabs"*)
            set_colors fg 7
            read -rd '' ascii_data <<'EOF'
${c1}        `++
      -yMMs
    `yMMMMN`
   -NMMMMMMm.
  :MMMMMMMMMN-
 .NMMMMMMMMMMM/
 yMMMMMMMMMMMMM/
`MMMMMMNMMMMMMMN.
-MMMMN+ /mMMMMMMy
-MMMm`   `dMMMMMM
`MMN.     .NMMMMM.
 hMy       yMMMMM`
 -Mo       +MMMMN
  /o       +MMMMs
           +MMMN`
           hMMM:
          `NMM/
          +MN:
          mh.
         -/
EOF
        ;;

        "Calculate"*)
            set_colors 7 3
            read -rd '' ascii_data <<'EOF'
${c1}                              ......
                           ,,+++++++,.
                         .,,,....,,,${c2}+**+,,.${c1}
                       ............,${c2}++++,,,${c1}
                      ...............
                    ......,,,........
                  .....+*#####+,,,*+.
              .....,*###############,..,,,,,,..
           ......,*#################*..,,,,,..,,,..
         .,,....*####################+***+,,,,...,++,
       .,,..,..*#####################*,
     ,+,.+*..*#######################.
   ,+,,+*+..,########################*
.,++++++.  ..+##**###################+
.....      ..+##***#################*.
           .,.*#*****##############*.
           ..,,*********#####****+.
     ${c2}.,++*****+++${c1}*****************${c2}+++++,.${c1}
      ${c2},++++++**+++++${c1}***********${c2}+++++++++,${c1}
     ${c2}.,,,,++++,..  .,,,,,.....,+++,.,,${c1}
EOF
        ;;
    "Carbs"*)
        set_colors 4 5 4 4 4 4
        read -rd '' ascii_data <<'EOF'
${c2}             ..........
          ..,;:ccccccc:;'..
       ..,clllc:;;;;;:cllc,.
      .,cllc,...     ..';;'.
     .;lol;..           ..
    .,lol;.
    .coo:.
   .'lol,.
   .,lol,.
   .,lol,.
    'col;.
    .:ooc'.
    .'col:.
     .'cllc'..          .''.
      ..:lolc,'.......',cll,.
        ..;cllllccccclllc;'.
          ...',;;;;;;,,...
                .....
EOF
        ;;

    "CBL-Mariner"*)
        set_colors 6
        read -rd '' ascii_data <<'EOF'
${c1}                    .
                  :-  .
                :==. .=:
              :===:  -==:
            :-===:  .====:
          :-====-   -=====:
         -======   :=======:
        -======.  .=========:
       -======:   -==========.
      -======-    -===========.
     :======-      :===========.
    :=======.       .-==========.
   :=======:          -==========.
  :=======-            :==========.
 :=======-              .-========-
:--------.                :========-
                    ..:::--=========-
            ..::---================-=-
EOF
        ;;

        "CelOS"*)
            set_colors 4 6 0 5
            read -rd '' ascii_data <<'EOF'

${c4}                     .,cmmmmmmmmmmmc,.
                .,cmMMMMMMMMMMMMMMMMMMMMmc.
             .cMMMMMMMMMMMMMMMMMMMMMMMMMMMmc.
           .cMMMMMMMMMMMMMMMMMMMMMMMMMMMMMMMMc.
         ,:MMM ${c3}####################################${c4}
        cMMMMMMmmmmmmmmmmmmmmmmmmmmmmmmmmmmmmmmmc.
       .MMMMMMMMMMMMMMMMMMMMMMMMMMMMMMMMMMMMMMMMMM.
      .MMMMMMMMMMMMMMMMMMMMMMMMMMMMMMMMMMMMMMMMMMMc
      "******************************MMMMMMMMMMMMMc:
${c3}#################################### ${c4}MMMMMMMMMMMMMc
      "MMMMMMMMMMMMMMMMMMMMMMMMMMMMMMMMMMMMMMMMMMM:
       "MMMMMMMMMMMMMMMMMMMMMMMMMMMMMMMMMMMMMMMMMM"
       'MMMMMMMMM*******************************:
        \"MMMMMM ${c3}#####################################
         ${c4}`:MMMMMMmmmmmmmmmmmmmmmmmmmmmmmmmmmmm;
           `"MMMMMMMMMMMMMMMMMMMMMMMMMMMMMMMM"
             `":MMMMMMMMMMMMMMMMMMMMMMMMM;'
                `":MMMMMMMMMMMMMMMMMMM:"
                     "************"




EOF
        ;;

        "centos_small"*)
            set_colors 3 2 4 5 7
            read -rd '' ascii_data <<'EOF'
${c2} ____${c1}^${c4}____
${c2} |\\  ${c1}|${c4}  /|
${c2} | \\ ${c1}|${c4} / |
${c4}<---- ${c3}---->
${c3} | / ${c2}|${c1} \\ |
${c3} |/__${c2}|${c1}__\\|
${c2}     v
EOF
        ;;

        "CentOS"*)
            set_colors 3 2 4 5 7
            read -rd '' ascii_data <<'EOF'
${c1}                 ..
               .PLTJ.
              <><><><>
     ${c2}KKSSV' 4KKK ${c1}LJ${c4} KKKL.'VSSKK
     ${c2}KKV' 4KKKKK ${c1}LJ${c4} KKKKAL 'VKK
     ${c2}V' ' 'VKKKK ${c1}LJ${c4} KKKKV' ' 'V
     ${c2}.4MA.' 'VKK ${c1}LJ${c4} KKV' '.4Mb.
${c4}   . ${c2}KKKKKA.' 'V ${c1}LJ${c4} V' '.4KKKKK ${c3}.
${c4} .4D ${c2}KKKKKKKA.'' ${c1}LJ${c4} ''.4KKKKKKK ${c3}FA.
${c4}<QDD ++++++++++++  ${c3}++++++++++++ GFD>
${c4} 'VD ${c3}KKKKKKKK'.. ${c2}LJ ${c1}..'KKKKKKKK ${c3}FV
${c4}   ' ${c3}VKKKKK'. .4 ${c2}LJ ${c1}K. .'KKKKKV ${c3}'
     ${c3} 'VK'. .4KK ${c2}LJ ${c1}KKA. .'KV'
     ${c3}A. . .4KKKK ${c2}LJ ${c1}KKKKA. . .4
     ${c3}KKA. 'KKKKK ${c2}LJ ${c1}KKKKK' .4KK
     ${c3}KKSSA. VKKK ${c2}LJ ${c1}KKKV .4SSKK
${c2}              <><><><>
               'MKKM'
                 ''
EOF
        ;;

        "Center"*)
            read -rd '' ascii_data <<'EOF'
${c2}                    .
                    o,
            .       d,       .
            ';'   ..d;..  .cl'
              .:; 'oldO,.oo.
              ..,:,xKXxoo;'.
        ,;;;;;ldxkONMMMXxkxc;;;;;.
        .....':oddXWMNOxlcl:......
               .:dlxk0c;:. .
              :d:.,xcld,.,:.
            ;l,    .l;     ';'
                   .o;
                    l,
EOF
                ;;

        "Chakra"*)
            set_colors 4 5 7 6
            read -rd '' ascii_data <<'EOF'
${c1}     _ _ _        "kkkkkkkk.
   ,kkkkkkkk.,    'kkkkkkkkk,
   ,kkkkkkkkkkkk., 'kkkkkkkkk.
  ,kkkkkkkkkkkkkkkk,'kkkkkkkk,
 ,kkkkkkkkkkkkkkkkkkk'kkkkkkk.
  "''"''',;::,,"''kkk''kkkkk;   __
      ,kkkkkkkkkk, "k''kkkkk' ,kkkk
    ,kkkkkkk' ., ' .: 'kkkk',kkkkkk
  ,kkkkkkkk'.k'   ,  ,kkkk;kkkkkkkkk
 ,kkkkkkkk';kk 'k  "'k',kkkkkkkkkkkk
.kkkkkkkkk.kkkk.'kkkkkkkkkkkkkkkkkk'
;kkkkkkkk''kkkkkk;'kkkkkkkkkkkkk''
'kkkkkkk; 'kkkkkkkk.,""''"''""
  ''kkkk;  'kkkkkkkkkk.,
     ';'    'kkkkkkkkkkkk.,
             ';kkkkkkkkkk'
               ';kkkkkk'
                  "''"
EOF
        ;;

        "ChaletOS"*)
            set_colors 4 7 1
            read -rd '' ascii_data <<'EOF'
${c1}             `.//+osso+/:``
         `/sdNNmhyssssydmNNdo:`
       :hNmy+-`          .-+hNNs-
     /mMh/`       `+:`       `+dMd:
   .hMd-        -sNNMNo.  /yyy  /mMs`
  -NM+       `/dMd/--omNh::dMM   `yMd`
 .NN+      .sNNs:/dMNy:/hNmo/s     yMd`
 hMs    `/hNd+-smMMMMMMd+:omNy-    `dMo
:NM.  .omMy:/hNMMMMMMMMMMNy:/hMd+`  :Md`
/Md` `sm+.omMMMMMMMMMMMMMMMMd/-sm+  .MN:
/Md`      MMMMMMMMMMMMMMMMMMMN      .MN:
:NN.      MMMMMMm....--NMMMMMN      -Mm.
`dMo      MMMMMMd      mMMMMMN      hMs
 -MN:     MMMMMMd      mMMMMMN     oMm`
  :NM:    MMMMMMd      mMMMMMN    +Mm-
   -mMy.  mmmmmmh      dmmmmmh  -hMh.
     oNNs-                    :yMm/
      .+mMdo:`            `:smMd/`
         -ohNNmhsoo++osshmNNh+.
            `./+syyhhyys+:``
EOF
        ;;

        "Chapeau"*)
            set_colors 2 7
            read -rd '' ascii_data <<'EOF'
${c1}               .-/-.
            ////////.
          ////////${c2}y+${c1}//.
        ////////${c2}mMN${c1}/////.
      ////////${c2}mMN+${c1}////////.
    ////////////////////////.
  /////////+${c2}shhddhyo${c1}+////////.
 ////////${c2}ymMNmdhhdmNNdo${c1}///////.
///////+${c2}mMms${c1}////////${c2}hNMh${c1}///////.
///////${c2}NMm+${c1}//////////${c2}sMMh${c1}///////
//////${c2}oMMNmmmmmmmmmmmmMMm${c1}///////
//////${c2}+MMmssssssssssssss+${c1}///////
`//////${c2}yMMy${c1}////////////////////
 `//////${c2}smMNhso++oydNm${c1}////////
  `///////${c2}ohmNMMMNNdy+${c1}///////
    `//////////${c2}++${c1}//////////
       `////////////////.
           -////////-
EOF
        ;;

        "Chrom"*)
            set_colors 2 1 3 4 7
            read -rd '' ascii_data <<'EOF'
${c2}            .,:loool:,.
        .,coooooooooooooc,.
     .,lllllllllllllllllllll,.
    ;ccccccccccccccccccccccccc;
${c1}  '${c2}ccccccccccccccccccccccccccccc.
${c1} ,oo${c2}c::::::::okO${c5}000${c3}0OOkkkkkkkkkkk:
${c1}.ooool${c2};;;;:x${c5}K0${c4}kxxxxxk${c5}0X${c3}K0000000000.
${c1}:oooool${c2};,;O${c5}K${c4}ddddddddddd${c5}KX${c3}000000000d
${c1}lllllool${c2};l${c5}N${c4}dllllllllllld${c5}N${c3}K000000000
${c1}lllllllll${c2}o${c5}M${c4}dccccccccccco${c5}W${c3}K000000000
${c1};cllllllllX${c5}X${c4}c:::::::::c${c5}0X${c3}000000000d
${c1}.ccccllllllO${c5}Nk${c4}c;,,,;cx${c5}KK${c3}0000000000.
${c1} .cccccclllllxOO${c5}OOO${c1}Okx${c3}O0000000000;
${c1}  .:ccccccccllllllllo${c3}O0000000OOO,
${c1}    ,:ccccccccclllcd${c3}0000OOOOOOl.
${c1}      '::ccccccccc${c3}dOOOOOOOkx:.
${c1}        ..,::cccc${c3}xOOOkkko;.
${c1}            ..,:${c3}dOkxl:.
EOF
        ;;

        "cleanjaro_small"*)
            set_colors 7 7
            read -rd '' ascii_data <<'EOF'
${c1}█████ ██████████
█████ ██████████
█████
█████
█████
████████████████
████████████████
EOF
        ;;

        "Cleanjaro"*)
            set_colors 7 7
            read -rd '' ascii_data <<'EOF'
${c1}███████▌ ████████████████
███████▌ ████████████████
███████▌ ████████████████
███████▌
███████▌
███████▌
███████▌
███████▌
█████████████████████████
█████████████████████████
█████████████████████████
▀▀▀▀▀▀▀▀▀▀▀▀▀▀▀▀▀▀▀▀▀▀▀▀▀
EOF
        ;;

        "ClearOS"*)
            set_colors 2
            read -rd '' ascii_data <<'EOF'
${c1}             `.--::::::--.`
         .-:////////////////:-.
      `-////////////////////////-`
     -////////////////////////////-
   `//////////////-..-//////////////`
  ./////////////:      ://///////////.
 `//////:..-////:      :////-..-//////`
 ://////`    -///:.``.:///-`    ://///:
`///////:.     -////////-`    `:///////`
.//:--////:.     -////-`    `:////--://.
./:    .////:.     --`    `:////-    :/.
`//-`    .////:.        `:////-    `-//`
 :///-`    .////:.    `:////-    `-///:
 `/////-`    -///:    :///-    `-/////`
  `//////-   `///:    :///`   .//////`
   `:////:   `///:    :///`   -////:`
     .://:   `///:    :///`   -//:.
       .::   `///:    :///`   -:.
             `///:    :///`
              `...    ...`
EOF
        ;;

        "Clear Linux OS"* | "Clear_Linux"*)
            set_colors 4 3 7 6
            read -rd '' ascii_data <<'EOF'
${c1}          BBB
       BBBBBBBBB
     BBBBBBBBBBBBBBB
   BBBBBBBBBBBBBBBBBBBB
   BBBBBBBBBBB         BBB
  BBBBBBBB${c2}YYYYY
${c1}  BBBBBBBB${c2}YYYYYY
${c1}  BBBBBBBB${c2}YYYYYYY
${c1}  BBBBBBBBB${c2}YYYYY${c3}W
${c4} GG${c1}BBBBBBBY${c2}YYYY${c3}WWW
${c4} GGG${c1}BBBBBBB${c2}YY${c3}WWWWWWWW
${c4} GGGGGG${c1}BBBBBB${c3}WWWWWWWW
${c4} GGGGGGGG${c1}BBBB${c3}WWWWWWWW
${c4}GGGGGGGGGGG${c1}BBB${c3}WWWWWWW
${c4}GGGGGGGGGGGGG${c1}B${c3}WWWWWW
${c4}GGGGGGGG${c3}WWWWWWWWWWW
${c4}GG${c3}WWWWWWWWWWWWWWWW
 WWWWWWWWWWWWWWWW
      WWWWWWWWWW
          WWW
EOF
        ;;

        "Clover"*)
            set_colors 2 6
            read -rd '' ascii_data <<'EOF'
${c1}               `omo``omo`
             `oNMMMNNMMMNo`
           `oNMMMMMMMMMMMMNo`
          oNMMMMMMMMMMMMMMMMNo
          `sNMMMMMMMMMMMMMMNs`
     `omo`  `sNMMMMMMMMMMNs`  `omo`
   `oNMMMNo`  `sNMMMMMMNs`  `oNMMMNo`
 `oNMMMMMMMNo`  `oNMMNs`  `oNMMMMMMMNo`
oNMMMMMMMMMMMNo`  `sy`  `oNMMMMMMMMMMMNo
`sNMMMMMMMMMMMMNo.${c2}oNNs${c1}.oNMMMMMMMMMMMMNs`
`oNMMMMMMMMMMMMNs.${c2}oNNs${c1}.oNMMMMMMMMMMMMNo`
oNMMMMMMMMMMMNs`  `sy`  `oNMMMMMMMMMMMNo
 `oNMMMMMMMNs`  `oNMMNo`  `oNMMMMMMMNs`
   `oNMMMNs`  `sNMMMMMMNs`  `oNMMMNs`
     `oNs`  `sNMMMMMMMMMMNs`  `oNs`
          `sNMMMMMMMMMMMMMMNs`
          +NMMMMMMMMMMMMMMMMNo
           `oNMMMMMMMMMMMMNo`
             `oNMMMNNMMMNs`
               `omo``oNs`
EOF
        ;;

        "Condres"*)
            set_colors 2 3 6
            read -rd '' ascii_data <<'EOF'
${c1}syyyyyyyyyyyyyyyyyyyyyyyyyyyyyyyyyyy+${c3}.+.
${c1}`oyyyyyyyyyyyyyyyyyyyyyyyyyyyyyyyyy+${c3}:++.
${c2}/o${c1}+oyyyyyyyyyyyyyyyyyyyyyyyyyyyyyy/${c3}oo++.
${c2}/y+${c1}syyyyyyyyyyyyyyyyyyyyyyyyyyyyy${c3}+ooo++.
${c2}/hy+${c1}oyyyhhhhhhhhhhhhhhyyyyyyyyy${c3}+oo+++++.
${c2}/hhh+${c1}shhhhhdddddhhhhhhhyyyyyyy${c3}+oo++++++.
${c2}/hhdd+${c1}oddddddddddddhhhhhyyyys${c3}+oo+++++++.
${c2}/hhddd+${c1}odmmmdddddddhhhhyyyy${c3}+ooo++++++++.
${c2}/hhdddmo${c1}odmmmdddddhhhhhyyy${c3}+oooo++++++++.
${c2}/hdddmmms${c1}/dmdddddhhhhyyys${c3}+oooo+++++++++.
${c2}/hddddmmmy${c1}/hdddhhhhyyyyo${c3}+oooo++++++++++:
${c2}/hhdddmmmmy${c1}:yhhhhyyyyy+${c3}+oooo+++++++++++:
${c2}/hhddddddddy${c1}-syyyyyys+${c3}ooooo++++++++++++:
${c2}/hhhddddddddy${c1}-+yyyy+${c3}/ooooo+++++++++++++:
${c2}/hhhhhdddddhhy${c1}./yo:${c3}+oooooo+++++++++++++/
${c2}/hhhhhhhhhhhhhy${c1}:-.${c3}+sooooo+++++++++++///:
${c2}:sssssssssssso++${c1}${c3}`:/:--------.````````
EOF
        ;;

        "Container Linux by CoreOS"* | "Container_Linux"*)
            set_colors 4 7 1
            read -rd '' ascii_data <<'EOF'
${c1}                .....
          .';:cccccccc:;'.
        ':ccccclc${c3}lllllllll${c1}cc:.
     .;cccccccc${c3}lllllllllllllll${c1}c,
    ;clllccccc${c3}llllllllllllllllll${c1}c,
  .cllclccccc${c3}lllll${c2}lll${c3}llllllllllll${c1}c:
  ccclclcccc${c3}cllll${c2}kWMMNKk${c3}llllllllll${c1}c:
 :ccclclcccc${c3}llll${c2}oWMMMMMMWO${c3}lllllllll${c1}c,
.ccllllllccc${c3}clll${c2}OMMMMMMMMM0${c3}lllllllll${c1}c
.lllllclcccc${c3}llll${c2}KMMMMMMMMMMo${c3}llllllll${c1}c.
.lllllllcccc${c3}clll${c2}KMMMMMMMMN0${c3}lllllllll${c1}c.
.cclllllcccc${c3}lllld${c2}xkkxxdo${c3}llllllllllc${c1}lc
 :cccllllllcccc${c3}lllccllllcclccc${c1}cccccc;
 .ccclllllllcccccccc${c3}lll${c1}ccccclccccccc
  .cllllllllllclcccclccclccllllcllc
    :cllllllllccclcllllllllllllcc;
     .cccccccccccccclcccccccccc:.
       .;cccclccccccllllllccc,.
          .';ccccclllccc:;..
                .....
EOF
        ;;

        "crux_small"|KISS*)
            set_colors 4 5 7 6
            read -rd '' ascii_data <<'EOF'
${c1}    ___
   (${c3}.· ${c1}|
   (${c2}<> ${c1}|
  / ${c3}__  ${c1}\\
 ( ${c3}/  \\ ${c1}/|
${c2}_${c1}/\\ ${c3}__)${c1}/${c2}_${c1})
${c2}\/${c1}-____${c2}\/
EOF
        ;;

        "CRUX"*)
            set_colors 4 5 7 6
            read -rd '' ascii_data <<'EOF'
${c1}         odddd
      oddxkkkxxdoo
     ddcoddxxxdoool
     xdclodod  olol
     xoc  xdd  olol
     xdc  ${c2}k00${c1}Okdlol
     xxd${c2}kOKKKOkd${c1}ldd
     xdco${c2}xOkdlo${c1}dldd
     ddc:cl${c2}lll${c1}oooodo
   odxxdd${c3}xkO000kx${c1}ooxdo
  oxdd${c3}x0NMMMMMMWW0od${c1}kkxo
 oooxd${c3}0WMMMMMMMMMW0o${c1}dxkx
docldkXW${c3}MMMMMMMWWN${c1}Odolco
xx${c2}dx${c1}kxxOKN${c3}WMMWN${c1}0xdoxo::c
${c2}xOkkO${c1}0oo${c3}odOW${c2}WW${c1}XkdodOxc:l
${c2}dkkkxkkk${c3}OKX${c2}NNNX0Oxx${c1}xc:cd
${c2} odxxdx${c3}xllod${c2}ddooxx${c1}dc:ldo
${c2}   lodd${c1}dolccc${c2}ccox${c1}xoloo
EOF
        ;;

        *"Crystal Linux"*)
            set_colors 13 5
            read -rd '' ascii_data <<'EOF'
${c1}                        mysssym
${c1}                      mysssym
${c1}                    mysssym
${c1}                  mysssym
${c1}                mysssyd
${c1}              mysssyd    N
${c1}            mysssyd    mysym
${c1}          mysssyd      dysssym
${c1}        mysssyd          dysssym
${c1}      mysssyd              dysssym
${c1}      mysssyd              dysssym
${c1}        mysssyd          dysssym
${c1}          mysssyd      dysssym
${c1}            mysym    dysssym
${c1}              N    dysssym
${c1}                 dysssym
${c1}               dysssym
${c1}             dysssym
${c1}           dysssym
${c1}         dysssym
EOF
        ;;

        *"Cucumber"*)
            set_colors 2 3
            read -rd '' ascii_data <<'EOF'
${c1}           `.-://++++++//:-.`
        `:/+//${c2}::--------${c1}:://+/:`
      -++/:${c2}----..........----${c1}:/++-
    .++:${c2}---...........-......---${c1}:++.
   /+:${c2}---....-::/:/--//:::-....---${c1}:+/
 `++:${c2}--.....:---::/--/::---:.....--${c1}:++`
 /+:${c2}--.....--.--::::-/::--.--.....--${c1}:+/
-o:${c2}--.......-:::://--/:::::-.......--${c1}:o-
/+:${c2}--...-:-::---:::..:::---:--:-...--${c1}:+/
o/:${c2}-...-:.:.-/:::......::/:.--.:-...-${c1}:/o
o/${c2}--...::-:/::/:-......-::::::-/-...-${c1}:/o
/+:${c2}--..-/:/:::--:::..:::--::////-..--${c1}:+/
-o:${c2}--...----::/:::/--/:::::-----...--${c1}:o-
 /+:${c2}--....://:::.:/--/:.::://:....--${c1}:+/
 `++:${c2}--...-:::.--.:..:.--.:/:-...--${c1}:++`
   /+:${c2}---....----:-..-:----....---${c1}:+/
    .++:${c2}---..................---${c1}:++.
      -/+/:${c2}----..........----${c1}:/+/-
        `:/+//${c2}::--------:::${c1}/+/:`
           `.-://++++++//:-.`
EOF
        ;;

        "CutefishOS"*)
            set_colors 6 7 4
            read -rd '' ascii_data <<'EOF'
${c1}                     ___ww___
_              _wwMMM@M^^^^MMMMww_
M0w_       _wMMM~~             ~~MMm_
  ~MMy _ww0M~                      ~MMy
    ~MMMM~                      o    "MM
${c3}  jw0M~~MMMw_                      _wMM'
wMM~      ~~MMmw__             __w0M~
~             ~~MM0MmwwwwwwwwwMMM~
                    ~~~~^^~~~
EOF
        ;;

        "CyberOS"*)
            set_colors 50 32 57
            read -rd '' ascii_data <<'EOF'
${c3}             !M$EEEEEEEEEEEP
            .MMMMM000000Nr.
            ${c3}&MMMMMM${c2}MMMMMMMMMMMMM9
           ${c3}~MMM${c1}MMMM${c2}MMMMMMMMMMMMC
      ${c1}"    ${c3}M${c1}MMMMMMM${c2}MMMMMMMMMMs
    ${c1}iM${c2}MMM&&${c1}MMMMMMMM${c2}MMMMMMMM\\
   ${c1}BMMM${c2}MMMMM${c1}MMMMMMM${c2}MMMMMM${c3}"
  ${c1}9MMMMM${c2}MMMMMMM${c1}MMMM${c2}MMMM${c3}MMMf-
        ${c2}sMMMMMMMM${c1}MM${c2}M${c3}MMMMMMMMM3_
         ${c2}+ffffffff${c1}P${c3}MMMMMMMMMMMM0
                    ${c2}CMMMMMMMMMMM
                      }MMMMMMMMM
                        ~MMMMMMM
                          "RMMMM
                            .PMB
EOF
        ;;

                "dahlia"*)
                    set_colors 1 7 3
                    read -rd '' ascii_data <<'EOF'
${c1}
                  .#.
                *%@@@%*
        .,,,,,(&@@@@@@@&/,,,,,.
       ,#@@@@@@@@@@@@@@@@@@@@@#.
       ,#@@@@@@@&#///#&@@@@@@@#.
     ,/%&@@@@@%/,    .,(%@@@@@&#/.
   *#&@@@@@@#,.         .*#@@@@@@&#,
 .&@@@@@@@@@(            .(@@@@@@@@@&&.
#@@@@@@@@@@(               )@@@@@@@@@@@#
 °@@@@@@@@@@(            .(@@@@@@@@@@@°
   *%@@@@@@@(.           ,#@@@@@@@%*
     ,(&@@@@@@%*.     ./%@@@@@@%(,
       ,#@@@@@@@&(***(&@@@@@@@#.
       ,#@@@@@@@@@@@@@@@@@@@@@#.
        ,*****#&@@@@@@@&(*****,
               ,/%@@@%/.
                  ,#,
EOF
                ;;

        "debian_small")
            set_colors 1 7 3
            read -rd '' ascii_data <<'EOF'
${c1}  _____
 /  __ \\
|  /    |
|  \\___-
-_
  --_
EOF
        ;;

        "Debian"*)
            set_colors 1 7 3
            read -rd '' ascii_data <<'EOF'
${c2}       _,met$$$$$gg.
    ,g$$$$$$$$$$$$$$$P.
  ,g$$P"        """Y$$.".
 ,$$P'              `$$$.
',$$P       ,ggs.     `$$b:
`d$$'     ,$P"'   ${c1}.${c2}    $$$
 $$P      d$'     ${c1},${c2}    $$P
 $$:      $$.   ${c1}-${c2}    ,d$$'
 $$;      Y$b._   _,d$P'
 Y$$.    ${c1}`.${c2}`"Y$$$$P"'
${c2} `$$b      ${c1}"-.__
${c2}  `Y$$
   `Y$$.
     `$$b.
       `Y$$b.
          `"Y$b._
              `"""
EOF
        ;;

        "Deepin"*)
            set_colors 2 7
            read -rd '' ascii_data <<'EOF'
${c1}             ............
         .';;;;;.       .,;,.
      .,;;;;;;;.       ';;;;;;;.
    .;::::::::'     .,::;;,''''',.
   ,'.::::::::    .;;'.          ';
  ;'  'cccccc,   ,' :: '..        .:
 ,,    :ccccc.  ;: .c, '' :.       ,;
.l.     cllll' ., .lc  :; .l'       l.
.c       :lllc  ;cl:  .l' .ll.      :'
.l        'looc. .   ,o:  'oo'      c,
.o.         .:ool::coc'  .ooo'      o.
 ::            .....   .;dddo      ;c
  l:...            .';lddddo.     ,o
   lxxxxxdoolllodxxxxxxxxxc      :l
    ,dxxxxxxxxxxxxxxxxxxl.     'o,
      ,dkkkkkkkkkkkkko;.    .;o;
        .;okkkkkdl;.    .,cl:.
            .,:cccccccc:,.
EOF
        ;;

        "DesaOS")
            set_colors 2 7
            read -rd '' ascii_data <<'EOF'
${c1}███████████████████████
███████████████████████
███████████████████████
███████████████████████
████████               ███████
████████               ███████
████████               ███████
████████               ███████
████████               ███████
████████               ███████
████████               ███████
██████████████████████████████
██████████████████████████████
████████████████████████
████████████████████████
████████████████████████
EOF
        ;;

        "Devuan"*)
            set_colors 5 7
            read -rd '' ascii_data <<'EOF'
${c1}   ..,,;;;::;,..
           `':ddd;:,.
                 `'dPPd:,.
                     `:b$$b`.
                        'P$$$d`
                         .$$$$$`
                         ;$$$$$P
                      .:P$$$$$$`
                  .,:b$$$$$$$;'
             .,:dP$$$$$$$$b:'
      .,:;db$$$$$$$$$$Pd'`
 ,db$$$$$$$$$$$$$$b:'`
:$$$$$$$$$$$$b:'`
 `$$$$$bd:''`
   `'''`
EOF
        ;;

        "DracOS"*)
            set_colors 1 7 3
            read -rd '' ascii_data <<'EOF'
${c1}       `-:/-
          -os:
            -os/`
              :sy+-`
               `/yyyy+.
                 `+yyyyo-
                   `/yyyys:
`:osssoooo++-        +yyyyyy/`
   ./yyyyyyo         yo`:syyyy+.
      -oyyy+         +-   :yyyyyo-
        `:sy:        `.    `/yyyyys:
           ./o/.`           .oyyso+oo:`
              :+oo+//::::///:-.`     `.`
EOF
        ;;

        "DarkOs")
            set_colors 1 6 5 3 2
            read -rd '' ascii_data <<'EOF'

${c3}⠀⠀⠀⠀  ⠀⠀⠀⠀⠀⠀⠀⠀⠀⠀⠀⠀⠀⠀⠀⠀⠀⠀⠀⠀⢠⠢⠀⠀⠀⠀⠀⠀⠀⠀⠀⠀⠀⠀⠀⠀
${c1}⠀⠀⠀⠀⠀⠀⠀⠀⠀⠀⠀⠀⠀⠀⠀⠀⠀⠀⠀⠀⠀⠀⠀⠀⢀⣶⠋⡆⢹⠀⠀⠀⠀⠀⠀⠀⠀⠀⠀⠀⠀⠀
${c5}⠀⠀⠀⠀⠀⠀⠀⠀⠀⠀⠀⠀⠀⠀⠀⠀⠀⠀⠀⢀⡆⢀⣤⢛⠛⣠⣿⠀⡏⠀⠀⠀⠀⠀⠀⠀⠀⠀⠀⠀⠀⠀
${c6}⠀⠀⠀⠀⠀⠀⠀⠀⠀⠀⠀⠀⠀⠀⠀⠀⠀⢀⣶⣿⠟⣡⠊⣠⣾⣿⠃⣠⠀⠀⠀⠀⠀⠀⠀⠀⠀⠀⠀⠀⠀⠀
${c2}⠀⠀⠀⠀⠀⠀⠀⠀⠀⠀⠀⠀⠀⠀⠀⠀⣴⣯⣿⠀⠊⣤⣿⣿⣿⠃⣴⣧⣄⣀⠀⠀⠀⠀⠀⠀⠀⠀⠀⠀⠀⠀
${c1}⠀⠀⠀⠀⠀⠀⠀⠀⠀⠀⠀⠀⢀⣤⣶⣿⣿⡟⣠⣶⣿⣿⣿⢋⣤⠿⠛⠉⢁⣭⣽⠋⠀⠀⠀⠀⠀⠀⠀⠀⠀⠀
${c4}  ⠀⠀⠀⠀⠀⠀ ⠀⣠⠖⡭⢉⣿⣯⣿⣯⣿⣿⣿⣟⣧⠛⢉⣤⣶⣾⣿⣿⠋⠀⠀⠀⠀⠀⠀⠀⠀⠀⠀⠀⠀
${c5}⠀⠀⠀⠀⠀⠀⠀⠀⣴⣫⠓⢱⣯⣿⢿⠋⠛⢛⠟⠯⠶⢟⣿⣯⣿⣿⣿⣿⣿⣿⣦⣄⠀⠀⠀⠀⠀⠀⠀⠀⠀⠀
${c2}⠀⠀⠀⠀⠀⠀⢀⡮⢁⣴⣿⣿⣿⠖⣠⠐⠉⠀⠀⠀⠀⠀⠀⠀⠀⠀⠉⠉⠉⠛⠛⠛⢿⣶⣄⠀⠀⠀⠀⠀⠀⠀
${c3}⠀⠀⠀⠀⢀⣤⣷⣿⣿⠿⢛⣭⠒⠉⠀⠀⠀⣀⣀⣄⣤⣤⣴⣶⣶⣶⣿⣿⣿⣿⣿⠿⠋⠁⠀⠀⠀⠀⠀⠀⠀⠀
${c1}⠀⢀⣶⠏⠟⠝⠉⢀⣤⣿⣿⣶⣾⣿⣿⣿⣿⣿⣿⣟⢿⣿⣿⣿⣿⣿⣿⣿⣿⣿⣧⠀⠀⠀⠀⠀⠀⠀⠀⠀⠀⠀
${c6}⢴⣯⣤⣶⣿⣿⣿⣿⣿⡿⣿⣯⠉⠉⠉⠉⠀⠀⠀⠈⣿⡀⣟⣿⣿⢿⣿⣿⣿⣿⣿⣦⠀⠀⠀⠀⠀⠀⠀⠀⠀⠀
${c5}⠀⠀⠀⠉⠛⣿⣧⠀⣆⠀⠀⠀⠀⠀⠀⠀⠀⠀⠀⠀⣿⠃⣿⣿⣯⣿⣦⡀⠀⠉⠻⣿⣦⠀⠀⠀⠀⠀⠀⠀⠀⠀
${c3}⠀⠀⠀⠀⠀⠀⠉⢿⣮⣦⠀⠀⠀⠀⠀⠀⠀⠀⠀⣼⣿⠀⣯⠉⠉⠛⢿⣿⣷⣄⠀⠈⢻⣆⠀⠀⠀⠀⠀⠀⠀⠀
${c2}⠀⠀⠀⠀⠀⠀⠀⠀⠀⠉⠢⠀⠀⠀⠀⠀⠀⠀⢀⢡⠃⣾⣿⣿⣦⠀⠀⠀⠙⢿⣿⣤⠀⠙⣄⠀⠀⠀⠀⠀⠀⠀
${c6}⠀⠀⠀⠀⠀⠀⠀⠀⠀⠀⠀⠀⠀⠀⠀⠀⠀⢀⢋⡟⢠⣿⣿⣿⠋⢿⣄⠀⠀⠀⠈⡄⠙⣶⣈⡄⠀⠀⠀⠀⠀⠀
${c1}⠀⠀⠀⠀⠀⠀⠀⠀⠀⠀⠀⠀⠀⠀⠀⠐⠚⢲⣿⠀⣾⣿⣿⠁⠀⠀⠉⢷⡀⠀⠀⣇⠀⠀⠈⠻⡀⠀⠀⠀⠀⠀
${c4}⠀⠀⠀⠀⠀⠀⠀⠀⠀⠀⠀⠀⠀⠀⠀⢢⣀⣿⡏⠀⣿⡿⠀⠀⠀⠀⠀⠀⠙⣦⠀⢧⠀⠀⠀⠀⠀⠀⠀⠀⠀⠀
${c3}⠀⠀⠀⠀⠀⠀⠀⠀⠀⠀⠀⠀⠀⠀⠀⠀⢸⠿⣧⣾⣿⠀⠀⠀⠀⠀⠀⠀⠀⠀⠙⣮⠀⠀⠀⠀⠀⠀⠀⠀⠀⠀
${c5}⠀⠀⠀⠀⠀⠀⠀⠀⠀⠀⠀⠀⠀⠀⠀⠀⠀⠀⠉⠙⠛⠀⠀⠀⠀⠀⠀⠀⠀⠀⠀⠀⠀⠀⠀⠀⠀

EOF
        ;;

        "Itc"*)
            set_colors 1
            read -rd '' ascii_data <<'EOF'
${c1}....................-==============+...
${c1}....................-==============:...
${c1}...:===========-....-==============:...
${c1}...-===========:....-==============-...
${c1}....*==========+........-::********-...
${c1}....*===========+.:*====**==*+-.-......
${c1}....:============*+-..--:+**====*---...
${c1}......::--........................::...
${c1}..+-:+-.+::*:+::+:-++::++-.:-.*.:++:++.
${c1}..:-:-++++:-::--:+::-::.:++-++:++--:-:.    ⠀⠀⠀⠀⠀
⠀⠀⠀⠀⠀⠀⠀⠀⠀⠀
EOF
        ;;

        "dragonfly_old"*)
            set_colors 1 7 3
            read -rd '' ascii_data <<'EOF'
     ${c1}                   .-.
                 ${c3} ()${c1}I${c3}()
            ${c1} "==.__:-:__.=="
            "==.__/~|~\__.=="
            "==._(  Y  )_.=="
 ${c2}.-'~~""~=--...,__${c1}\/|\/${c2}__,...--=~""~~'-.
(               ..=${c1}\\=${c1}/${c2}=..               )
 `'-.        ,.-"`;${c1}/=\\${c2};"-.,_        .-'`
     `~"-=-~` .-~` ${c1}|=|${c2} `~-. `~-=-"~`
          .-~`    /${c1}|=|${c2}\    `~-.
       .~`       / ${c1}|=|${c2} \       `~.
   .-~`        .'  ${c1}|=|${c2}  `.        `~-.
 (`     _,.-="`  ${c1}  |=|${c2}    `"=-.,_     `)
  `~"~"`        ${c1}   |=|${c2}           `"~"~`
                 ${c1}  /=\\
                   \\=/
                    ^
EOF
        ;;

        "dragonfly_small"*)
            set_colors 1 7 3
            read -rd '' ascii_data <<'EOF'
${c2}   ,${c1}_${c2},
('-_${c1}|${c2}_-')
 >--${c1}|${c2}--<
(_-'${c1}|${c2}'-_)
    ${c1}|
    |
    |
EOF
        ;;

        "DragonFly"*)
            set_colors 1 7 3
            read -rd '' ascii_data <<'EOF'
${c2},--,           ${c1}|           ${c2},--,
${c2}|   `-,       ${c1},^,       ${c2},-'   |
${c2} `,    `-,   ${c3}(/ \)   ${c2},-'    ,'
${c2}   `-,    `-,${c1}/   \${c2},-'    ,-'
${c2}      `------${c1}(   )${c2}------'
${c2}  ,----------${c1}(   )${c2}----------,
${c2} |        _,-${c1}(   )${c2}-,_        |
${c2}  `-,__,-'   ${c1}\   /${c2}   `-,__,-'
${c1}              | |
              | |
              | |
              | |
              | |
              | |
              `|'
EOF
        ;;

        "Drauger"*)
            set_colors 1 7
            read -rd '' ascii_data <<'EOF'
${c1}                  -``-
                `:+``+:`
               `/++``++/.
              .++/.  ./++.
             :++/`    `/++:
           `/++:        :++/`
          ./+/-          -/+/.
         -++/.            ./++-
        :++:`              `:++:
      `/++-                  -++/`
     ./++.                    ./+/.
    -++/`                      `/++-
   :++:`                        `:++:
 `/++-                            -++/`
.:-.`..............................`.-:.
`.-/++++++++++++++++++++++++++++++++/-.`
EOF
        ;;

        "elementary_small"*)
            set_colors 4 7 1
            read -rd '' ascii_data <<'EOF'
${c2}  _______
 / ____  \\
/  |  /  /\\
|__\\ /  / |
\\   /__/  /
 \\_______/
EOF
        ;;

        "Elementary"*)
            set_colors 4 7 1
            read -rd '' ascii_data <<'EOF'
${c2}         eeeeeeeeeeeeeeeee
      eeeeeeeeeeeeeeeeeeeeeee
    eeeee  eeeeeeeeeeee   eeeee
  eeee   eeeee       eee     eeee
 eeee   eeee          eee     eeee
eee    eee            eee       eee
eee   eee            eee        eee
ee    eee           eeee       eeee
ee    eee         eeeee      eeeeee
ee    eee       eeeee      eeeee ee
eee   eeee   eeeeee      eeeee  eee
eee    eeeeeeeeee     eeeeee    eee
 eeeeeeeeeeeeeeeeeeeeeeee    eeeee
  eeeeeeee eeeeeeeeeeee      eeee
    eeeee                 eeeee
      eeeeeee         eeeeeee
         eeeeeeeeeeeeeeeee
EOF
        ;;

        "EndeavourOS"*)
            set_colors 1 5 4
            read -rd '' ascii_data <<'EOF'
${c1}                     ./${c2}o${c3}.
${c1}                   ./${c2}sssso${c3}-
${c1}                 `:${c2}osssssss+${c3}-
${c1}               `:+${c2}sssssssssso${c3}/.
${c1}             `-/o${c2}ssssssssssssso${c3}/.
${c1}           `-/+${c2}sssssssssssssssso${c3}+:`
${c1}         `-:/+${c2}sssssssssssssssssso${c3}+/.
${c1}       `.://o${c2}sssssssssssssssssssso${c3}++-
${c1}      .://+${c2}ssssssssssssssssssssssso${c3}++:
${c1}    .:///o${c2}ssssssssssssssssssssssssso${c3}++:
${c1}  `:////${c2}ssssssssssssssssssssssssssso${c3}+++.
${c1}`-////+${c2}ssssssssssssssssssssssssssso${c3}++++-
${c1} `..-+${c2}oosssssssssssssssssssssssso${c3}+++++/`
   ./++++++++++++++++++++++++++++++/:.
  `:::::::::::::::::::::::::------``
EOF
        ;;
	
	        "EncryptOS"*)
            set_colors 2 5 6
            read -rd '' ascii_data <<'EOF'
${c2}                  *******                     
${c2}                ***       **.                  
${c2}                **         **                  
${c2}                **         **                  
                              
${c2}              *****************                
${c2}             ,,,,,,,,,,,,,,,,***               
${c2}             ,,,,,,,     ,,,,,,,               
${c2}             ,,,,,,,     ,,,,,,,               
${c2}             ,,,,,,,     ,,,,,,,               
${c2}             ,,,,,,,     ,,,,,,,               
${c2}             ,,,,,,,,,,,,,,,,,,,               
${c2}                 ,,,,,,,,,,,,.                  
                                   
EOF
        ;;

        "Endless"*)
            set_colors 1 7
            read -rd '' ascii_data <<'EOF'
${c1}           `:+yhmNMMMMNmhy+:`
        -odMMNhso//////oshNMMdo-
      /dMMh+.              .+hMMd/
    /mMNo`                    `oNMm:
  `yMMo`                        `oMMy`
 `dMN-                            -NMd`
 hMN.                              .NMh
/MM/                  -os`          /MM/
dMm    `smNmmhs/- `:sNMd+   ``       mMd
MMy    oMd--:+yMMMMMNo.:ohmMMMNy`    yMM
MMy    -NNyyhmMNh+oNMMMMMy:.  dMo    yMM
dMm     `/++/-``/yNNh+/sdNMNddMm-    mMd
/MM/          `dNy:       `-::-     /MM/
 hMN.                              .NMh
 `dMN-                            -NMd`
  `yMMo`                        `oMMy`
    /mMNo`                    `oNMm/
      /dMMh+.              .+hMMd/
        -odMMNhso//////oshNMMdo-
           `:+yhmNMMMMNmhy+:`
EOF
        ;;

        "EuroLinux"*)
            set_colors 4 7
            read -rd '' ascii_data <<'EOF'
${c1}                __
         -wwwWWWWWWWWWwww-
        -WWWWWWWWWWWWWWWWWWw-
          \WWWWWWWWWWWWWWWWWWW-
  _Ww      `WWWWWWWWWWWWWWWWWWWw
 -W${c2}E${c1}Www                -WWWWWWWWW-
_WW${c2}U${c1}WWWW-                _WWWWWWWW
_WW${c2}R${c1}WWWWWWWWWWWWWWWWWWWWWWWWWWWWWW-
wWW${c2}O${c1}WWWWWWWWWWWWWWWWWWWWWWWWWWWWWWW
WWW${c2}L${c1}WWWWWWWWWWWWWWWWWWWWWWWWWWWWWWw
WWW${c2}I${c1}WWWWWWWWWWWWWWWWWWWWWWWWWWWWww-
wWW${c2}N${c1}WWWWw
 WW${c2}U${c1}WWWWWWw
 wW${c2}X${c1}WWWWWWWWww
   wWWWWWWWWWWWWWWWw
    wWWWWWWWWWWWWWWWw
       WWWWWWWWWWWWWw
           wWWWWWWWw
EOF
        ;;

        "Exherbo"*)
            set_colors 4 7 1
            read -rd '' ascii_data <<'EOF'
${c2} ,
OXo.
NXdX0:    .cok0KXNNXXK0ko:.
KX  '0XdKMMK;.xMMMk, .0MMMMMXx;  ...
'NO..xWkMMx   kMMM    cMMMMMX,NMWOxOXd.
  cNMk  NK    .oXM.   OMMMMO. 0MMNo  kW.
  lMc   o:       .,   .oKNk;   ;NMMWlxW'
 ;Mc    ..   .,,'    .0M${c1}g;${c2}WMN'dWMMMMMMO
 XX        ,WMMMMW.  cM${c1}cfli${c2}WMKlo.   .kMk
.Mo        .WM${c1}GD${c2}MW.   XM${c1}WO0${c2}MMk        oMl
,M:         ,XMMWx::,''oOK0x;          NM.
'Ml      ,kNKOxxxxxkkO0XXKOd:.         oMk
 NK    .0Nxc${c3}:::::::::::::::${c2}fkKNk,      .MW
 ,Mo  .NXc${c3}::${c2}qXWXb${c3}::::::::::${c2}oo${c3}::${c2}lNK.    .MW
  ;Wo oMd${c3}:::${c2}oNMNP${c3}::::::::${c2}oWMMMx${c3}:${c2}c0M;   lMO
   'NO;W0c${c3}:::::::::::::::${c2}dMMMMO${c3}::${c2}lMk  .WM'
     xWONXdc${c3}::::::::::::::${c2}oOOo${c3}::${c2}lXN. ,WMd
      'KWWNXXK0Okxxo,${c3}:::::::${c2},lkKNo  xMMO
        :XMNxl,';:lodxkOO000Oxc. .oWMMo
          'dXMMXkl;,.        .,o0MMNo'
             ':d0XWMMMMWNNNNMMMNOl'
                   ':okKXWNKkl'
EOF
        ;;

        "fedora_small")
            set_colors 12
            read -rd '' ascii_data <<'EOF'
${c1}        ,'''''.
       |   ,.  |
       |  |  '_'
  ,....|  |..
.'  ,_;|   ..'
|  |   |  |
|  ',_,'  |
 '.     ,'
   '''''
EOF
        ;;

        "Fedora_old"* | "RFRemix"*)
            set_colors 4 7 1
            read -rd '' ascii_data <<'EOF'
${c1}          /:-------------:\\
       :-------------------::
     :-----------${c2}/shhOHbmp${c1}---:\\
   /-----------${c2}omMMMNNNMMD  ${c1}---:
  :-----------${c2}sMMMMNMNMP${c1}.    ---:
 :-----------${c2}:MMMdP${c1}-------    ---\\
,------------${c2}:MMMd${c1}--------    ---:
:------------${c2}:MMMd${c1}-------    .---:
:----    ${c2}oNMMMMMMMMMNho${c1}     .----:
:--     .${c2}+shhhMMMmhhy++${c1}   .------/
:-    -------${c2}:MMMd${c1}--------------:
:-   --------${c2}/MMMd${c1}-------------;
:-    ------${c2}/hMMMy${c1}------------:
:--${c2} :dMNdhhdNMMNo${c1}------------;
:---${c2}:sdNMMMMNds:${c1}------------:
:------${c2}:://:${c1}-------------::
:---------------------://
EOF
        ;;

        "Fedora"*)
            set_colors 12 7
            read -rd '' ascii_data <<'EOF'
${c1}             .',;::::;,'.
         .';:cccccccccccc:;,.
      .;cccccccccccccccccccccc;.
    .:cccccccccccccccccccccccccc:.
  .;ccccccccccccc;${c2}.:dddl:.${c1};ccccccc;.
 .:ccccccccccccc;${c2}OWMKOOXMWd${c1};ccccccc:.
.:ccccccccccccc;${c2}KMMc${c1};cc;${c2}xMMc${c1};ccccccc:.
,cccccccccccccc;${c2}MMM.${c1};cc;${c2};WW:${c1};cccccccc,
:cccccccccccccc;${c2}MMM.${c1};cccccccccccccccc:
:ccccccc;${c2}oxOOOo${c1};${c2}MMM0OOk.${c1};cccccccccccc:
cccccc;${c2}0MMKxdd:${c1};${c2}MMMkddc.${c1};cccccccccccc;
ccccc;${c2}XM0'${c1};cccc;${c2}MMM.${c1};cccccccccccccccc'
ccccc;${c2}MMo${c1};ccccc;${c2}MMW.${c1};ccccccccccccccc;
ccccc;${c2}0MNc.${c1}ccc${c2}.xMMd${c1};ccccccccccccccc;
cccccc;${c2}dNMWXXXWM0:${c1};cccccccccccccc:,
cccccccc;${c2}.:odl:.${c1};cccccccccccccc:,.
:cccccccccccccccccccccccccccc:'.
.:cccccccccccccccccccccc:;,..
  '::cccccccccccccc::;,.
EOF
        ;;

        "Feren"*)
            set_colors 4 7 1
            read -rd '' ascii_data <<'EOF'
${c1} `----------`
 :+ooooooooo+.
-o+oooooooooo+-
..`/+++++++++++/...`````````````````
   .++++++++++++++++++++++++++/////-
    ++++++++++++++++++++++++++++++++//:`
    -++++++++++++++++++++++++++++++/-`
     ++++++++++++++++++++++++++++:.
     -++++++++++++++++++++++++/.
      +++++++++++++++++++++/-`
      -++++++++++++++++++//-`
        .:+++++++++++++//////-
           .:++++++++//////////-
             `-++++++---:::://///.
           `.:///+++.             `
          `.........
EOF
        ;;

        "Finnix"*)
            set_colors 4 7 7
            read -rd '' ascii_data <<'EOF'
${c1}            ,,:;;;;:,,
        ,;*%S########S%*;,
      ;?#################S?:
    :%######################?:
   +##########################;
  +############################;
 :#############.**,#############,
 *###########+      +###########+
 ?##########  ${c3}Finnix${c1}  ##########*
 *###########,      ,###########+
 :#############%..%#############,
  *############################+
   *##########################+
    ;S######################%:
     ,+%##################%;
        :+?S##########S?+:
            ,:;++++;:,
EOF
        ;;

        "freebsd_small")
            set_colors 1 7 3
            read -rd '' ascii_data <<'EOF'
${c1}/\\,-'''''-,/\\
\\_)       (_/
|           |
|           |
 ;         ;
  '-_____-'
EOF
        ;;

        FreeBSD*|HardenedBSD*)
            case $ascii_distro in
                *HardenedBSD*) set_colors 4 7 3 ;;
                *)             set_colors 1 7 3
            esac

            read -rd '' ascii_data <<'EOF'
   ${c2}```                        ${c1}`
  ${c2}` `.....---...${c1}....--.```   -/
  ${c2}+o   .--`         ${c1}/y:`      +.
  ${c2} yo`:.            ${c1}:o      `+-
    ${c2}y/               ${c1}-/`   -o/
   ${c2}.-                  ${c1}::/sy+:.
   ${c2}/                     ${c1}`--  /
  ${c2}`:                          ${c1}:`
  ${c2}`:                          ${c1}:`
   ${c2}/                          ${c1}/
   ${c2}.-                        ${c1}-.
    ${c2}--                      ${c1}-.
     ${c2}`:`                  ${c1}`:`
       .--             `--.
          .---.....----.
EOF
        ;;

        "FreeMiNT"*)
            set_colors 7
            read -rd '' ascii_data <<'EOF'
${c1}          ##
          ##         #########
                    ####      ##
            ####  ####        ##
####        ####  ##        ##
        ####    ####      ##  ##
        ####  ####  ##  ##  ##
            ####  ######
        ######  ##  ##  ####
      ####    ################
    ####        ##  ####
    ##            ####  ######
    ##      ##    ####  ####
    ##    ##  ##    ##  ##  ####
      ####  ##          ##  ##
EOF
        ;;

        "Frugalware"*)
            set_colors 4 7 1
            read -rd '' ascii_data <<'EOF'
${c1}          `++/::-.`
         /o+++++++++/::-.`
        `o+++++++++++++++o++/::-.`
        /+++++++++++++++++++++++oo++/:-.``
       .o+ooooooooooooooooooosssssssso++oo++/:-`
       ++osoooooooooooosssssssssssssyyo+++++++o:
      -o+ssoooooooooooosssssssssssssyyo+++++++s`
      o++ssoooooo++++++++++++++sssyyyyo++++++o:
     :o++ssoooooo${c2}/-------------${c1}+syyyyyo+++++oo
    `o+++ssoooooo${c2}/-----${c1}+++++ooosyyyyyyo++++os:
    /o+++ssoooooo${c2}/-----${c1}ooooooosyyyyyyyo+oooss
   .o++++ssooooos${c2}/------------${c1}syyyyyyhsosssy-
   ++++++ssooooss${c2}/-----${c1}+++++ooyyhhhhhdssssso
  -s+++++syssssss${c2}/-----${c1}yyhhhhhhhhhhhddssssy.
  sooooooyhyyyyyh${c2}/-----${c1}hhhhhhhhhhhddddyssy+
 :yooooooyhyyyhhhyyyyyyhhhhhhhhhhdddddyssy`
 yoooooooyhyyhhhhhhhhhhhhhhhhhhhddddddysy/
-ysooooooydhhhhhhhhhhhddddddddddddddddssy
 .-:/+osssyyyysyyyyyyyyyyyyyyyyyyyyyyssy:
       ``.-/+oosysssssssssssssssssssssss
               ``.:/+osyysssssssssssssh.
                        `-:/+osyyssssyo
                                .-:+++`
EOF
        ;;

        "Funtoo"*)
            set_colors 5 7
            read -rd '' ascii_data <<'EOF'
${c1}   .dKXXd                         .
  :XXl;:.                      .OXo
.'OXO''  .''''''''''''''''''''':XNd..'oco.lco,
xXXXXXX, cXXXNNNXXXXNNXXXXXXXXNNNNKOOK; d0O .k
  kXX  xXo  KNNN0  KNN.       'xXNo   :c; 'cc.
  kXX  xNo  KNNN0  KNN. :xxxx. 'NNo
  kXX  xNo  loooc  KNN. oNNNN. 'NNo
  kXX  xN0:.       KNN' oNNNX' ,XNk
  kXX  xNNXNNNNNNNNXNNNNNNNNXNNOxXNX0Xl
  ...  ......................... .;cc;.
EOF
        ;;

        "FusionX"*)
            set_colors 4 4 7
            read -rd '' ascii_data <<'EOF'
${c2}   
	          .
                 kXNNX
                 0XXXXXNNk
                 XXXXXXXXXNK
                .XXXXXXXXXXXNx
 xXNW.          'XXXXXXXXXX.
'XXXXXNW0       ;XXXXXX
kXXXXXXXXXNW.${c3}  MW.
${c2}0XXXXXXXXXXX.${c3}cXXXX;
${c2}lXXXXXXXXXd   ${c3} ol .
${c2}.XXXXXk         ONXXNW:
 .K             OXXXXXXNWK
                0XXXXXXXXXXNW.
                KXXXXXXXXXXc
                KXXXXXXXX
                KXXXd
                .
EOF
        ;;

        "GalliumOS"*)
            set_colors 4 7 1
            read -rd '' ascii_data <<'EOF'
${c1}sooooooooooooooooooooooooooooooooooooo+:
yyooooooooooooooooooooooooooooooooo+/:::
yyysoooooooooooooooooooooooooooo+/::::::
yyyyyoooooooooooooooooooooooo+/:::::::::
yyyyyysoooooooooooooooooo++/::::::::::::
yyyyyyysoooooooooooooo++/:::::::::::::::
yyyyyyyyysoooooo${c2}sydddys${c1}+/:::::::::::::::
yyyyyyyyyysooo${c2}smMMMMMMMNd${c1}+::::::::::::::
yyyyyyyyyyyyo${c2}sMMMMMMMMMMMN${c1}/:::::::::::::
yyyyyyyyyyyyy${c2}dMMMMMMMMMMMM${c1}o//:::::::::::
yyyyyyyyyyyyy${c2}hMMMMMMMMMMMm${c1}--//::::::::::
yyyyyyyyyyyyyy${c2}hmMMMMMMMNy${c1}:..-://::::::::
yyyyyyyyyyyyyyy${c2}yyhhyys+:${c1}......://:::::::
yyyyyyyyyyyyyyys+:--...........-///:::::
yyyyyyyyyyyys+:--................://::::
yyyyyyyyyo+:-.....................-//:::
yyyyyyo+:-..........................://:
yyyo+:-..............................-//
o/:-...................................:
EOF
        ;;

        "Garuda"*)
            set_colors 7 7 3 7 2 4
            read -rd '' ascii_data <<'EOF'

${c3}
                     .%;888:8898898:
                   x;XxXB%89b8:b8%b88:
                .8Xxd                8X:.
              .8Xx;                    8x:.
            .tt8x          ${c6}.d${c3}            x88;
         .@8x8;          ${c6}.db:${c3}              xx@;
       ${c4},tSXX°          .bbbbbbbbbbbbbbbbbbbB8x@;
     .SXxx            bBBBBBBBBBBBBBBBBBBBbSBX8;
   ,888S                                     pd!
  8X88/                                       q
  GBB.
   ${c5}x%88        d888@8@X@X@X88X@@XX@@X@8@X.
     dxXd    dB8b8b8B8B08bB88b998888b88x.
      dxx8o                      .@@;.
        dx88                   .t@x.
          d:SS@8ba89aa67a853Sxxad.
            .d988999889889899dd.

EOF

        ;;

        "gentoo_small")
            set_colors 5 7
            read -rd '' ascii_data <<'EOF'
${c1} _-----_
(       \\
\    0   \\
${c2} \        )
 /      _/
(     _-
\____-
EOF
        ;;

        "Gentoo"*)
            set_colors 5 7
            read -rd '' ascii_data <<'EOF'
${c1}         -/oyddmdhs+:.
     -o${c2}dNMMMMMMMMNNmhy+${c1}-`
   -y${c2}NMMMMMMMMMMMNNNmmdhy${c1}+-
 `o${c2}mMMMMMMMMMMMMNmdmmmmddhhy${c1}/`
 om${c2}MMMMMMMMMMMN${c1}hhyyyo${c2}hmdddhhhd${c1}o`
.y${c2}dMMMMMMMMMMd${c1}hs++so/s${c2}mdddhhhhdm${c1}+`
 oy${c2}hdmNMMMMMMMN${c1}dyooy${c2}dmddddhhhhyhN${c1}d.
  :o${c2}yhhdNNMMMMMMMNNNmmdddhhhhhyym${c1}Mh
    .:${c2}+sydNMMMMMNNNmmmdddhhhhhhmM${c1}my
       /m${c2}MMMMMMNNNmmmdddhhhhhmMNh${c1}s:
    `o${c2}NMMMMMMMNNNmmmddddhhdmMNhs${c1}+`
  `s${c2}NMMMMMMMMNNNmmmdddddmNMmhs${c1}/.
 /N${c2}MMMMMMMMNNNNmmmdddmNMNdso${c1}:`
+M${c2}MMMMMMNNNNNmmmmdmNMNdso${c1}/-
yM${c2}MNNNNNNNmmmmmNNMmhs+/${c1}-`
/h${c2}MMNNNNNNNNMNdhs++/${c1}-`
`/${c2}ohdmmddhys+++/:${c1}.`
  `-//////:--.
EOF
        ;;

        "Pentoo"*)
            set_colors 5 7
            read -rd '' ascii_data <<'EOF'
${c2}           `:oydNNMMMMNNdyo:`
        :yNMMMMMMMMMMMMMMMMNy:
      :dMMMMMMMMMMMMMMMMMMMMMMd:
     oMMMMMMMho/-....-/ohMMMMMMMo
    oMMMMMMy.            .yMMMMMMo
   .MMMMMMo                oMMMMMM.
   +MMMMMm                  mMMMMM+
   oMMMMMh                  hMMMMMo
 //hMMMMMm//${c1}`${c2}          ${c1}`${c2}////mMMMMMh//
MMMMMMMMMMM${c1}/${c2}      ${c1}/o/`${c2}  ${c1}.${c2}smMMMMMMMMMMM
MMMMMMMMMMm      ${c1}`NMN:${c2}    ${c1}.${c2}yMMMMMMMMMM
MMMMMMMMMMMh${c1}:.${c2}              dMMMMMMMMM
MMMMMMMMMMMMMy${c1}.${c2}            ${c1}-${c2}NMMMMMMMMM
MMMMMMMMMMMd:${c1}`${c2}           ${c1}-${c2}yNMMMMMMMMMM
MMMMMMMMMMh${c1}`${c2}          ${c1}./${c2}hNMMMMMMMMMMMM
MMMMMMMMMM${c1}s${c2}        ${c1}.:${c2}ymMMMMMMMMMMMMMMM
MMMMMMMMMMN${c1}s:..-/${c2}ohNMMMMMMMMMMMMMMMMMM
MMMMMMMMMMMMMMMMMMMMMMMMMMMMMMMMMMMMMM
MMMMMMMMMMMMMMMMMMMMMMMMMMMMMMMMMMMMMM
 MMMMMMMMMMMMMMMMMMMMMMMMMMMMMMMMMMMM

EOF
        ;;

        "glaucus"*)
            set_colors 5
            read -rd '' ascii_data <<'EOF'
${c1}             ,,        ,d88P
           ,d8P    ,ad8888*
         ,888P    d88888*     ,,ad8888P*
    d   d888P   a88888P*  ,ad8888888*
  .d8  d8888:  d888888* ,d888888P*
 .888; 88888b d8888888b8888888P
 d8888J888888a88888888888888P*    ,d
 88888888888888888888888888P   ,,d8*
 888888888888888888888888888888888*
 *8888888888888888888888888888888*
  Y888888888P* `*``*888888888888*
   *^888^*            *Y888P**
EOF
        ;;

        "gNewSense"*)
            set_colors 4 5 7 6
            read -rd '' ascii_data <<'EOF'
${c1}                     ..,,,,..
               .oocchhhhhhhhhhccoo.
        .ochhlllllllc hhhhhh ollllllhhco.
    ochlllllllllll hhhllllllhhh lllllllllllhco
 .cllllllllllllll hlllllo  +hllh llllllllllllllc.
ollllllllllhco''  hlllllo  +hllh  ``ochllllllllllo
hllllllllc'       hllllllllllllh       `cllllllllh
ollllllh          +llllllllllll+          hllllllo
 `cllllh.           ohllllllho           .hllllc'
    ochllc.            ++++            .cllhco
       `+occooo+.                .+ooocco+'
              `+oo++++      ++++oo+'
EOF
        ;;

        "GNOME"*)
            set_colors 4
            read -rd '' ascii_data <<'EOF'
${c1}                               ,@@@@@@@@,
                 @@@@@@      @@@@@@@@@@@@
        ,@@.    @@@@@@@    *@@@@@@@@@@@@
       @@@@@%   @@@@@@(    @@@@@@@@@@@&
       @@@@@@    @@@@*     @@@@@@@@@#
@@@@*   @@@@,              *@@@@@%
@@@@@.
 @@@@#         @@@@@@@@@@@@@@@@
         ,@@@@@@@@@@@@@@@@@@@@@@@,
      ,@@@@@@@@@@@@@@@@@@@@@@@@@@&
    .@@@@@@@@@@@@@@@@@@@@@@@@@@@@
    @@@@@@@@@@@@@@@@@@@@@@@@@@@
   @@@@@@@@@@@@@@@@@@@@@@@@(
   @@@@@@@@@@@@@@@@@@@@%
    @@@@@@@@@@@@@@@@
     @@@@@@@@@@@@*        @@@@@@@@/
      &@@@@@@@@@@        @@@@@@@@@*
        @@@@@@@@@@@,    @@@@@@@@@*
          ,@@@@@@@@@@@@@@@@@@@@&
              &@@@@@@@@@@@@@@
                     ...
EOF
        ;;

        "GNU")
            set_colors fg 7
            read -rd '' ascii_data <<'EOF'
${c1}    _-`````-,           ,- '- .
  .'   .- - |          | - -.  `.
 /.'  /                     `.   \
:/   :      _...   ..._      ``   :
::   :     /._ .`:'_.._\.    ||   :
::    `._ ./  ,`  :    \ . _.''   .
`:.      /   |  -.  \-. \\_      /
  \:._ _/  .'   .@)  \@) ` `\ ,.'
     _/,--'       .- .\,-.`--`.
       ,'/''     (( \ `  )
        /'/'  \    `-'  (
         '/''  `._,-----'
          ''/'    .,---'
           ''/'      ;:
             ''/''  ''/
               ''/''/''
                 '/'/'
                  `;
EOF
        ;;

        "GoboLinux"*)
            set_colors 5 4 6 2
            read -rd '' ascii_data <<'EOF'
${c1}  _____       _
 / ____|     | |
| |  __  ___ | |__   ___
| | |_ |/ _ \| '_ \ / _ \
| |__| | (_) | |_) | (_) |
 \_____|\___/|_.__/ \___/
EOF
        ;;

        "GrapheneOS"*)
            set_colors 7 4
            read -rd '' ascii_data <<'EOF'
${c1}                        B?
                        G~
                        G~&
                      G!^:^?#
                     &^.:::.J
    &PG&          #G5JJ7~^~?JY5B&          #PG
     B5JJPGJ77YG5JYP#   &&   &B5JYPGJ7?YG5JYP#
        &Y..::.:P&               &?..::.:G
         #!::::?                  B~::::J
           B~J#                     B!?#
            !P                       75
            !P                       75
            !5                       7Y
         &Y~:^!P                  &J~:^!P
         P..::.:B                 Y..::.:#
      #PYJJ~^^!JJYP#          &B5YJ?~^^!JJYG#
    &YYG#   &&   #PYJ5G5??JGGYJ5G&   &&   #PYP
                     B^.::..7&
                      J::::^G
                       #Y^G&
                        B~
                        G!
                        #
EOF
        ;;

        "Grombyang"*)
            set_colors 4 2 1
            read -rd '' ascii_data <<'EOF'
${c1}            eeeeeeeeeeee
         eeeeeeeeeeeeeeeee
      eeeeeeeeeeeeeeeeeeeeeee
    eeeee       ${c2}.o+       ${c1}eeee
  eeee         ${c2}`ooo/         ${c1}eeee
 eeee         ${c2}`+oooo:         ${c1}eeee
eee          ${c2}`+oooooo:          ${c1}eee
eee          ${c2}-+oooooo+:         ${c1}eee
ee         ${c2}`/:oooooooo+:         ${c1}ee
ee        ${c2}`/+   +++    +:        ${c1}ee
ee              ${c2}+o+\             ${c1}ee
eee             ${c2}+o+\            ${c1}eee
eee        ${c2}//  \\ooo/  \\\        ${c1}eee
 eee      ${c2}//++++oooo++++\\\     ${c1}eee
  eeee    ${c2}::::++oooo+:::::   ${c1}eeee
    eeeee   ${c3}Grombyang OS ${c1}  eeee
      eeeeeeeeeeeeeeeeeeeeeee
         eeeeeeeeeeeeeeeee
EOF
        ;;

        "guix_small"*)
            set_colors 3 7 6 1 8
            read -rd '' ascii_data <<'EOF'
${c1}|.__          __.|
|__ \\        / __|
   \\ \\      / /
    \\ \\    / /
     \\ \\  / /
      \\ \\/ /
       \\__/
EOF
        ;;

        "Guix"*)
            set_colors 3 7 6 1 8
            read -rd '' ascii_data <<'EOF'
${c1} ..                             `.
 `--..```..`           `..```..--`
   .-:///-:::.       `-:::///:-.
      ````.:::`     `:::.````
           -//:`    -::-
            ://:   -::-
            `///- .:::`
             -+++-:::.
              :+/:::-
              `-....`
EOF
        ;;

        "haiku_small"*)
            set_colors 2 8
            read -rd '' ascii_data <<'EOF'
${c1}       ,^,
      /   \\
*--_ ;     ; _--*
\\   '"     "'   /
 '.           .'
.-'"         "'-.
 '-.__.   .__.-'
       |_|
EOF
        ;;

        "Haiku"*)
            set_colors 1 3 7 2
            read -rd '' ascii_data <<'EOF'
${c3}

           MMMM              MMMM
           MMMM              MMMM
           MMMM              MMMM
           MMMM              MMMM
           MMMM${c4}       .ciO| /YMMMMM*"
${c3}           MMMM${c4}   .cOMMMMM|/MMMMM/`
 ,         ,iMM|/MMMMMMMMMMMMMMM*
  `*.__,-cMMMMMMMMMMMMMMMMM/`${c3}.MMM
           MM${c4}MMMMMMM/`:MMM/  ${c3}MMMM
           MMMM              MMMM
           MMMM              MMMM
           """"              """"
EOF
        ;;

        "Huayra"*)
            set_colors 4 7
            read -rd '' ascii_data <<'EOF'
${c2}                     `
            .       .       `
       ``    -      .      .
        `.`   -` `. -  `` .`
          ..`-`-` + -  / .`     ```
          .--.+--`+:- :/.` .-``.`
            -+/so::h:.d-`./:`.`
              :hNhyMomy:os-...-.  ````
               .dhsshNmNhoo+:-``.```
                ${c1}`ohy:-${c2}NMds+::-.``
            ````${c1}.hNN+`${c2}mMNho/:-....````
       `````     `../dmNhoo+/:..``
    ````            .dh++o/:....`
.+s/`                `/s-.-.:.`` ````
::`                    `::`..`
                          .` `..
                                ``
EOF
        ;;

        "HydroOS"*)
            set_colors 1 2 3 4 5
            read -rd '' ascii_data <<'EOF'
${c1}
  _    _           _            ____   _____
 | |  | |         | |          / __ \ / ____|
 | |__| |_   _  __| |_ __ ___ | |  | | (___
 |  __  | | | |/ _` | '__/ _ \| |  | |\___ \
 | |  | | |_| | (_| | | | (_) | |__| |____) |
 |_|  |_|\__, |\__,_|_|  \___/ \____/|_____/
          __/ |
         |___/
EOF
        ;;

        "hyperbola_small"*)
            set_colors 8
            read -rd '' ascii_data <<'EOF'
${c1}    |`__.`/
    \____/
    .--.
   /    \\
  /  ___ \\
 / .`   `.\\
/.`      `.\\
EOF
        ;;

        "Hyperbola"*)
            set_colors 8
            read -rd '' ascii_data <<'EOF'
${c1}                     WW
                     KX              W
                    WO0W          NX0O
                    NOO0NW  WNXK0OOKW
                    W0OOOOOOOOOOOOKN
                     N0OOOOOOO0KXW
                       WNXXXNW
                 NXK00000KN
             WNK0OOOOOOOOOO0W
           NK0OOOOOOOOOOOOOO0W
         X0OOOOOOO00KK00OOOOOK
       X0OOOO0KNWW      WX0OO0W
     X0OO0XNW              KOOW
   N00KNW                   KOW
 NKXN                       W0W
WW                           W
EOF
        ;;

        "iglunix"*|"iglu"*)
            set_colors 8
            read -rd '' ascii_data <<'EOF'
${c1}     |
     |        |
              |
|    ________
|  /\   |    \
  /  \  |     \  |
 /    \        \ |
/      \________\
\      /        /
 \    /        /
  \  /        /
   \/________/
EOF
        ;;

        "januslinux"*|"janus"*|"Ataraxia Linux"*|"Ataraxia"*)
            set_colors 4 5 6 2
            read -rd '' ascii_data <<'EOF'
${c1}               'l:
        loooooo
          loooo coooool
 looooooooooooooooooool
  looooooooooooooooo
         lool   cooo
        coooooooloooooooo
     clooooo  ;lood  cloooo
  :loooocooo cloo      loooo
 loooo  :ooooool       loooo
looo    cooooo        cooooo
looooooooooooo      ;loooooo ${c2}looooooc
${c1}looooooooo loo   cloooooool    ${c2}looooc
${c1} cooo       cooooooooooo       ${c2}looolooooool
${c1}            cooo:     ${c2}coooooooooooooooooool
                       loooooooooooolc:   loooc;
                             cooo:    loooooooooooc
                            ;oool         looooooo:
                           coool          olc,
                          looooc   ,,
                        coooooc    loc
                       :oooool,    coool:, looool:,
                       looool:      ooooooooooooooo:
                       cooolc        .ooooooooooool
EOF
        ;;

        "Kaisen"*)
            set_colors 1 7 3
            read -rd '' ascii_data <<'EOF'
${c1}                          `
                  `:+oyyho.
             `+:`sdddddd/
        `+` :ho oyo++ohds-`
       .ho :dd.  .: `sddddddhhyso+/-
       ody.ddd-:yd- +hysssyhddddddddho`
       yddddddhddd` ` `--`   -+hddddddh.
       hddy-+dddddy+ohh/..+sddddy/:::+ys
      :ddd/sdddddddddd- oddddddd       `
     `yddddddddddddddd/ /ddddddd/
:.  :ydddddddddddddddddo..sddddddy/`
odhdddddddo- `ddddh+-``....-+hdddddds.
-ddddddhd:   /dddo  -ydddddddhdddddddd-
 /hdy:o - `:sddds   .`./hdddddddddddddo
  `/-  `+hddyosy+       :dddddddy-.-od/
      :sydds           -hddddddd`    /
       .+shd-      `:ohddddddddd`
                `:+ooooooooooooo:
EOF
        ;;

        "Kali"*)
            set_colors 4 8
            read -rd '' ascii_data <<'EOF'
${c1}..............
            ..,;:ccc,.
          ......''';lxO.
.....''''..........,:ld;
           .';;;:::;,,.x,
      ..'''.            0Xxoc:,.  ...
  ....                ,ONkc;,;cokOdc',.
 .                   OMo           ':${c2}dd${c1}o.
                    dMc               :OO;
                    0M.                 .:o.
                    ;Wd
                     ;XO,
                       ,d0Odlc;,..
                           ..',;:cdOOd::,.
                                    .:d;.':;.
                                       'd,  .'
                                         ;l   ..
                                          .o
                                            c
                                            .'
                                             .
EOF
        ;;

        "KaOS"*)
            set_colors 4 7 1
            read -rd '' ascii_data <<'EOF'
${c1}                     ..
  .....         ..OSSAAAAAAA..
 .KKKKSS.     .SSAAAAAAAAAAA.
.KKKKKSO.    .SAAAAAAAAAA...
KKKKKKS.   .OAAAAAAAA.
KKKKKKS.  .OAAAAAA.
KKKKKKS. .SSAA..
.KKKKKS..OAAAAAAAAAAAA........
 DKKKKO.=AA=========A===AASSSO..
  AKKKS.==========AASSSSAAAAAASS.
  .=KKO..========ASS.....SSSSASSSS.
    .KK.       .ASS..O.. =SSSSAOSS:
     .OK.      .ASSSSSSSO...=A.SSA.
       .K      ..SSSASSSS.. ..SSA.
                 .SSS.AAKAKSSKA.
                    .SSS....S..
EOF
        ;;

        "KDE"*)
            set_colors 2 7
            read -rd '' ascii_data <<'EOF'
${c1}             `..---+/---..`
         `---.``   ``   `.---.`
      .--.`        ``        `-:-.
    `:/:     `.----//----.`     :/-
   .:.    `---`          `--.`    .:`
  .:`   `--`                .:-    `:.
 `/    `:.      `.-::-.`      -:`   `/`
 /.    /.     `:++++++++:`     .:    .:
`/    .:     `+++++++++++/      /`   `+`
/+`   --     .++++++++++++`     :.   .+:
`/    .:     `+++++++++++/      /`   `+`
 /`    /.     `:++++++++:`     .:    .:
 ./    `:.      `.:::-.`      -:`   `/`
  .:`   `--`                .:-    `:.
   .:.    `---`          `--.`    .:`
    `:/:     `.----//----.`     :/-
      .-:.`        ``        `-:-.
         `---.``   ``   `.---.`
             `..---+/---..`
EOF
        ;;

        "Kibojoe"*)
            set_colors 2 7 4
            read -rd '' ascii_data <<'EOF'
            ${c3}           ./+oooooo+/.
           -/+ooooo+/:.`
          ${c1}`${c3}yyyo${c2}+++/++${c3}osss${c1}.
         ${c1}+NMN${c3}yssssssssssss${c1}.
       ${c1}.dMMMMN${c3}sssssssssssy${c1}Ns`
      +MMMMMMMm${c3}sssssssssssh${c1}MNo`
    `hMMMMMNNNMd${c3}sssssssssssd${c1}MMN/
   .${c3}syyyssssssy${c1}NNmmmmd${c3}sssss${c1}hMMMMd:
  -NMmh${c3}yssssssssyhhhhyssyh${c1}mMMMMMMMy`
 -NMMMMMNN${c3}mdhyyyyyyyhdm${c1}NMMMMMMMMMMMN+
`NMMMMMMMMMMMMMMMMMMMMMMMMMMMMMMMMMMMd.
ods+/:-----://+oyydmNMMMMMMMMMMMMMMMMMN-
`                     .-:+osyhhdmmNNNmdo
EOF
        ;;

        "Kogaion"*)
            set_colors 4 7 1
            read -rd '' ascii_data <<'EOF'
${c1}            ;;      ,;
           ;;;     ,;;
         ,;;;;     ;;;;
      ,;;;;;;;;    ;;;;
     ;;;;;;;;;;;   ;;;;;
    ,;;;;;;;;;;;;  ';;;;;,
    ;;;;;;;;;;;;;;, ';;;;;;;
    ;;;;;;;;;;;;;;;;;, ';;;;;
;    ';;;;;;;;;;;;;;;;;;, ;;;
;;;,  ';;;;;;;;;;;;;;;;;;;,;;
;;;;;,  ';;;;;;;;;;;;;;;;;;,
;;;;;;;;,  ';;;;;;;;;;;;;;;;,
;;;;;;;;;;;;, ';;;;;;;;;;;;;;
';;;;;;;;;;;;; ';;;;;;;;;;;;;
 ';;;;;;;;;;;;;, ';;;;;;;;;;;
  ';;;;;;;;;;;;;  ;;;;;;;;;;
    ';;;;;;;;;;;; ;;;;;;;;
        ';;;;;;;; ;;;;;;
           ';;;;; ;;;;
             ';;; ;;
EOF
        ;;

        "Korora"*)
            set_colors 4 7 1
            read -rd '' ascii_data <<'EOF'
${c2}                ____________
             _add55555555554${c1}:
           _w?'${c1}``````````'${c2})k${c1}:
          _Z'${c1}`${c2}            ]k${c1}:
          m(${c1}`${c2}             )k${c1}:
     _.ss${c1}`${c2}m[${c1}`${c2},            ]e${c1}:
   .uY"^`${c1}`${c2}Xc${c1}`${c2}?Ss.         d(${c1}`
  jF'${c1}`${c2}    `@.  ${c1}`${c2}Sc      .jr${c1}`
 jr${c1}`${c2}       `?n_ ${c1}`${c2}$;   _a2"${c1}`
.m${c1}:${c2}          `~M${c1}`${c2}1k${c1}`${c2}5?!`${c1}`
:#${c1}:${c2}             ${c1}`${c2})e${c1}```
:m${c1}:${c2}             ,#'${c1}`
:#${c1}:${c2}           .s2'${c1}`
:m,________.aa7^${c1}`
:#baaaaaaas!J'${c1}`
 ```````````
EOF
        ;;

        "KSLinux"*)
            set_colors 4 7 1
            read -rd '' ascii_data <<'EOF'
${c1} K   K U   U RRRR   ooo
 K  K  U   U R   R o   o
 KKK   U   U RRRR  o   o
 K  K  U   U R  R  o   o
 K   K  UUU  R   R  ooo

${c2}  SSS   AAA  W   W  AAA
 S     A   A W   W A   A
  SSS  AAAAA W W W AAAAA
     S A   A WW WW A   A
  SSS  A   A W   W A   A
EOF
        ;;

        "Kubuntu"*)
            set_colors 4 7 1
            read -rd '' ascii_data <<'EOF'
${c1}           `.:/ossyyyysso/:.
        .:oyyyyyyyyyyyyyyyyyyo:`
      -oyyyyyyyo${c2}dMMy${c1}yyyyyyysyyyyo-
    -syyyyyyyyyy${c2}dMMy${c1}oyyyy${c2}dmMMy${c1}yyyys-
   oyyys${c2}dMy${c1}syyyy${c2}dMMMMMMMMMMMMMy${c1}yyyyyyo
 `oyyyy${c2}dMMMMy${c1}syysoooooo${c2}dMMMMy${c1}yyyyyyyyo`
 oyyyyyy${c2}dMMMMy${c1}yyyyyyyyyyys${c2}dMMy${c1}sssssyyyo
-yyyyyyyy${c2}dMy${c1}syyyyyyyyyyyyyys${c2}dMMMMMy${c1}syyy-
oyyyysoo${c2}dMy${c1}yyyyyyyyyyyyyyyyyy${c2}dMMMMy${c1}syyyo
yyys${c2}dMMMMMy${c1}yyyyyyyyyyyyyyyyyysosyyyyyyyy
yyys${c2}dMMMMMy${c1}yyyyyyyyyyyyyyyyyyyyyyyyyyyyy
oyyyyysos${c2}dy${c1}yyyyyyyyyyyyyyyyyy${c2}dMMMMy${c1}syyyo
-yyyyyyyy${c2}dMy${c1}syyyyyyyyyyyyyys${c2}dMMMMMy${c1}syyy-
 oyyyyyy${c2}dMMMy${c1}syyyyyyyyyyys${c2}dMMy${c1}oyyyoyyyo
 `oyyyy${c2}dMMMy${c1}syyyoooooo${c2}dMMMMy${c1}oyyyyyyyyo
   oyyysyyoyyyys${c2}dMMMMMMMMMMMy${c1}yyyyyyyo
    -syyyyyyyyy${c2}dMMMy${c1}syyy${c2}dMMMy${c1}syyyys-
      -oyyyyyyy${c2}dMMy${c1}yyyyyysosyyyyo-
        ./oyyyyyyyyyyyyyyyyyyo/.
           `.:/oosyyyysso/:.`
EOF
        ;;

        "LEDE"*)
            set_colors 4 7 1
            read -rd '' ascii_data <<'EOF'
    ${c1} _________
    /        /\
   /  LE    /  \
  /    DE  /    \
 /________/  LE  \
 \        \   DE /
  \    LE  \    /
   \  DE    \  /
    \________\/
EOF
        ;;

        "LaxerOS"*)
            set_colors 7 4
            read -rd '' ascii_data <<'EOF'
${c2}
                    /.
                 `://:-
                `//////:
               .////////:`
              -//////////:`
             -/////////////`
            :///////////////.
          `://////.```-//////-
         `://///:`     .//////-
        `//////:        `//////:
       .//////-          `://///:`
      -//////-            `://///:`
     -//////.               ://////`
    ://////`                 -//////.
   `/////:`                   ./////:
    .-::-`                     .:::-`

.:://////////////////////////////////::.
////////////////////////////////////////
.:////////////////////////////////////:.

EOF
        ;;

        "LibreELEC"*)
            set_colors 2 3 7 14 13
            read -rd '' ascii_data <<'EOF'
${c1}          :+ooo/.      ${c2}./ooo+:
${c1}        :+ooooooo/.  ${c2}./ooooooo+:
${c1}      :+ooooooooooo:${c2}:ooooooooooo+:
${c1}    :+ooooooooooo+-  ${c2}-+ooooooooooo+:
${c1}  :+ooooooooooo+-  ${c3}--  ${c2}-+ooooooooooo+:
${c1}.+ooooooooooo+-  ${c3}:+oo+:  ${c2}-+ooooooooooo+-
${c1}-+ooooooooo+-  ${c3}:+oooooo+:  ${c2}-+oooooooooo-
${c1}  :+ooooo+-  ${c3}:+oooooooooo+:  ${c2}-+oooooo:
${c1}    :+o+-  ${c3}:+oooooooooooooo+:  ${c2}-+oo:
${c4}     ./   ${c3}:oooooooooooooooooo:   ${c5}/.
${c4}   ./oo+:  ${c3}-+oooooooooooooo+-  ${c5}:+oo/.
${c4} ./oooooo+:  ${c3}-+oooooooooo+-  ${c5}:+oooooo/.
${c4}-oooooooooo+:  ${c3}-+oooooo+-  ${c5}:+oooooooooo-
${c4}.+ooooooooooo+:  ${c3}-+oo+-  ${c5}:+ooooooooooo+.
${c4}  -+ooooooooooo+:  ${c3}..  ${c5}:+ooooooooooo+-
${c4}    -+ooooooooooo+:  ${c5}:+ooooooooooo+-
${c4}      -+oooooooooo+:${c5}:+oooooooooo+-
${c4}        -+oooooo+:    ${c5}:+oooooo+-
${c4}          -+oo+:        ${c5}:+oo+-
${c4}            ..            ${c5}..
EOF
        ;;

        "Linux")
            set_colors fg 8 3
            read -rd '' ascii_data <<'EOF'
${c2}        #####
${c2}       #######
${c2}       ##${c1}O${c2}#${c1}O${c2}##
${c2}       #${c3}#####${c2}#
${c2}     ##${c1}##${c3}###${c1}##${c2}##
${c2}    #${c1}##########${c2}##
${c2}   #${c1}############${c2}##
${c2}   #${c1}############${c2}###
${c3}  ##${c2}#${c1}###########${c2}##${c3}#
${c3}######${c2}#${c1}#######${c2}#${c3}######
${c3}#######${c2}#${c1}#####${c2}#${c3}#######
${c3}  #####${c2}#######${c3}#####
EOF
        ;;

        "linuxlite_small"*)
            set_colors 3 7
            read -rd '' ascii_data <<'EOF'
${c1}   /\\
  /  \\
 / ${c2}/ ${c1}/
> ${c2}/ ${c1}/
\\ ${c2}\\ ${c1}\\
 \\_${c2}\\${c1}_\\
${c2}    \\
EOF
        ;;

        "Linux Lite"* | "Linux_Lite"*)
            set_colors 3 7
            read -rd '' ascii_data <<'EOF'
${c1}          ,xXc
      .l0MMMMMO
   .kNMMMMMWMMMN,
   KMMMMMMKMMMMMMo
  'MMMMMMNKMMMMMM:
  kMMMMMMOMMMMMMO
 .MMMMMMX0MMMMMW.
 oMMMMMMxWMMMMM:
 WMMMMMNkMMMMMO
:MMMMMMOXMMMMW
.0MMMMMxMMMMM;
:;cKMMWxMMMMO
'MMWMMXOMMMMl
 kMMMMKOMMMMMX:
 .WMMMMKOWMMM0c
  lMMMMMWO0MNd:'
   oollXMKXoxl;.
     ':. .: .'
              ..
                .
EOF
        ;;

        "LMDE"*)
            set_colors 2 7
            read -rd '' ascii_data <<'EOF'
${c2}         `.-::---..
${c1}      .:++++ooooosssoo:.
    .+o++::.      `.:oos+.
${c1}   :oo:.`             -+oo${c2}:
${c1} ${c2}`${c1}+o/`    .${c2}::::::${c1}-.    .++-${c2}`
${c1}${c2}`${c1}/s/    .yyyyyyyyyyo:   +o-${c2}`
${c1}${c2}`${c1}so     .ss       ohyo` :s-${c2}:
${c1}${c2}`${c1}s/     .ss  h  m  myy/ /s`${c2}`
${c1}`s:     `oo  s  m  Myy+-o:`
`oo      :+sdoohyoydyso/.
 :o.      .:////////++:
${c1} `/++        ${c2}-:::::-
${c1}  ${c2}`${c1}++-
${c1}   ${c2}`${c1}/+-
${c1}     ${c2}.${c1}+/.
${c1}       ${c2}.${c1}:+-.
          `--.``
EOF
        ;;

        "Lubuntu"*)
            set_colors 4 7 1
            read -rd '' ascii_data <<'EOF'
${c1}           `.:/ossyyyysso/:.
        `.:yyyyyyyyyyyyyyyyyy:.`
      .:yyyyyyyyyyyyyyyyyyyyyyyy:.
    .:yyyyyyyyyyyyyyyyyyyyyyyyyyyy:.
   -yyyyyyyyyyyyyy${c2}+hNMMMNh+${c1}yyyyyyyyy-
  :yy${c2}mNy+${c1}yyyyyyyy${c2}+Nmso++smMdhyysoo+${c1}yy:
 -yy${c2}+MMMmmy${c1}yyyyyy${c2}hh${c1}yyyyyyyyyyyyyyyyyyy-
.yyyy${c2}NMN${c1}yy${c2}shhs${c1}yyy${c2}+o${c1}yyyyyyyyyyyyyyyyyyyy.
:yyyy${c2}oNM+${c1}yyyy${c2}+sso${c1}yyyyyyy${c2}ss${c1}yyyyyyyyyyyyy:
:yyyyy${c2}+dNs${c1}yyyyyyy${c2}++${c1}yyyyy${c2}oN+${c1}yyyyyyyyyyyy:
:yyyyy${c2}oMMmhysso${c1}yyyyyyyyyy${c2}mN+${c1}yyyyyyyyyyy:
:yyyyyy${c2}hMm${c1}yyyyy${c2}+++${c1}yyyyyyy${c2}+MN${c1}yyyyyyyyyyy:
.yyyyyyy${c2}ohmy+${c1}yyyyyyyyyyyyy${c2}NMh${c1}yyyyyyyyyy.
 -yyyyyyyyyy${c2}++${c1}yyyyyyyyyyyy${c2}MMh${c1}yyyyyyyyy-
  :yyyyyyyyyyyyyyyyyyyyy${c2}+mMN+${c1}yyyyyyyy:
   -yyyyyyyyyyyyyyyyy${c2}+sdMMd+${c1}yyyyyyyy-
    .:yyyyyyyyy${c2}hmdmmNMNdy+${c1}yyyyyyyy:.
      .:yyyyyyy${c2}my${c1}yyyyyyyyyyyyyyy:.
        `.:yyyy${c2}s${c1}yyyyyyyyyyyyy:.`
           `.:/oosyyyysso/:.`
EOF
        ;;

        "Lunar"*)
            set_colors 4 7 3
            read -rd '' ascii_data <<'EOF'
${c1}`-.                                 `-.
  -ohys/-`                    `:+shy/`
     -omNNdyo/`          :+shmNNy/`
             ${c3}      -
                 /mMmo
                 hMMMN`
                 .NMMs
    ${c1}  -:+oooo+//: ${c3}/MN${c1}. -///oooo+/-`
     /:.`          ${c3}/${c1}           `.:/`
${c3}          __
         |  |   _ _ ___ ___ ___
         |  |__| | |   | .'|  _|
         |_____|___|_|_|__,|_|
EOF
        ;;

        "mac"*"_small")
            set_colors 2 3 1 5 4
            read -rd '' ascii_data <<'EOF'
${c1}       .:'
    _ :'_
${c2} .'`_`-'_``.
:________.-'
${c3}:_______:
:_______:
${c4} :_______`-;
${c5}  `._.-._.'
EOF
        ;;

        "mac"* | "Darwin")
            set_colors 2 3 1 1 5 4
            read -rd '' ascii_data <<'EOF'
${c1}                    c.'
                 ,xNMM.
               .OMMMMo
               lMM"
     .;loddo:.  .olloddol;.
   cKMMMMMMMMMMNWMMMMMMMMMM0:
${c2} .KMMMMMMMMMMMMMMMMMMMMMMMWd.
 XMMMMMMMMMMMMMMMMMMMMMMMX.
${c3};MMMMMMMMMMMMMMMMMMMMMMMM:
:MMMMMMMMMMMMMMMMMMMMMMMM:
${c4}.MMMMMMMMMMMMMMMMMMMMMMMMX.
 kMMMMMMMMMMMMMMMMMMMMMMMMWd.
 ${c5}'XMMMMMMMMMMMMMMMMMMMMMMMMMMk
  'XMMMMMMMMMMMMMMMMMMMMMMMMK.
    ${c6}kMMMMMMMMMMMMMMMMMMMMMMd
     ;KMMMMMMMWXXWMMMMMMMk.
       "cooc*"    "*coo'"
EOF
        ;;

        "mageia_small"*)
            set_colors 6 7
            read -rd '' ascii_data <<'EOF'
${c1}   *
    *
   **
${c2} /\\__/\\
/      \\
\\      /
 \\____/
EOF
        ;;

        "Mageia"*)
            set_colors 6 7
            read -rd '' ascii_data <<'EOF'
${c1}        .°°.
         °°   .°°.
         .°°°. °°
         .   .
          °°° .°°°.
      .°°°.   '___'
${c2}     .${c1}'___'     ${c2}   .
   :dkxc;'.  ..,cxkd;
 .dkk. kkkkkkkkkk .kkd.
.dkk.  ';cloolc;.  .kkd
ckk.                .kk;
xO:                  cOd
xO:                  lOd
lOO.                .OO:
.k00.              .00x
 .k00;            ;00O.
  .lO0Kc;,,,,,,;c0KOc.
     ;d00KKKKKK00d;
        .,KKKK,.
EOF
        ;;

        "MagpieOS"*)
            set_colors 2 1 3 5
            read -rd '' ascii_data <<'EOF'
${c1}        ;00000     :000Ol
     .x00kk00:    O0kk00k;
    l00:   :00.  o0k   :O0k.
  .k0k.     x${c2}d$dddd${c1}k'    .d00;
  k0k.      ${c2}.dddddl       ${c1}o00,
 o00.        ${c2}':cc:.        ${c1}d0O
.00l                       ,00.
l00.                       d0x
k0O                     .:k0o
O0k                 ;dO0000d.
k0O               .O0O${c2}xxxxk${c1}00:
o00.              k0O${c2}dddddd${c1}occ
'00l              x0O${c2}dddddo${c3};..${c1}
 x00.             .x00${c2}kxxd${c3}:..${c1}
 .O0x               .:oxxx${c4}Okl.${c1}
  .x0d                     ${c4},xx,${c1}
    .:o.          ${c4}.xd       ckd${c1}
       ..          ${c4}dxl     .xx;
                    :xxolldxd'
                      ;oxdl.
EOF
        ;;

        "Mandriva"* | "Mandrake"*)
            set_colors 4 3
            read -rd '' ascii_data <<'EOF'
${c2}                        ``
                       `-.
${c1}      `               ${c2}.---
${c1}    -/               ${c2}-::--`
${c1}  `++    ${c2}`----...```-:::::.
${c1} `os.      ${c2}.::::::::::::::-```     `  `
${c1} +s+         ${c2}.::::::::::::::::---...--`
${c1}-ss:          ${c2}`-::::::::::::::::-.``.``
${c1}/ss-           ${c2}.::::::::::::-.``   `
${c1}+ss:          ${c2}.::::::::::::-
${c1}/sso         ${c2}.::::::-::::::-
${c1}.sss/       ${c2}-:::-.`   .:::::
${c1} /sss+.    ${c2}..`${c1}  `--`    ${c2}.:::
${c1}  -ossso+/:://+/-`        ${c2}.:`
${c1}    -/+ooo+/-.              ${c2}`
EOF
        ;;

        "manjaro_small"*)
            set_colors 2 7
            read -rd '' ascii_data <<'EOF'
${c1}||||||||| ||||
||||||||| ||||
||||      ||||
|||| |||| ||||
|||| |||| ||||
|||| |||| ||||
|||| |||| ||||
EOF
        ;;

        "Manjaro"*)
            set_colors 2 7
            read -rd '' ascii_data <<'EOF'
${c1}██████████████████  ████████
██████████████████  ████████
██████████████████  ████████
██████████████████  ████████
████████            ████████
████████  ████████  ████████
████████  ████████  ████████
████████  ████████  ████████
████████  ████████  ████████
████████  ████████  ████████
████████  ████████  ████████
████████  ████████  ████████
████████  ████████  ████████
████████  ████████  ████████
EOF
        ;;

        "TeArch"*)
            set_colors 39 7 1
            read -rd '' ascii_data <<'EOF'
${c1}          @@@@@@@@@@@@@@
      @@@@@@@@@              @@@@@@
     @@@@@                     @@@@@
     @@                           @@
      @%                         @@
       @                         @
       @@@@@@@@@@@@@@@@@@@@@@@@ @@
       .@@@@@@@@@@@@/@@@@@@@@@@@@
       @@@@@@@@@@@@///@@@@@@@@@@@@
      @@@@@@@@@@@@@((((@@@@@@@@@@@@
     @@@@@@@@@@@#(((((((#@@@@@@@@@@@
    @@@@@@@@@@@#//////////@@@@@@@@@@&
    @@@@@@@@@@////@@@@@////@@@@@@@@@@
    @@@@@@@@//////@@@@@/////@@@@@@@@@
    @@@@@@@//@@@@@@@@@@@@@@@//@@@@@@@
 @@@@@@@@@@@@@@@@@@@@@@@@@@@@@@@@@@@@@@@
@@     .@@@@@@@@@@@@@@@@@@@@@@@@@      @
 @@@@@@           @@@.           @@@@@@@
   @@@@@@@&@@@@@@@#  #@@@@@@@@@@@@@@@@
      @@@@@@@@@@@@@@@@@@@@@@@@@@@@@
          @@@@@@@@@@@@@@@@@@@@@
EOF
        ;;

        "Maui"*)
            set_colors 6 7
            read -rd '' ascii_data <<'EOF'
${c1}             `.-://////:--`
         .:/oooooooooooooooo+:.
      `:+ooooooooooooooooooooooo:`
    `:oooooooooooooooooooooooooooo/`
    ..```-oooooo/-`` `:oooooo+:.` `--
  :.      +oo+-`       /ooo/`       -/
 -o.     `o+-          +o/`         -o:
`oo`     ::`  :o/     `+.  .+o`     /oo.
/o+      .  -+oo-     `   /oo/     `ooo/
+o-        /ooo+`       .+ooo.     :ooo+
++       .+oooo:       -oooo+     `oooo+
:.      .oooooo`      :ooooo-     :oooo:
`      .oooooo:      :ooooo+     `ooo+-`
      .+oooooo`     -oooooo:     `o/-
      +oooooo:     .ooooooo.
     /ooooooo`     /ooooooo/       ..
    `:oooooooo/:::/ooooooooo+:--:/:`
      `:+oooooooooooooooooooooo+:`
         .:+oooooooooooooooo+:.
             `.-://////:-.`
EOF
        ;;

        "Mer"*)
            set_colors 4 7 1
            read -rd '' ascii_data <<'EOF'
${c1}                         dMs
                         .-`
                       `y`-o+`
                        ``NMMy
                      .--`:++.
                    .hNNNNs
                    /MMMMMN
                    `ommmd/ +/
                      ````  +/
                     `:+sssso/-`
  .-::. `-::-`     `smNMNmdmNMNd/      .://-`
.ymNMNNdmNMMNm+`  -dMMh:.....+dMMs   `sNNMMNo
dMN+::NMMy::hMM+  mMMo `ohhy/ `dMM+  yMMy::-
MMm   yMM-  :MMs  NMN` `:::::--sMMh  dMM`
MMm   yMM-  -MMs  mMM+ `ymmdsymMMMs  dMM`
NNd   sNN-  -NNs  -mMNs-.--..:dMMh`  dNN
---   .--`  `--.   .smMMmdddmMNdo`   .--
                     ./ohddds+:`
                     +h- `.:-.
                     ./`.dMMMN+
                        +MMMMMd
                        `+dmmy-
                      ``` .+`
                     .dMNo-y.
                     `hmm/
                         .:`
                         dMs
EOF
        ;;

        "Minix"*)
            set_colors 1 7 3
            read -rd '' ascii_data <<'EOF'
${c2}   -sdhyo+:-`                -/syymm:
   sdyooymmNNy.     ``    .smNmmdysNd
   odyoso+syNNmysoyhhdhsoomNmm+/osdm/
    :hhy+-/syNNmddhddddddmNMNo:sdNd:
     `smNNdNmmNmddddddddddmmmmmmmy`
   `ohhhhdddddmmNNdmddNmNNmdddddmdh-
   odNNNmdyo/:/-/hNddNy-`..-+ydNNNmd:
 `+mNho:`   smmd/ sNNh :dmms`   -+ymmo.
-od/       -m${c1}mm${c2}mo -NN+ +m${c1}mm${c2}m-       yms:
+sms -.`    :so:  .NN+  :os/     .-`mNh:
.-hyh+:////-     -sNNd:`    .--://ohNs-
 `:hNNNNNNNMMd/sNMmhsdMMh/ymmNNNmmNNy/
  -+sNNNNMMNNNsmNMo: :NNmymNNNNMMMms:
    //oydNMMMMydMMNysNMMmsMMMMMNyo/`
       ../-yNMMy--/::/-.sMMmos+.`
           -+oyhNsooo+omy/```
              `::ohdmds-`
EOF
        ;;

        "MIRACLE LINUX"* | "MIRACLE_LINUX"*)
            set_colors 29
            read -rd '' ascii_data <<'EOF'
${c1}            ,A
          .###
     .#' .####   .#.
   r##:  :####   ####.
  +###;  :####  ######C
  :####:  #### ,######".#.
.# :####. :### #####'.#####.
##: `####. ### ###'.########+.
#### `####::## ##'.#######+'
 ####+.`###i## #',####:'
 `+###MI`##### 'l###:'
   `+####+`### ;#E'
      `+###:## #'
         `:### '
           '##
            ';
EOF
        ;;

        "linuxmint_small"*)
            set_colors 2 7
            read -rd '' ascii_data <<'EOF'
${c1} ___________
|_          \\
  | ${c2}| _____ ${c1}|
  | ${c2}| | | | ${c1}|
  | ${c2}| | | | ${c1}|
  | ${c2}\\__${c2}___/ ${c1}|
  \\_________/
EOF
        ;;

        "Linux Mint Old"* | "LinuxMintOld"* | "mint_old"*)
            set_colors 2 7
            read -rd '' ascii_data <<'EOF'
${c1}MMMMMMMMMMMMMMMMMMMMMMMMMmds+.
MMm----::-://////////////oymNMd+`
MMd      ${c2}/++                ${c1}-sNMd:
MMNso/`  ${c2}dMM    `.::-. .-::.` ${c1}.hMN:
ddddMMh  ${c2}dMM   :hNMNMNhNMNMNh: ${c1}`NMm
    NMm  ${c2}dMM  .NMN/-+MMM+-/NMN` ${c1}dMM
    NMm  ${c2}dMM  -MMm  `MMM   dMM. ${c1}dMM
    NMm  ${c2}dMM  -MMm  `MMM   dMM. ${c1}dMM
    NMm  ${c2}dMM  .mmd  `mmm   yMM. ${c1}dMM
    NMm  ${c2}dMM`  ..`   ...   ydm. ${c1}dMM
    hMM- ${c2}+MMd/-------...-:sdds  ${c1}dMM
    -NMm- ${c2}:hNMNNNmdddddddddy/`  ${c1}dMM
     -dMNs-${c2}``-::::-------.``    ${c1}dMM
      `/dMNmy+/:-------------:/yMMM
         ./ydNMMMMMMMMMMMMMMMMMMMMM
            .MMMMMMMMMMMMMMMMMMM
EOF
        ;;

        "Linux Mint"* | "LinuxMint"* | "mint"*)
            set_colors 2 7
            read -rd '' ascii_data <<'EOF'
${c2}             ...-:::::-...
${c2}          .-MMMMMMMMMMMMMMM-.
      .-MMMM${c1}`..-:::::::-..`${c2}MMMM-.
    .:MMMM${c1}.:MMMMMMMMMMMMMMM:.${c2}MMMM:.
   -MMM${c1}-M---MMMMMMMMMMMMMMMMMMM.${c2}MMM-
 `:MMM${c1}:MM`  :MMMM:....::-...-MMMM:${c2}MMM:`
 :MMM${c1}:MMM`  :MM:`  ``    ``  `:MMM:${c2}MMM:
.MMM${c1}.MMMM`  :MM.  -MM.  .MM-  `MMMM.${c2}MMM.
:MMM${c1}:MMMM`  :MM.  -MM-  .MM:  `MMMM-${c2}MMM:
:MMM${c1}:MMMM`  :MM.  -MM-  .MM:  `MMMM:${c2}MMM:
:MMM${c1}:MMMM`  :MM.  -MM-  .MM:  `MMMM-${c2}MMM:
.MMM${c1}.MMMM`  :MM:--:MM:--:MM:  `MMMM.${c2}MMM.
 :MMM${c1}:MMM-  `-MMMMMMMMMMMM-`  -MMM-${c2}MMM:
  :MMM${c1}:MMM:`                `:MMM:${c2}MMM:
   .MMM${c1}.MMMM:--------------:MMMM.${c2}MMM.
     '-MMMM${c1}.-MMMMMMMMMMMMMMM-.${c2}MMMM-'
       '.-MMMM${c1}``--:::::--``${c2}MMMM-.'
${c2}            '-MMMMMMMMMMMMM-'
${c2}               ``-:::::-``
EOF
        ;;

        "Live Raizo"* | "Live_Raizo"*)
            set_colors 3
            read -rd '' ascii_data <<'EOF'
${c1}             `......`
        -+shmNMMMMMMNmhs/.
     :smMMMMMmmhyyhmmMMMMMmo-
   -hMMMMd+:. `----` .:odMMMMh-
 `hMMMN+. .odNMMMMMMNdo. .yMMMMs`
 hMMMd. -dMMMMmdhhdNMMMNh` .mMMMh
oMMMm` :MMMNs.:sddy:-sMMMN- `NMMM+
mMMMs  dMMMo sMMMMMMd yMMMd  sMMMm
----`  .---` oNMMMMMh `---.  .----
              .sMMy:
               /MM/
              +dMMms.
             hMMMMMMN
            `dMMMMMMm:
      .+ss+sMNysMMoomMd+ss+.
     +MMMMMMN` +MM/  hMMMMMNs
     sMMMMMMm-hNMMMd-hMMMMMMd
      :yddh+`hMMMMMMN :yddy/`
             .hMMMMd:
               `..`
EOF
        ;;

        "mx_small"*)
            set_colors 4 6 7
            read -rd '' ascii_data <<'EOF'
${c3}    \\\\  /
     \\\\/
      \\\\
   /\\/ \\\\
  /  \\  /\\
 /    \\/  \\
/__________\\
EOF
        ;;

        "MX"*)
            set_colors 4 6 7
            read -rd '' ascii_data <<'EOF'
${c3}MMMMMMMMMMMMMMMMMMMMMMMMMMMMMMNMMMMMMMMM
MMMMMMMMMMNs..yMMMMMMMMMMMMMm: +NMMMMMMM
MMMMMMMMMN+    :mMMMMMMMMMNo` -dMMMMMMMM
MMMMMMMMMMMs.   `oNMMMMMMh- `sNMMMMMMMMM
MMMMMMMMMMMMN/    -hMMMN+  :dMMMMMMMMMMM
MMMMMMMMMMMMMMh-    +ms. .sMMMMMMMMMMMMM
MMMMMMMMMMMMMMMN+`   `  +NMMMMMMMMMMMMMM
MMMMMMMMMMMMMMNMMd:    .dMMMMMMMMMMMMMMM
MMMMMMMMMMMMm/-hMd-     `sNMMMMMMMMMMMMM
MMMMMMMMMMNo`   -` :h/    -dMMMMMMMMMMMM
MMMMMMMMMd:       /NMMh-   `+NMMMMMMMMMM
MMMMMMMNo`         :mMMN+`   `-hMMMMMMMM
MMMMMMh.            `oNMMd:    `/mMMMMMM
MMMMm/                -hMd-      `sNMMMM
MMNs`                   -          :dMMM
Mm:                                 `oMM
MMMMMMMMMMMMMMMMMMMMMMMMMMMMMMMMMMMMMMMM
EOF
        ;;

        "Namib"*)
            set_colors 1
            read -rd '' ascii_data <<'EOF'
${c1}          .:+shysyhhhhysyhs+:.
       -/yyys              syyy/-
     -shy                      yhs-
   -yhs                          shy-
  +hy                              yh+
 +ds                                sd+
/ys                  so              sy/
sh                 smMMNdyo           hs
yo               ymMMMMNNMMNho        oy
N             ydMMMNNMMMMMMMMMmy       N
N         shmMMMMNNMMMMMMMMMMMMMNy     N
yo  ooshmNMMMNNNNMMMMMMMMMMMMMMMMMms  oy
sd yyyyyyyyyyyyyyyyyyyyyyyyyyyyyyyyyy ds
/ys                                  sy/
 +ds                                sd+
  +hy                              yh+
   -yhs                          shy-
     -shy                      yhs-
       -/yyys              syyy/-
          .:+shysyhyhhysyhs+:.
EOF
        ;;

        "Neptune"*)
            set_colors 7
            read -rd '' ascii_data <<'EOF'
${c1}            ./+sydddddddys/-.
        .+ymNNdyooo/:+oooymNNmy/`
     `/hNNh/.`             `-+dNNy:`
    /mMd/.          .++.:oy/   .+mMd-
  `sMN/             oMMmdy+.     `oNNo
 `hMd.           `/ymy/.           :NMo
 oMN-          `/dMd:               /MM-
`mMy          -dMN+`                 mMs
.MMo         -NMM/                   yMs
 dMh         mMMMo:`                `NMo
 /MM/        /ymMMMm-               sMN.
  +Mm:         .hMMd`              oMN/
   +mNs.      `yNd/`             -dMm-
    .yMNs:    `/.`            `/yNNo`
      .odNNy+-`           .:ohNNd/.
         -+ymNNmdyyyyyyydmNNmy+.
             `-//sssssss//.
EOF
        ;;

        "netbsd_small"*)
            set_colors 5 7
            read -rd '' ascii_data <<'EOF'
${c2}\\\\${c1}\`-______,----__
${c2} \\\\        ${c1}__,---\`_
${c2}  \\\\       ${c1}\`.____
${c2}   \\\\${c1}-______,----\`-
${c2}    \\\\
     \\\\
      \\\\
EOF
        ;;

        "NetBSD"*)
            set_colors 5 7
            read -rd '' ascii_data <<'EOF'
${c1}                     `-/oshdmNMNdhyo+:-`
${c2}y${c1}/s+:-``    `.-:+oydNMMMMNhs/-``
${c2}-m+${c1}NMMMMMMMMMMMMMMMMMMMNdhmNMMMmdhs+/-`
 ${c2}-m+${c1}NMMMMMMMMMMMMMMMMMMMMmy+:`
  ${c2}-N/${c1}dMMMMMMMMMMMMMMMds:`
   ${c2}-N/${c1}hMMMMMMMMMmho:`
    ${c2}-N/${c1}-:/++/:.`
${c2}     :M+
      :Mo
       :Ms
        :Ms
         :Ms
          :Ms
           :Ms
            :Ms
             :Ms
              :Ms
EOF
        ;;

        "Netrunner"*)
            set_colors 4 7 1
            read -rd '' ascii_data <<'EOF'
${c1}           .:oydmMMMMMMmdyo:`
        -smMMMMMMMMMMMMMMMMMMds-
      +mMMMMMMMMMMMMMMMMMMMMMMMMd+
    /mMMMMMMMMMMMMMMMMMMMMMMMMMMMMm/
  `hMMMMMMMMMMMMMMMMMMMMMMMMMMMMMMMMy`
 .mMMMMMMMMMMMMMMMMMMMMMMMMMMMMMMMMMMd`
 dMMMMMMMMMMMMMMMMMMMMMMNdhmMMMMMMMMMMh
+MMMMMMMMMMMMMNmhyo+/-.   -MMMMMMMMMMMM/
mMMMMMMMMd+:.`           `mMMMMMMMMMMMMd
MMMMMMMMMMMdy/.          yMMMMMMMMMMMMMM
MMMMMMMMMMMMMMMNh+`     +MMMMMMMMMMMMMMM
mMMMMMMMMMMMMMMMMMs    -NMMMMMMMMMMMMMMd
+MMMMMMMMMMMMMMMMMN.  `mMMMMMMMMMMMMMMM/
 dMMMMMMMMMMMMMMMMMy  hMMMMMMMMMMMMMMMh
 `dMMMMMMMMMMMMMMMMM-+MMMMMMMMMMMMMMMd`
  `hMMMMMMMMMMMMMMMMmMMMMMMMMMMMMMMMy
    /mMMMMMMMMMMMMMMMMMMMMMMMMMMMMm:
      +dMMMMMMMMMMMMMMMMMMMMMMMMd/
        -odMMMMMMMMMMMMMMMMMMdo-
           `:+ydmNMMMMNmhy+-`
EOF
        ;;

        "Nitrux"*)
            set_colors 4
            read -rd '' ascii_data <<'EOF'
${c1}`:/.
`/yo
`/yo
`/yo      .+:.
`/yo      .sys+:.`
`/yo       `-/sys+:.`
`/yo           ./sss+:.`
`/yo              .:oss+:-`
`/yo                 ./o///:-`
`/yo              `.-:///////:`
`/yo           `.://///++//-``
`/yo       `.-:////++++/-`
`/yo    `-://///++o+/-`
`/yo `-/+o+++ooo+/-`
`/s+:+oooossso/.`
`//+sssssso:.
`+syyyy+:`
:+s+-
EOF
        ;;

        "nixos_small")
            set_colors 4 6
            read -rd '' ascii_data <<'EOF'
  ${c1}  \\\\  \\\\ //
 ==\\\\__\\\\/ //
   //   \\\\//
==//     //==
 //\\\\___//
// /\\\\  \\\\==
  // \\\\  \\\\
EOF
        ;;

        "nixos_old"*)
            set_colors 4 6
            read -rd '' ascii_data <<'EOF'
${c1}              ____       ${c2}_______        ____
${c1}             /####\      ${c2}\######\      /####\
${c1}             ######\      ${c2}\######\    /#####/
${c1}             \######\      ${c2}\######\  /#####/
${c1}              \######\      ${c2}\######\/#####/    ${c1}/\
${c1}               \######\      ${c2}\###########/    ${c1}/##\
${c1}        ________\######\______${c2}\#########/    ${c1}/####\
${c1}       /#######################${c2}\#######/    ${c1}/######
${c1}      /#########################${c2}\######\   ${c1}/######/
${c1}     /###########################${c2}\######\ ${c1}/######/
${c1}     ¯¯¯¯¯¯¯¯¯¯¯¯${c2}/######/${c1}¯¯¯¯¯¯¯¯¯${c2}\######${c1}/######/
${c2}                /######/           ${c2}\####${c1}/######/________
${c2}  _____________/######/             ${c2}\##${c1}/################\
${c2} /###################/               ${c2}\${c1}/##################\
${c2} \##################/${c1}\               /###################/
${c2}  \################/${c1}##\             /######/¯¯¯¯¯¯¯¯¯¯¯¯¯
${c2}   ¯¯¯¯¯¯¯¯/######/${c1}####\           /######/
${c2}          /######/${c1}######\${c2}_________${c1}/######/${c2}____________
${c2}         /######/ ${c1}\######\${c2}###########################/
${c2}        /######/   ${c1}\######\${c2}#########################/
${c2}        ######/    ${c1}/#######\${c2}#######################/
${c2}        \####/    ${c1}/#########\${c2}¯¯¯¯¯¯\######\¯¯¯¯¯¯¯¯
${c2}         \##/    ${c1}/###########\${c2}      \######\
${c2}          \/    ${c1}/#####/\######\${c2}      \######\
${c1}               ${c1}/#####/  \######\${c2}      \######\
${c1}              ${c1}/#####/    \######\${c2}      \######
${c1}              ${c1}\####/      \######\${c2}      \####/
${c1}               ${c1}¯¯¯¯        ¯¯¯¯¯¯¯${c2}       ¯¯¯¯
EOF
        ;;

        "NixOS"*)
            set_colors 4 6
            read -rd '' ascii_data <<'EOF'
${c1}          ▗▄▄▄       ${c2}▗▄▄▄▄    ▄▄▄▖
${c1}          ▜███▙       ${c2}▜███▙  ▟███▛
${c1}           ▜███▙       ${c2}▜███▙▟███▛
${c1}            ▜███▙       ${c2}▜██████▛
${c1}     ▟█████████████████▙ ${c2}▜████▛     ${c1}▟▙
${c1}    ▟███████████████████▙ ${c2}▜███▙    ${c1}▟██▙
${c2}           ▄▄▄▄▖           ▜███▙  ${c1}▟███▛
${c2}          ▟███▛             ▜██▛ ${c1}▟███▛
${c2}         ▟███▛               ▜▛ ${c1}▟███▛
${c2}▟███████████▛                  ${c1}▟██████████▙
${c2}▜██████████▛                  ${c1}▟███████████▛
${c2}      ▟███▛ ${c1}▟▙               ▟███▛
${c2}     ▟███▛ ${c1}▟██▙             ▟███▛
${c2}    ▟███▛  ${c1}▜███▙           ▝▀▀▀▀
${c2}    ▜██▛    ${c1}▜███▙ ${c2}▜██████████████████▛
${c2}     ▜▛     ${c1}▟████▙ ${c2}▜████████████████▛
${c1}           ▟██████▙       ${c2}▜███▙
${c1}          ▟███▛▜███▙       ${c2}▜███▙
${c1}         ▟███▛  ▜███▙       ${c2}▜███▙
${c1}         ▝▀▀▀    ▀▀▀▀▘       ${c2}▀▀▀▘
EOF
        ;;

        "NomadBSD"*)
            set_colors 4
            read -rd '' ascii_data <<'EOF'
${c1}         _======__
     (===============\\
   (===================\\
   _              _---__
  (=               ====-
 (=                ======
 (==                ======
 (==                ======
 (==\\ \\=-_      _=/ /====/
  (==\\ \\========/ /====/  /====-_
   (==\\ \\=====/ /==/   /===--
/================/  /===-
\\===========/
EOF
        ;;

        "Nurunner"*)
            set_colors 4
            read -rd '' ascii_data <<'EOF'
${c1}                  ,xc
                ;00cxXl
              ;K0,   .xNo.
            :KO'       .lXx.
          cXk.    ;xl     cXk.
        cXk.    ;k:.,xo.    cXk.
     .lXx.    :x::0MNl,dd.    :KO,
   .xNx.    cx;:KMMMMMNo'dx.    ;KK;
 .dNl.    cd,cXMMMMMMMMMWd,ox'    'OK:
;WK.    'K,.KMMMMMMMMMMMMMWc.Kx     lMO
 'OK:    'dl'xWMMMMMMMMMM0::x:    'OK:
   .kNo    .xo'xWMMMMMM0;:O:    ;KK;
     .dXd.   .do,oNMMO;ck:    ;00,
        oNd.   .dx,;'cO;    ;K0,
          oNx.    okk;    ;K0,
            lXx.        :KO'
              cKk'    cXk.
                ;00:lXx.
                  ,kd.
EOF
        ;;

        "NuTyX"*)
            set_colors 4 1
            read -rd '' ascii_data <<'EOF'
${c1}                                      .
                                    .
                                 ...
                               ...
            ....     .........--.
       ..-++-----....--++++++---.
    .-++++++-.   .-++++++++++++-----..
  .--...  .++..-+++--.....-++++++++++--..
 .     .-+-. .**-            ....  ..-+----..
     .+++.  .*+.         +            -++-----.
   .+++++-  ++.         .*+.     .....-+++-----.
  -+++-++. .+.          .-+***++***++--++++.  .
 -+-. --   -.          -*- ......        ..--.
.-. .+-    .          -+.
.  .+-                +.
   --                 --
  -+----.              .-
  -++-.+.                .
 .++. --
  +.  ----.
  .  .+. ..
      -  .
      .
EOF
        ;;

        "OBRevenge"*)
            set_colors 1 7 3
            read -rd '' ascii_data <<'EOF'
${c1}   __   __
     _@@@@   @@@g_
   _@@@@@@   @@@@@@
  _@@@@@@M   W@@@@@@_
 j@@@@P        ^W@@@@
 @@@@L____  _____Q@@@@
Q@@@@@@@@@@j@@@@@@@@@@
@@@@@    T@j@    T@@@@@
@@@@@ ___Q@J@    _@@@@@
@@@@@fMMM@@j@jggg@@@@@@
@@@@@    j@j@^MW@P @@@@
Q@@@@@ggg@@f@   @@@@@@L
^@@@@WWMMP  ^    Q@@@@
 @@@@@_         _@@@@l
  W@@@@@g_____g@@@@@P
   @@@@@@@@@@@@@@@@l
    ^W@@@@@@@@@@@P
       ^TMMMMTll
EOF
        ;;

        "openbsd_small")
            set_colors 3 7 6 1 8
            read -rd '' ascii_data <<'EOF'
${c1}      _____
    \\-     -/
 \\_/         \\
 |        ${c2}O O${c1} |
 |_  <   )  3 )
 / \\         /
    /-_____-\\
EOF
        ;;

        "OpenBSD"*)
            set_colors 3 7 6 1 8
            read -rd '' ascii_data <<'EOF'
${c3}                                     _
                                    (_)
${c1}              |    .
${c1}          .   |L  /|   .         ${c3} _
${c1}      _ . |\ _| \--+._/| .       ${c3}(_)
${c1}     / ||\| Y J  )   / |/| ./
    J  |)'( |        ` F`.'/       ${c3} _
${c1}  -<|  F         __     .-<        ${c3}(_)
${c1}    | /       .-'${c3}. ${c1}`.  /${c3}-. ${c1}L___
    J \\      <    ${c3}\ ${c1} | | ${c5}O${c3}\\${c1}|.-' ${c3} _
${c1}  _J \\  .-    \\${c3}/ ${c5}O ${c3}| ${c1}| \\  |${c1}F    ${c3}(_)
${c1} '-F  -<_.     \\   .-'  `-' L__
__J  _   _.     >-'  ${c1})${c4}._.   ${c1}|-'
${c1} `-|.'   /_.          ${c4}\_|  ${c1} F
  /.-   .                _.<
 /'    /.'             .'  `\\
  /L  /'   |/      _.-'-\\
 /'J       ___.---'\|
   |\  .--' V  | `. `
   |/`. `-.     `._)
      / .-.\\
      \\ (  `\\
       `.\\
EOF
        ;;

        "openEuler"*)
            set_colors 4 7 1
            read -rd '' ascii_data <<'EOF'
${c1}                 `.cc.`
             ``.cccccccc..`
          `.cccccccccccccccc.`
      ``.cccccccccccccccccccccc.``
   `..cccccccccccccccccccccccccccc..`
`.ccccccccccccccc${c2}/++/${c1}ccccccccccccccccc.`
.ccccccccccccccc${c2}mNMMNdo+oso+${c1}ccccccccccc.
.cccccccccc${c2}/++odms+//+mMMMMm/:+syso/${c1}cccc
.ccccccccc${c2}yNNMMMs:::/::+o+/:${c1}c${c2}dMMMMMm${c1}cccc
.ccccccc${c2}:+NmdyyhNNmNNNd:${c1}ccccc${c1}${c2}:oyyyo:${c1}cccc
.ccc${c2}:ohdmMs:${c1}cccc${c2}+mNMNmy${c1}ccccccccccccccccc
.cc${c2}/NMMMMMo////:${c1}c${c2}:///:${c1}cccccccccccccccccc
.cc${c2}:syysyNMNNNMNy${c1}ccccccccccccccccccccccc
.cccccccc${c2}+MMMMMNy${c1}c${c2}:/+++/${c1}cccccccccccccccc
.ccccccccc${c2}ohhhs/${c1}c${c2}omMMMMNh${c1}ccccccccccccccc
.ccccccccccccccc${c2}:MMMMMMMM/${c1}cccccccccccccc
.cccccccccccccccc${c2}sNNNNNd+${c1}cccccccccccccc.
`..cccccccccccccccc${c2}/+/:${c1}cccccccccccccc..`
   ``.cccccccccccccccccccccccccccc.``
       `.cccccccccccccccccccccc.`
          ``.cccccccccccccc.``
              `.cccccccc.`
                 `....`
EOF
        ;;

        "OpenIndiana"*)
            set_colors 4 7 1
            read -rd '' ascii_data <<'EOF'
${c2}                         .sy/
                         .yh+

           ${c1}-+syyyo+-     ${c2} /+.
         ${c1}+ddo/---/sdh/   ${c2} ym-
       ${c1}`hm+        `sms${c2}   ym-```````.-.
       ${c1}sm+           sm/ ${c2} ym-         +s
       ${c1}hm.           /mo ${c2} ym-         /h
       ${c1}omo           ym: ${c2} ym-       `os`
        ${c1}smo`       .ym+ ${c2}  ym-     .os-
     ``  ${c1}:ymy+///oyms- ${c2}   ym-  .+s+.
   ..`     ${c1}`:+oo+/-`  ${c2}    -//oyo-
 -:`                   .:oys/.
+-               `./oyys/.
h+`      `.-:+oyyyo/-`
`/ossssysso+/-.`
EOF
        ;;

        "openmamba"*)
            set_colors 7 2
            read -rd '' ascii_data <<'EOF'
${c1}                 `````
           .-/+ooooooooo+/:-`
        ./ooooooooooooooooooo+:.
      -+oooooooooooooooooooooooo+-
    .+ooooooooo+/:---::/+ooooooooo+.
   :oooooooo/-`          `-/oo${c2}s´${c1}oooo.${c2}s´${c1}
  :ooooooo/`                `${c2}sNds${c1}ooo${c2}sNds${c1}
 -ooooooo-                   ${c2}:dmy${c1}ooo${c2}:dmy${c1}
 +oooooo:                      :oooooo-
.ooooooo                        .://:`
:oooooo+                        ./+o+:`
-ooooooo`                      `oooooo+
`ooooooo:                      /oooooo+
 -ooooooo:                    :ooooooo.
  :ooooooo+.                .+ooooooo:
   :oooooooo+-`          `-+oooooooo:
    .+ooooooooo+/::::://oooooooooo+.
      -+oooooooooooooooooooooooo+-
        .:ooooooooooooooooooo+:.
           `-:/ooooooooo+/:.`
                 ``````
EOF
        ;;

        "OpenMandriva"*)
            set_colors 4
            read -rd '' ascii_data <<'EOF'
${c1}                  ``````
            `-:/+++++++//:-.`
         .:+++oooo+/:.``   ``
      `:+ooooooo+:.  `-:/++++++/:.`
     -+oooooooo:` `-++o+/::::://+o+/-
   `/ooooooooo-  -+oo/.`        `-/oo+.
  `+ooooooooo.  :os/`              .+so:
  +sssssssss/  :ss/                 `+ss-
 :ssssssssss`  sss`                  .sso
 ossssssssss  `yyo                    sys
`sssssssssss` `yys                   `yys
`sssssssssss:  +yy/                  +yy:
 oyyyyyyyyyys. `oyy/`              `+yy+
 :yyyyyyyyyyyo. `+yhs:.         `./shy/
  oyyyyyyyyyyys:` .oyhys+:----/+syhy+. `
  `syyyyyyyyyyyyo-` .:osyhhhhhyys+:``.:`
   `oyyyyyyyyyyyyys+-`` `.----.```./oo.
     /yhhhhhhhhhhhhhhyso+//://+osyhy/`
      `/yhhhhhhhhhhhhhhhhhhhhhhhhy/`
        `:oyhhhhhhhhhhhhhhhhhhyo:`
            .:+syhhhhhhhhys+:-`
                 ``....``
EOF
        ;;

        "OpenStage"*)
            set_colors 2
            read -rd '' ascii_data <<'EOF'
${c1}                 /(/
              .(((((((,
             /(((((((((/
           .(((((/,/(((((,
          *(((((*   ,(((((/
          (((((*      .*/((
         *((((/  (//(/*
         /((((*  ((((((((((,
      .  /((((*  (((((((((((((.
     ((. *((((/        ,((((((((
   ,(((/  (((((/     **   ,((((((*
  /(((((. .(((((/   //(((*  *(((((/
 .(((((,    ((/   .(((((/.   .(((((,
 /((((*        ,(((((((/      ,(((((
 /(((((((((((((((((((/.  /(((((((((/
 /(((((((((((((((((,   /(((((((((((/
     */(((((//*.      */((/(/(/*
EOF
        ;;

        "OpenWrt"*)
            set_colors 4 7 1
            read -rd '' ascii_data <<'EOF'
${c1} _______
|       |.-----.-----.-----.
|   -   ||  _  |  -__|     |
|_______||   __|_____|__|__|
         |__|
 ________        __
|  |  |  |.----.|  |_
|  |  |  ||   _||   _|
|________||__|  |____|
EOF
        ;;

        "Open Source Media Center"* | "osmc")
            set_colors 4 7 1
            read -rd '' ascii_data <<'EOF'
${c1}            -+shdmNNNNmdhs+-
        .+hMNho/:..``..:/ohNMh+.
      :hMdo.                .odMh:
    -dMy-                      -yMd-
   sMd-                          -dMs
  hMy       +.            .+       yMh
 yMy        dMs.        .sMd        yMy
:Mm         dMNMs`    `sMNMd        `mM:
yM+         dM//mNs``sNm//Md         +My
mM-         dM:  +NNNN+  :Md         -Mm
mM-         dM: `oNN+    :Md         -Mm
yM+         dM/+NNo`     :Md         +My
:Mm`        dMMNs`       :Md        `mM:
 yMy        dMs`         -ms        yMy
  hMy       +.                     yMh
   sMd-                          -dMs
    -dMy-                      -yMd-
      :hMdo.                .odMh:
        .+hMNho/:..``..:/ohNMh+.
            -+shdmNNNNmdhs+-
EOF
        ;;

        "Oracle"*)
            set_colors 1 7 3
            read -rd '' ascii_data <<'EOF'
${c1}
      `-/+++++++++++++++++/-.`
   `/syyyyyyyyyyyyyyyyyyyyyyys/.
  :yyyyo/-...............-/oyyyy/
 /yyys-                     .oyyy+
.yyyy`                       `syyy-
:yyyo                         /yyy/
.yyyy`                       `syyy-
 /yyys.                     .oyyyo
  /yyyyo:-...............-:oyyyy/`
   `/syyyyyyyyyyyyyyyyyyyyyyys+.
     `.:/+ooooooooooooooo+/:.`
EOF
        ;;

        "orchid_small"*)
            set_colors 255 127
            read -rd '' ascii_data <<'EOF'
${c2}                       :##:
                     -#${c1}@@@@${c2}#-
                    #${c1}@@${c2}=..=${c1}@@${c2}#
                    +${c1}@@${c2}-  -${c1}@@${c2}+
               -#${c1}@@${c2}*..*${c1}@${c2}..${c1}@${c2}*..*${c1}@@${c2}#-
             :#${c1}@@${c2}*+%${c1}@${c2}= .  . =${c1}@${c2}%+*${c1}@@${c2}#:
           +${c1}@@@${c2}:    :-.    .-:   :${c1}@@@${c2}+
             :#${c1}@@${c2}*+%${c1}@${c2}= .  . =${c1}@${c2}%+*${c1}@@${c2}#:
               -#${c1}@@${c2}*..*${c1}@${c2}..${c1}@${c2}*..*${c1}@@${c2}#-
                    +${c1}@@${c2}-  -${c1}@@${c2}+
                    #${c1}@@${c2}=..=${c1}@@${c2}#
                     -#${c1}@@@@${c2}#-
                       :##:
EOF
        ;;

        "orchid"*)
            set_colors 255 127 127
            read -rd '' ascii_data <<'EOF'
${c2}                  .==.                  
                .-${c3}#${c1}@@${c3}#${c2}-.                
              .-${c3}##${c1}@@@@${c3}##${c2}-.              
            .-${c3}##${c1}@@@@@@@@${c3}##${c2}-.            
           :*${c1}@@@@@${c3}####${c1}@@@@@${c2}*:           
         ..:*${c1}@@@@${c2}==--==${c1}@@@@${c2}*:..         
      .-*${c1}%%${c3}#${c2}==${c3}#${c1}@@${c3}#${c2}====${c3}#${c1}@@${c3}#${c2}==${c3}#${c1}%%${c2}*-.      
    .-${c3}#${c1}@@@@@${c3}##${c2}==${c3}#${c1}@@${c2}++${c1}@@${c3}##${c2}==${c3}#${c1}@@@@@${c3}#${c2}-.    
  .-${c3}#${c1}@@@@@${c2}#${c1}@@@${c3}#${c2}++#====${c3}#${c2}++#${c1}@@@${c2}#${c1}@@@@@${c3}#${c2}-.  
.-${c3}#${c1}@@@@@${c3}#${c2}-==**${c3}###${c2}+:--:+${c3}###${c2}**==-${c3}#${c1}@@@@@${c3}#${c2}-.
.-${c3}#${c1}@@@@@${c3}#${c2}-==**${c3}###${c2}+:--:+${c3}###${c2}**==-${c3}#${c1}@@@@@${c3}#${c2}-.
  .-${c3}#${c1}@@@@@${c2}#${c1}@@@${c3}#${c2}++#====${c3}#${c2}++#${c1}@@@${c2}#${c1}@@@@@${c3}#${c2}-.  
    .-${c3}#${c1}@@@@@${c3}##${c2}==${c3}#${c1}@@${c2}++${c1}@@${c3}##${c2}==${c3}#${c1}@@@@@${c3}#${c2}-.    
      .-*${c1}%%${c3}#${c2}==${c3}#${c1}@@${c3}#${c2}====${c3}#${c1}@@${c3}#${c2}==${c3}#${c1}%%${c2}*-.     
         ..:*${c1}@@@@${c2}==--==${c1}@@@@${c2}*:..       
           :*${c1}@@@@@${c3}####${c1}@@@@@${c2}*:          
            .-${c3}##${c1}@@@@@@@@${c3}##${c2}-.            
              .-${c3}##${c1}@@@@${c3}##${c2}-.              
                .-${c3}#${c1}@@${c3}#${c2}-.               
                  .==.       
EOF
        ;;

        "OS Elbrus"*)
            set_colors 4 7 3
            read -rd '' ascii_data <<'EOF'
${c1}   ▄▄▄▄▄▄▄▄▄▄▄▄▄▄▄▄▄▄▄▄▄▄▄▄▄▄▄
   ██▀▀▀▀▀▀▀▀▀▀▀▀▀▀▀▀▀▀▀▀▀▀▀██
   ██                       ██
   ██   ███████   ███████   ██
   ██   ██   ██   ██   ██   ██
   ██   ██   ██   ██   ██   ██
   ██   ██   ██   ██   ██   ██
   ██   ██   ██   ██   ██   ██
   ██   ██   ███████   ███████
   ██   ██                  ██
   ██   ██▄▄▄▄▄▄▄▄▄▄▄▄▄▄▄▄▄▄██
   ██   ▀▀▀▀▀▀▀▀▀▀▀▀▀▀▀▀▀▀▀▀██
   ██                       ██
   ███████████████████████████
EOF
        ;;

        "PacBSD"*)
            set_colors 1 7 3
            read -rd '' ascii_data <<'EOF'
${c1}      :+sMs.
  `:ddNMd-                         -o--`
 -sMMMMh:                          `+N+``
 yMMMMMs`     .....-/-...           `mNh/
 yMMMMMmh+-`:sdmmmmmmMmmmmddy+-``./ddNMMm
 yNMMNMMMMNdyyNNMMMMMMMMMMMMMMMhyshNmMMMm
 :yMMMMMMMMMNdooNMMMMMMMMMMMMMMMMNmy:mMMd
  +MMMMMMMMMmy:sNMMMMMMMMMMMMMMMMMMMmshs-
  :hNMMMMMMN+-+MMMMMMMMMMMMMMMMMMMMMMMs.
 .omysmNNhy/+yNMMMMMMMMMMNMMMMMMMMMNdNNy-
 /hMM:::::/hNMMMMMMMMMMMm/-yNMMMMMMN.mMNh`
.hMMMMdhdMMMMMMMMMMMMMMmo  `sMMMMMMN mMMm-
:dMMMMMMMMMMMMMMMMMMMMMdo+  oMMMMMMN`smMNo`
/dMMMMMMMMMMMMMMMMMMMMMNd/` :yMMMMMN:-hMMM.
:dMMMMMMMMMMMMMMMMMMMMMNh`  oMMMMMMNo/dMNN`
:hMMMMMMMMMMMMMMMMMMMMMMNs--sMMMMMMMNNmy++`
 sNMMMMMMMMMMMMMMMMMMMMMMMmmNMMMMMMNho::o.
 :yMMMMMMMMMMMMMNho+sydNNNNNNNmysso/` -//
  /dMMMMMMMMMMMMMs-  ````````..``
   .oMMMMMMMMMMMMNs`               ./y:`
     +dNMMNMMMMMMMmy`          ``./ys.
      `/hMMMMMMMMMMMNo-``    `.+yy+-`
        `-/hmNMNMMMMMMmmddddhhy/-`
            `-+oooyMMMdsoo+/:.
EOF
        ;;

        "parabola_small"*)
            set_colors 5 7
            read -rd '' ascii_data <<'EOF'
${c1}  __ __ __  _
.`_//_//_/ / `.
          /  .`
         / .`
        /.`
       /`
EOF
        ;;

        "Parabola"*)
            set_colors 5 7
            read -rd '' ascii_data <<'EOF'
${c1}                          `.-.    `.
                   `.`  `:++.   `-+o+.
             `` `:+/. `:+/.   `-+oooo+
        ``-::-.:+/. `:+/.   `-+oooooo+
    `.-:///-  ..`   .-.   `-+oooooooo-
 `..-..`                 `+ooooooooo:
``                        :oooooooo/
                          `ooooooo:
                          `oooooo:
                          -oooo+.
                          +ooo/`
                         -ooo-
                        `+o/.
                        /+-
                       //`
                      -.
EOF
        ;;

        "Pardus"*)
            set_colors 3 7 6 1 8
            read -rd '' ascii_data <<'EOF'
${c1} .smNdy+-    `.:/osyyso+:.`    -+ydmNs.
/Md- -/ymMdmNNdhso/::/oshdNNmdMmy/. :dM/
mN.     oMdyy- -y          `-dMo     .Nm
.mN+`  sMy hN+ -:             yMs  `+Nm.
 `yMMddMs.dy `+`               sMddMMy`
   +MMMo  .`  .                 oMMM+
   `NM/    `````.`    `.`````    +MN`
   yM+   `.-:yhomy    ymohy:-.`   +My
   yM:          yo    oy          :My
   +Ms         .N`    `N.      +h sM+
   `MN      -   -::::::-   : :o:+`NM`
    yM/    sh   -dMMMMd-   ho  +y+My
    .dNhsohMh-//: /mm/ ://-yMyoshNd`
      `-ommNMm+:/. oo ./:+mMNmmo:`
     `/o+.-somNh- :yy: -hNmos-.+o/`
    ./` .s/`s+sMdd+``+ddMs+s`/s. `/.
        : -y.  -hNmddmNy.  .y- :
         -+       `..`       +-
EOF
        ;;

        "Parrot"*)
            set_colors 6 7
            read -rd '' ascii_data <<'EOF'
${c1}  `:oho/-`
`mMMMMMMMMMMMNmmdhy-
 dMMMMMMMMMMMMMMMMMMs`
 +MMsohNMMMMMMMMMMMMMm/
 .My   .+dMMMMMMMMMMMMMh.
  +       :NMMMMMMMMMMMMNo
           `yMMMMMMMMMMMMMm:
             /NMMMMMMMMMMMMMy`
              .hMMMMMMMMMMMMMN+
                  ``-NMMMMMMMMMd-
                     /MMMMMMMMMMMs`
                      mMMMMMMMsyNMN/
                      +MMMMMMMo  :sNh.
                      `NMMMMMMm     -o/
                       oMMMMMMM.
                       `NMMMMMM+
                        +MMd/NMh
                         mMm -mN`
                         /MM  `h:
                          dM`   .
                          :M-
                           d:
                           -+
                            -
EOF
        ;;

        "Parsix"*)
            set_colors 3 1 7 8
            read -rd '' ascii_data <<'EOF'
                 ${c2}-/+/:.
               ${c2}.syssssys.
       ${c1}.--.    ${c2}ssssssssso${c1}   ..--.
     :++++++:  ${c2}+ssssssss+${c1} ./++/+++:
    /+++++++++.${c2}.yssooooy`${c1}-+///////o-
    /++++++++++.${c2}+soooos:${c1}:+////////+-
     :+++++////o-${c2}oooooo-${c1}+/////////-
      `-/++//++-${c4}.-----.-${c1}:+/////:-
  ${c3}-://::--${c1}-:/:${c4}.--.````.--.${c1}:::-${c3}--::::::.
${c3}-/:::::::://:${c4}.:-`      `-:${c3}`:/:::::::--/-
${c3}/::::::::::/-${c4}--.        .-.${c3}-/://///::::/
${c3}-/:::::::::/:${c4}`:-.      .-:${c3}`:///////////-
 `${c3}-::::--${c1}.-://.${c4}---....---${c1}`:+/:-${c3}--::::-`
       ${c1}-/+///+o/-${c4}.----.${c1}.:oo+++o+.
     ${c1}-+/////+++o:${c2}syyyyy.${c1}o+++++++++:
    ${c1}.+////+++++-${c2}+sssssy+${c1}.++++++++++\
    ${c1}.+:/++++++.${c2}.yssssssy-${c1}`+++++++++:
     ${c1}:/+++++-  ${c2}+sssssssss  ${c1}-++++++-
       ${c1}`--`    ${c2}+sssssssso    ${c1}`--`
                ${c2}+sssssy+`
                 ${c2}`.::-`
EOF
        ;;

        "PCBSD"* | "TrueOS"*)
            set_colors 1 7 3
            read -rd '' ascii_data <<'EOF'
${c1}                       ..
                        s.
                        +y
                        yN
                       -MN  `.
                      :NMs `m
                    .yMMm` `No
            `-/+++sdMMMNs+-`+Ms
        `:oo+-` .yMMMMy` `-+oNMh
      -oo-     +NMMMM/       oMMh-
    .s+` `    oMMMMM/     -  oMMMhy.
   +s`- ::   :MMMMMd     -o `mMMMy`s+
  y+  h .Ny+oNMMMMMN/    sh+NMMMMo  +y
 s+ .ds  -NMMMMMMMMMMNdhdNMMMMMMh`   +s
-h .NM`   `hMMMMMMMMMMMMMMNMMNy:      h-
y- hMN`     hMMmMMMMMMMMMNsdMNs.      -y
m` mMMy`    oMMNoNMMMMMMo`  sMMMo     `m
m` :NMMMdyydMMMMo+MdMMMs     sMMMd`   `m
h-  `+ymMMMMMMMM--M+hMMN/    +MMMMy   -h
:y     `.sMMMMM/ oMM+.yMMNddNMMMMMm   y:
 y:   `s  dMMN- .MMMM/ :MMMMMMMMMMh  :y
 `h:  `mdmMMM/  yMMMMs  sMMMMMMMMN- :h`
   so  -NMMMN   /mmd+  `dMMMMMMMm- os
    :y: `yMMM`       `+NMMMMMMNo`:y:
      /s+`.omy      /NMMMMMNh/.+s:
        .+oo:-.     /mdhs+::oo+.
            -/o+++++++++++/-
EOF
        ;;

        "PCLinuxOS"*)
            set_colors 4 7 1
            read -rd '' ascii_data <<'EOF'
${c1}            mhhhyyyyhhhdN
        dyssyhhhhhhhhhhhssyhN
     Nysyhhyo/:-.....-/oyhhhssd
   Nsshhy+.              `/shhysm
  dohhy/                    -shhsy
 dohhs`                       /hhys
N+hho   ${c2}+ssssss+-   .+syhys+   ${c1}/hhsy
ohhh`   ${c2}ymmo++hmm+`smmy/::+y`   ${c1}shh+
+hho    ${c2}ymm-  /mmy+mms          ${c1}:hhod
/hh+    ${c2}ymmhhdmmh.smm/          ${c1}.hhsh
+hhs    ${c2}ymm+::-`  /mmy`    `    ${c1}/hh+m
yyhh-   ${c2}ymm-       /dmdyosyd`  ${c1}`yhh+
 ohhy`  ${c2}://`         -/+++/-   ${c1}ohhom
 N+hhy-                      `shhoh
   sshho.                  `+hhyom
    dsyhhs/.            `:ohhhoy
      dysyhhhso///://+syhhhssh
         dhyssyhhhhhhyssyyhN
              mddhdhdmN
EOF
        ;;

                "pearOS"*)
                    set_colors 2 3 1 1 5 4
                    read -rd '' ascii_data <<'EOF'
\e[0;32m                  .+yh
                 sMMMo
                sMMN+
                +o:    \e[0m
\e[93m           ./oyyys+.
         :dMMMMMMMMMm/
        :MMMMMMMMMMMMMy
        yMMMMMMMMMMMMMN \e[0m
\e[31m        mMMMMMMMMMMMMs`
       yMMMMMMMMMMMMo
     -mMMMMMMMMMMMMM`
    oMMMMMMMMMMMMMMM` \e[0m
\e[95m   oMMMMMMMMMMMMMMMMy
  .MMMMMMMMMMMMMMMMMMy`
  +MMMMMMMMMMMMMMMMMMMMy/`
  /MMMMMMMMMMMMMMMMMMMMMMMNds \e[0m
\e[34m  `mMMMMMMMMMMMMMMMMMMMMMMMM/
   .mMMMMMMMMMMMMMMMMMMMMMM+
    `oNMMMMMMMMMMMMMMMMMMd-
      `+hMMMMMMMMMMMMMms-
          -/osyhhyso:. \e[0m
EOF
                ;;

        "Pengwin"*)
            set_colors 5 5 13
            read -rd '' ascii_data <<'EOF'
${c3}                     ...`
${c3}                     `-///:-`
${c3}                       .+${c2}ssys${c3}/
${c3}                        +${c2}yyyyy${c3}o    ${c2}
${c2}                        -yyyyyy:
${c2}           `.:/+ooo+/:` -yyyyyy+
${c2}         `:oyyyyyys+:-.`syyyyyy:
${c2}        .syyyyyyo-`   .oyyyyyyo
${c2}       `syyyyyy   `-+yyyyyyy/`
${c2}       /yyyyyy+ -/osyyyyyyo/.
${c2}       +yyyyyy-  `.-:::-.`
${c2}       .yyyyyy-
${c3}        :${c2}yyyyy${c3}o
${c3}         .+${c2}ooo${c3}+
${c3}           `.::/:.
EOF
        ;;

        "Peppermint"*)
            set_colors 1 15 3
            read -rd '' ascii_data <<'EOF'
${c1}               PPPPPPPPPPPPPP
${c1}           PPPP${c2}MMMMMMM${c1}PPPPPPPPPPP
${c1}         PPPP${c2}MMMMMMMMMM${c1}PPPPPPPP${c2}MM${c1}PP
${c1}       PPPPPPPP${c2}MMMMMMM${c1}PPPPPPPP${c2}MMMMM${c1}PP
${c1}     PPPPPPPPPPPP${c2}MMMMMM${c1}PPPPPPP${c2}MMMMMMM${c1}PP
${c1}    PPPPPPPPPPPP${c2}MMMMMMM${c1}PPPP${c2}M${c1}P${c2}MMMMMMMMM${c1}PP
${c1}   PP${c2}MMMM${c1}PPPPPPPPPP${c2}MMM${c1}PPPPP${c2}MMMMMMM${c1}P${c2}MM${c1}PPPP
${c1}   P${c2}MMMMMMMMMM${c1}PPPPPP${c2}MM${c1}PPPPP${c2}MMMMMM${c1}PPPPPPPP
${c1}  P${c2}MMMMMMMMMMMM${c1}PPPPP${c2}MM${c1}PP${c2}M${c1}P${c2}MM${c1}P${c2}MM${c1}PPPPPPPPPPP
${c1}  P${c2}MMMMMMMMMMMMMMMM${c1}PP${c2}M${c1}P${c2}MMM${c1}PPPPPPPPPPPPPPPP
${c1}  P${c2}MMM${c1}PPPPPPPPPPPPPPPPPPPPPPPPPPPPPP${c2}MMMMM${c1}P
${c1}  PPPPPPPPPPPPPPPP${c2}MMM${c1}P${c2}M${c1}P${c2}MMMMMMMMMMMMMMMM${c1}PP
${c1}  PPPPPPPPPPP${c2}MM${c1}P${c2}MM${c1}PPPP${c2}MM${c1}PPPPP${c2}MMMMMMMMMMM${c1}PP
${c1}   PPPPPPPP${c2}MMMMMM${c1}PPPPP${c2}MM${c1}PPPPPP${c2}MMMMMMMMM${c1}PP
${c1}   PPPP${c2}MM${c1}P${c2}MMMMMMM${c1}PPPPPP${c2}MM${c1}PPPPPPPPPP${c2}MMMM${c1}PP
${c1}    PP${c2}MMMMMMMMM${c1}P${c2}M${c1}PPPP${c2}MMMMMM${c1}PPPPPPPPPPPPP
${c1}     PP${c2}MMMMMMM${c1}PPPPPPP${c2}MMMMMM${c1}PPPPPPPPPPPP
${c1}       PP${c2}MMMM${c1}PPPPPPPPP${c2}MMMMMMM${c1}PPPPPPPP
${c1}         PP${c2}MM${c1}PPPPPPPP${c2}MMMMMMMMMM${c1}PPPP
${c1}           PPPPPPPPPP${c2}MMMMMMMM${c1}PPPP
${c1}               PPPPPPPPPPPPPP
EOF
        ;;

        "Pisi"*)
            set_colors 12 7 6 1 8
            read -rd '' ascii_data <<'EOF'
${c1}   \Fv/!-                      `:?lzC
${c1}   Q!::=zFx!  ${c2}`;v6WBCicl;`  ${c1},vCC\!::#.
${c1}  ,%:::,'` ${c2}+#%@@FQ@@.   ,cF%i${c1}``-',::a?
${c1}  +m:,'```${c2}}3,/@@Q\@@       "af-${c1} `-'"7f
  =o'.` ${c2}/m'   :Q@:Qg         ,kl${c1}  `.|o
  :k` '${c2}$+      'Narm           >d,${c1}  ii
   #`${c2}!p.        `C ,            'd+${c1} %'
${c2}   !0m                           `6Kv
   =a                              m+
  !A     !\L|:            :|L\!     $:
 .8`     Q''%Q#'        '#Q%''Q     `0-
 :6      E|.6QQu        uQQ6.|E      p:
  i{      \jts9?        ?9stj\      u\
   |a`            -''.            `e>
    ,m+     ${c1}'^ !`${c2}s@@@@a${c1}'"`+`${c2}     >e'
      !3|${c1}`|=>>r-  ${c2}'U%:${c1}  '>>>=:`\3!
       'xopE|      ${c2}`'${c1}     `ledoz-
    `;=>>+`${c2}`^llci/|==|/iclc;`${c1}'>>>>:
   `^`+~          ${c2}````${c1}          !!-^
EOF
        ;;

        "PNM Linux"* | "WHPNM Linux"*)
            set_colors 33 9 15 202
            read -rd '' ascii_data <<'EOF'

${c1}
               ``.---..` `--`
            ``.---........-:.${c2}-::`${c1}
           ${c2}./::-${c1}........${c2}--::.````${c1}
          ${c2}.:://:::${c1}----${c2}::::-..${c1}
          ..${c2}--:::::--::::++-${c1}.`
  ${c2}`-:-`${c1}   .-ohy+::${c2}-:::${c1}/sdmdd:.${c2}   `-:-
   .-:::${c1}...${c3}sNNmds$y${c1}o/+${c3}sy+NN$m${c1}d+.`${c2}-:::-.
     `.-:-${c1}./${c3}dN${c1}()${c3}yyooosd${c1}()${c3}$m${c1}dy${c2}-.::-.`${c1}
      ${c2}`.${c1}-...-${c3}+hNdyyyyyydmy${c1}:......${c2}`${c1}
 ``..--.....-${c3}yNNm${c4}hssssh${c3}mmdo${c1}.........```
`-:://:.....${c3}hNNNNN${c4}mddm${c3}NNNmds${c1}.....//::--`
  ```.:-...${c3}oNNNNNNNNNNNNNNmd/${c1}...:-.```
      .....${c3}hNNNNNNNNNNNNNNmds${c1}....`
      --...${c3}hNNNNNNNNNNNNNNmdo${c1}.....
      .:...${c3}/NNNNNNNNNNNNNNdd${c1}:....`
       `-...${c3}+mNNNNNNNNNNNmh${c1}:...-.
     ${c4}.:+o+/:-${c1}:+oo+///++o+/:-${c4}:/+ooo/:.
       ${c4}+oo/:o-            +oooooso.`
       ${c4}.`   `             `/  .-//-
EOF
        ;;

        "popos_small"* | "pop_os_small"*)
            set_colors 6 7
            read -rd '' ascii_data <<'EOF'
${c1}______
\\   _ \\        __
 \\ \\ \\ \\      / /
  \\ \\_\\ \\    / /
   \\  ___\\  /_/
    \\ \\    _
   __\\_\\__(_)_
  (___________)`
EOF
        ;;

        "Pop!_OS"* | "popos"* | "pop_os"*)
            set_colors 6 7
            read -rd '' ascii_data <<'EOF'
${c1}             /////////////
         /////////////////////
      ///////${c2}*767${c1}////////////////
    //////${c2}7676767676*${c1}//////////////
   /////${c2}76767${c1}//${c2}7676767${c1}//////////////
  /////${c2}767676${c1}///${c2}*76767${c1}///////////////
 ///////${c2}767676${c1}///${c2}76767${c1}.///${c2}7676*${c1}///////
/////////${c2}767676${c1}//${c2}76767${c1}///${c2}767676${c1}////////
//////////${c2}76767676767${c1}////${c2}76767${c1}/////////
///////////${c2}76767676${c1}//////${c2}7676${c1}//////////
////////////,${c2}7676${c1},///////${c2}767${c1}///////////
/////////////*${c2}7676${c1}///////${c2}76${c1}////////////
///////////////${c2}7676${c1}////////////////////
 ///////////////${c2}7676${c1}///${c2}767${c1}////////////
  //////////////////////${c2}'${c1}////////////
   //////${c2}.7676767676767676767,${c1}//////
    /////${c2}767676767676767676767${c1}/////
      ///////////////////////////
         /////////////////////
             /////////////
EOF
        ;;

        "Porteus"*)
            set_colors 6 7
            read -rd '' ascii_data <<'EOF'
${c1}             `.-:::-.`
         -+ydmNNNNNNNmdy+-
      .+dNmdhs+//////+shdmdo.
    .smmy+-`             ./sdy:
  `omdo.    `.-/+osssso+/-` `+dy.
 `yms.   `:shmNmdhsoo++osyyo-``oh.
 hm/   .odNmds/.`    ``.....:::-+s
/m:  `+dNmy:`   `./oyhhhhyyooo++so
ys  `yNmy-    .+hmmho:-.`     ```
s:  yNm+`   .smNd+.
`` /Nm:    +dNd+`
   yN+   `smNy.
   dm    oNNy`
   hy   -mNm.
   +y   oNNo
   `y`  sNN:
    `:  +NN:
     `  .mNo
         /mm`
          /my`
           .sy`
             .+:
                `
EOF
        ;;

        "postmarketos_small")
            set_colors 2 7
            read -rd '' ascii_data <<'EOF'
${c1}        /\\
       /  \\
      /    \\
      \\__   \\
    /\\__ \\  _\\
   /   /  \\/ __
  /   / ____/  \\
 /    \\ \\       \\
/_____/ /________\\
EOF
        ;;

        "PostMarketOS"*)
            set_colors 2 7
            read -rd '' ascii_data <<'EOF'
${c1}                 /\\
                /  \\
               /    \\
              /      \\
             /        \\
            /          \\
            \\           \\
          /\\ \\____       \\
         /  \\____ \\       \\
        /       /  \\       \\
       /       /    \\    ___\\
      /       /      \\  / ____
     /       /        \\/ /    \\
    /       / __________/      \\
   /        \\ \\                 \\
  /          \\ \\                 \\
 /           / /                  \\
/___________/ /____________________\\
EOF
        ;;

        "PuffOS"*)
            set_colors 3
            read -rd '' ascii_data <<'EOF'
${c1}
              _,..._,m,
            ,/'      '"";
           /             ".
         ,'mmmMMMMmm.      \
       _/-"^^^^^"""%#%mm,   ;
 ,m,_,'              "###)  ;,
(###%                 \#/  ;##mm.
 ^#/  __        ___    ;  (######)
  ;  //.\\     //.\\   ;   \####/
 _; (#\"//     \\"/#)  ;  ,/
@##\ \##/   =   `"=" ,;mm/
`\##>.____,...,____,<####@
EOF
        ;;

        "Proxmox"*)
            set_colors 7 202
            read -rd '' ascii_data <<'EOF'
${c1}         .://:`              `://:.
       `hMMMMMMd/          /dMMMMMMh`
        `sMMMMMMMd:      :mMMMMMMMs`
${c2}`-/+oo+/:${c1}`.yMMMMMMMh-  -hMMMMMMMy.`${c2}:/+oo+/-`
`:oooooooo/${c1}`-hMMMMMMMyyMMMMMMMh-`${c2}/oooooooo:`
  `/oooooooo:${c1}`:mMMMMMMMMMMMMm:`${c2}:oooooooo/`
    ./ooooooo+-${c1} +NMMMMMMMMN+ ${c2}-+ooooooo/.
      .+ooooooo+-${c1}`oNMMMMNo`${c2}-+ooooooo+.
        -+ooooooo/.${c1}`sMMs`${c2}./ooooooo+-
          :oooooooo/${c1}`..`${c2}/oooooooo:
          :oooooooo/`${c1}..${c2}`/oooooooo:
        -+ooooooo/.`${c1}sMMs${c2}`./ooooooo+-
      .+ooooooo+-`${c1}oNMMMMNo${c2}`-+ooooooo+.
    ./ooooooo+-${c1} +NMMMMMMMMN+ ${c2}-+ooooooo/.
  `/oooooooo:`${c1}:mMMMMMMMMMMMMm:${c2}`:oooooooo/`
`:oooooooo/`${c1}-hMMMMMMMyyMMMMMMMh-${c2}`/oooooooo:`
`-/+oo+/:`${c1}.yMMMMMMMh-  -hMMMMMMMy.${c2}`:/+oo+/-`
${c1}        `sMMMMMMMm:      :dMMMMMMMs`
       `hMMMMMMd/          /dMMMMMMh`
         `://:`              `://:`
EOF
        ;;

        "Puppy"* | "Quirky Werewolf"* | "Precise Puppy"*)
            set_colors 4 7
            read -rd '' ascii_data <<'EOF'
${c1}           `-/osyyyysosyhhhhhyys+-
  -ohmNNmh+/hMMMMMMMMNNNNd+dMMMMNM+
 yMMMMNNmmddo/NMMMNNNNNNNNNo+NNNNNy
.NNNNNNmmmddds:MMNNNNNNNNNNNh:mNNN/
-NNNdyyyhdmmmd`dNNNNNmmmmNNmdd/os/
.Nm+shddyooo+/smNNNNmmmmNh.   :mmd.
 NNNNy:`   ./hmmmmmmmNNNN:     hNMh
 NMN-    -++- +NNNNNNNNNNm+..-sMMMM-
.MMo    oNNNNo hNNNNNNNNmhdNNNMMMMM+
.MMs    /NNNN/ dNmhs+:-`  yMMMMMMMM+
 mMM+     .. `sNN+.      hMMMMhhMMM-
 +MMMmo:...:sNMMMMMms:` hMMMMm.hMMy
  yMMMMMMMMMMMNdMMMMMM::/+o+//dMMd`
   sMMMMMMMMMMN+:oyyo:sMMMNNMMMNy`
    :mMMMMMMMMMMMmddNMMMMMMMMmh/
      /dMMMMMMMMMMMMMMMMMMNdy/`
        .+hNMMMMMMMMMNmdhs/.
            .:/+ooo+/:-.
EOF
        ;;

        "pureos_small"*)
            set_colors 2 7 7
            read -rd '' ascii_data <<'EOF'
${c1} _____________
|  _________  |
| |         | |
| |         | |
| |_________| |
|_____________|
EOF
        ;;

        "PureOS"*)
            set_colors 2 7 7
            read -rd '' ascii_data <<'EOF'
${c1}dmmmmmmmmmmmmmmmmmmmmmmmmmmmmmmmmmmmmmmd
dNm//////////////////////////////////mNd
dNd                                  dNd
dNd                                  dNd
dNd                                  dNd
dNd                                  dNd
dNd                                  dNd
dNd                                  dNd
dNd                                  dNd
dNd                                  dNd
dNm//////////////////////////////////mNd
dmmmmmmmmmmmmmmmmmmmmmmmmmmmmmmmmmmmmmmd
EOF
        ;;

        "Q4OS"*)
            set_colors 4 1
            read -rd '' ascii_data <<'EOF'
${c1}           .:*****  :=====.           
        ${c1}.:********  :========.        
     ${c1} .***********  :===========.     
    ${c1}.:************  :============-    
  ${c1} .**************  :==============   
 ${c1} :***************  :===============  
 ${c1}:**************.    :=============== 
${c1}.*************:        .=============.
${c1}*************.          .============:
                                      
${c1}:############.          ${c2}:==:          
${c1}:##############.      ${c2}:======:        
 ${c1}:################  ${c2}.==========:      
  ${c1}:###############   ${c2}.===========:    
   ${c1}:##############     ${c2}.===========:  
    ${c1}:#############       ${c2}.=========:  
      ${c1}:###########         ${c2}.=====:    
        ${c1}.#########           ${c2}.=:      
            ${c1}.#####                    
EOF
        ;;

        "Qubes"*)
            set_colors 4 5 7 6
            read -rd '' ascii_data <<'EOF'
${c1}               `..--..`
            `.----------.`
        `..----------------..`
     `.------------------------.``
 `..-------------....-------------..`
.::----------..``    ``..----------:+:
:////:----..`            `..---:/ossso
:///////:`                  `/osssssso
:///////:                    /ssssssso
:///////:                    /ssssssso
:///////:                    /ssssssso
:///////:                    /ssssssso
:///////:                    /ssssssso
:////////-`                .:sssssssso
:///////////-.`        `-/osssssssssso
`//////////////:-```.:+ssssssssssssso-
  .-://////////////sssssssssssssso/-`
     `.:///////////sssssssssssssso:.
         .-:///////ssssssssssssssssss/`
            `.:////ssss+/+ssssssssssss.
                `--//-    `-/osssso/.
EOF
        ;;

        "Qubyt"*)
            set_colors 4 5 0 4
            read -rd '' ascii_data <<'EOF'
${c1}    ########################${c2}(${c3}ooo
${c1}    ########################${c2}(${c3}ooo
${c1}###${c2}(${c3}ooo                  ${c1}###${c2}(${c3}ooo
${c1}###${c2}(${c3}ooo                  ${c1}###${c2}(${c3}ooo
${c1}###${c2}(${c3}ooo                  ${c1}###${c2}(${c3}ooo
${c1}###${c2}(${c3}ooo                  ${c1}###${c2}(${c3}ooo
${c1}###${c2}(${c3}ooo                  ${c1}###${c2}(${c3}ooo
${c1}###${c2}(${c3}ooo                  ${c1}###${c2}(${c3}ooo
${c1}###${c2}(${c3}ooo           ${c1}##${c3}o    ${c2}((((${c3}ooo
${c1}###${c2}(${c3}ooo          o${c2}((${c1}###   ${c3}oooooo
${c1}###${c2}(${c3}ooo           oo${c2}((${c1}###${c3}o
${c1}###${c2}(${c3}ooo             ooo${c2}((${c1}###
${c1}################${c2}(${c3}oo    oo${c2}((((${c3}o
${c2}(((((((((((((((((${c3}ooo     ooooo
  oooooooooooooooooo        o
EOF
        ;;

        "Quibian"*)
            set_colors 3 7
            read -rd '' ascii_data <<'EOF'
${c1}            `.--::::::::--.`
        `.-:::-..``   ``..-::-.`
      .::::-`   .${c2}+${c1}:``       `.-::.`
    .::::.`    -::::::-`       `.::.
  `-:::-`    -:::::::::--..``     .::`
 `::::-     .${c2}oy${c1}:::::::---.```.:    `::`
 -::::  `.-:::::::::::-.```         `::
.::::.`-:::::::::::::.               `:.
-::::.:::::::::::::::                 -:
::::::::::::::::::::`                 `:
:::::::::::::::::::-                  `:
:::::::::::::::::::                   --
.:::::::::::::::::`                  `:`
`:::::::::::::::::                   -`
 .:::::::::::::::-                  -`
  `::::::::::::::-                `.`
    .::::::::::::-               ``
      `.--:::::-.
EOF
        ;;

        "Radix"*)
            set_colors 1 2
            read -rd '' ascii_data <<'EOF'
${c2}                .:oyhdmNo
             `/yhyoosdms`
            -o+/ohmmho-
           ..`.:/:-`
     `.--:::-.``${c1}
  .+ydNMMMMMMNmhs:`
`omMMMMMMMMMMMMMMNh-
oNMMMNmddhhyyhhhddmy.
mMMMMNmmddhhysoo+/:-`
yMMMMMMMMMMMMMMMMNNh.
-dmmmmmNNMMMMMMMMMMs`
 -+oossyhmMMMMMMMMd-
 `sNMMMMMMMMMMMMMm:
  `yMMMMMMNmdhhhh:
   `sNMMMMMNmmho.
    `+mMMMMMMMy.
      .yNMMMm+`
       `:yd+.
EOF
        ;;

        "Raspbian_small"*)
            set_colors 2 1
            read -rd '' ascii_data <<'EOF'
${c1}   ..    ,.
  :oo: .:oo:
  'o\\o o/o:
${c2} :: . :: . ::
:: :::  ::: ::
:'  '',.''  ':
 ::: :::: :::
 ':,  ''  ,:'
   ' ~::~ '
EOF
        ;;

        "Raspbian"*)
            set_colors 2 1
            read -rd '' ascii_data <<'EOF'
${c1}  `.::///+:/-.        --///+//-:``
 `+oooooooooooo:   `+oooooooooooo:
  /oooo++//ooooo:  ooooo+//+ooooo.
  `+ooooooo:-:oo-  +o+::/ooooooo:
   `:oooooooo+``    `.oooooooo+-
     `:++ooo/.        :+ooo+/.`
        ${c2}...`  `.----.` ``..
     .::::-``:::::::::.`-:::-`
    -:::-`   .:::::::-`  `-:::-
   `::.  `.--.`  `` `.---.``.::`
       .::::::::`  -::::::::` `
 .::` .:::::::::- `::::::::::``::.
-:::` ::::::::::.  ::::::::::.`:::-
::::  -::::::::.   `-::::::::  ::::
-::-   .-:::-.``....``.-::-.   -::-
 .. ``       .::::::::.     `..`..
   -:::-`   -::::::::::`  .:::::`
   :::::::` -::::::::::` :::::::.
   .:::::::  -::::::::. ::::::::
    `-:::::`   ..--.`   ::::::.
      `...`  `...--..`  `...`
            .::::::::::
             `.-::::-`
EOF
        ;;

        "Reborn OS"* | "Reborn"*)
            set_colors 2 2 8
            read -rd '' ascii_data <<'EOF'
${c3}
        mMMMMMMMMM  MMMMMMMMMm
       NM                    MN
      MM  ${c1}dddddddd  dddddddd  ${c3}MN
     mM  ${c1}dd                dd  ${c3}MM
        ${c1}dd  hhhhhh   hhhhh  dd
   ${c3}mM      ${c1}hh            hh      ${c3}Mm
  NM  ${c1}hd       ${c3}mMMMMMMd       ${c1}dh  ${c3}MN
 NM  ${c1}dd  hh   ${c3}mMMMMMMMMm   ${c1}hh  dd  ${c3}MN
NM  ${c1}dd  hh   ${c3}mMMMMMMMMMMm   ${c1}hh  dd  ${c3}MN
 NM  ${c1}dd  hh   ${c3}mMMMMMMMMm   ${c1}hh  dd  ${c3}MN
  NM  ${c1}hd       ${c3}mMMMMMMm       ${c1}dh  ${c3}MN
   mM      ${c1}hh            hh      ${c3}Mm
        ${c1}dd  hhhhhh  hhhhhh  dd
     ${c3}MM  ${c1}dd                dd  ${c3}MM
      MM  ${c1}dddddddd  dddddddd  ${c3}MN
       NM                    MN
        mMMMMMMMMM  MMMMMMMMMm
EOF
        ;;

        "Red Star"* | "Redstar"*)
            set_colors 1 7 3
            read -rd '' ascii_data <<'EOF'
${c1}                    ..
                  .oK0l
                 :0KKKKd.
               .xKO0KKKKd
              ,Od' .d0000l
             .c;.   .'''...           ..'.
.,:cloddxxxkkkkOOOOkkkkkkkkxxxxxxxxxkkkx:
;kOOOOOOOkxOkc'...',;;;;,,,'',;;:cllc:,.
 .okkkkd,.lko  .......',;:cllc:;,,'''''.
   .cdo. :xd' cd:.  ..';'',,,'',,;;;,'.
      . .ddl.;doooc'..;oc;'..';::;,'.
        coo;.oooolllllllcccc:'.  .
       .ool''lllllccccccc:::::;.
       ;lll. .':cccc:::::::;;;;'
       :lcc:'',..';::::;;;;;;;,,.
       :cccc::::;...';;;;;,,,,,,.
       ,::::::;;;,'.  ..',,,,'''.
        ........          ......
EOF
        ;;

        "Redcore"*)
            set_colors 1
            read -rd '' ascii_data <<'EOF'
${c1}                 RRRRRRRRR
               RRRRRRRRRRRRR
        RRRRRRRRRR      RRRRR
   RRRRRRRRRRRRRRRRRRRRRRRRRRR
 RRRRRRR  RRR         RRR RRRRRRRR
RRRRR    RR                 RRRRRRRRR
RRRR    RR     RRRRRRRR      RR RRRRRR
RRRR   R    RRRRRRRRRRRRRR   RR   RRRRR
RRRR   R  RRRRRRRRRRRRRRRRRR  R   RRRRR
RRRR     RRRRRRRRRRRRRRRRRRR  R   RRRR
 RRR     RRRRRRRRRRRRRRRRRRRR R   RRRR
  RRR    RRRRRRRRRRRRRRRRRRRR    RRRR
    RR   RRRRRRRRRRRRRRRRRRR    RRR
     RR   RRRRRRRRRRRRRRRRR    RRR
       RR   RRRRRRRRRRRRRR   RR
         R       RRRR      RR
EOF
        ;;

        "redhat_old" | "rhel_old"*)
            set_colors 1 7 3
            read -rd '' ascii_data <<'EOF'
${c1}             `.-..........`
            `////////::.`-/.
            -: ....-////////.
            //:-::///////////`
     `--::: `-://////////////:
     //////-    ``.-:///////// .`
     `://////:-.`    :///////::///:`
       .-/////////:---/////////////:
          .-://////////////////////.
${c2}         yMN+`.-${c1}::///////////////-`
${c2}      .-`:NMMNMs`  `..-------..`
       MN+/mMMMMMhoooyysshsss
MMM    MMMMMMMMMMMMMMyyddMMM+
 MMMM   MMMMMMMMMMMMMNdyNMMh`     hyhMMM
  MMMMMMMMMMMMMMMMyoNNNMMM+.   MMMMMMMM
   MMNMMMNNMMMMMNM+ mhsMNyyyyMNMMMMsMM
EOF
        ;;

        "Redhat"* | "Red Hat"* | "rhel"*)
            set_colors 1
            read -rd '' ascii_data <<'EOF'
${c1}           .MMM..:MMMMMMM
          MMMMMMMMMMMMMMMMMM
          MMMMMMMMMMMMMMMMMMMM.
         MMMMMMMMMMMMMMMMMMMMMM
        ,MMMMMMMMMMMMMMMMMMMMMM:
        MMMMMMMMMMMMMMMMMMMMMMMM
  .MMMM'  MMMMMMMMMMMMMMMMMMMMMM
 MMMMMM    `MMMMMMMMMMMMMMMMMMMM.
MMMMMMMM      MMMMMMMMMMMMMMMMMM .
MMMMMMMMM.       `MMMMMMMMMMMMM' MM.
MMMMMMMMMMM.                     MMMM
`MMMMMMMMMMMMM.                 ,MMMMM.
 `MMMMMMMMMMMMMMMMM.          ,MMMMMMMM.
    MMMMMMMMMMMMMMMMMMMMMMMMMMMMMMMMMMMM
      MMMMMMMMMMMMMMMMMMMMMMMMMMMMMMMMM:
         MMMMMMMMMMMMMMMMMMMMMMMMMMMMMM
            `MMMMMMMMMMMMMMMMMMMMMMMM:
                ``MMMMMMMMMMMMMMMMM'
EOF
        ;;

        "Refracted Devuan"* | "Refracted_Devuan"*)
            set_colors 8 7
            read -rd '' ascii_data <<'EOF'
${c2}                             A
                            VW
                           VVW\\
                         .yWWW\\
 ,;,,u,;yy;;v;uyyyyyyy  ,WWWWW^
    *WWWWWWWWWWWWWWWW/  $VWWWWw      ,
        ^*%WWWWWWVWWX  $WWWW**    ,yy
        ,    "**WWW/' **'   ,yy/WWW*`
       &WWWWwy    `*`  <,ywWW%VWWW*
     yWWWWWWWWWW*    .,   "**WW%W
   ,&WWWWWM*"`  ,y/  &WWWww   ^*
  XWWX*^   ,yWWWW09 .WWWWWWWWwy,
 *`        &WWWWWM  WWWWWWWWWWWWWww,
           (WWWWW` /#####WWW***********
           ^WWWW
            VWW
            Wh.
            V/
EOF
        ;;

        "Regata"*)
            set_colors 7 1 4 5 3 2
            read -rd '' ascii_data <<'EOF'
${c1}            ddhso+++++osydd
        dho/.`hh${c2}.:/+/:.${c1}hhh`:+yd
      do-hhhhhh${c2}/sssssss+`${c1}hhhhh./yd
    h/`hhhhhhh${c2}-sssssssss:${c1}hhhhhhhh-yd
  do`hhhhhhhhh${c2}`ossssssso.${c1}hhhhhhhhhh/d
 d/hhhhhhhhhhhh${c2}`/ossso/.${c1}hhhhhhhhhhhh.h
 /hhhhhhhhhhhh${c3}`-/osyso/-`${c1}hhhhhhhhhhhh.h
shh${c4}-/ooo+-${c1}hhh${c3}:syyso+osyys/`${c1}hhh${c5}`+oo`${c1}hhh/
h${c4}`ohhhhhhho`${c3}+yyo.${c1}hhhhh${c3}.+yyo`${c5}.sssssss.${c1}h`h
s${c4}:hhhhhhhhho${c3}yys`${c1}hhhhhhh${c3}.oyy/${c5}ossssssso-${c1}hs
s${c4}.yhhhhhhhy/${c3}yys`${c1}hhhhhhh${c3}.oyy/${c5}ossssssso-${c1}hs
hh${c4}./syyys+.${c1} ${c3}+yy+.${c1}hhhhh${c3}.+yyo`${c5}.ossssso/${c1}h`h
shhh${c4}``.`${c1}hhh${c3}`/syyso++oyys/`${c1}hhh${c5}`+++-`${c1}hh:h
d/hhhhhhhhhhhh${c3}`-/osyso+-`${c1}hhhhhhhhhhhh.h
 d/hhhhhhhhhhhh${c6}`/ossso/.${c1}hhhhhhhhhhhh.h
  do`hhhhhhhhh${c6}`ossssssso.${c1}hhhhhhhhhh:h
    h/`hhhhhhh${c6}-sssssssss:${c1}hhhhhhhh-yd
      h+.hhhhhh${c6}+sssssss+${c1}hhhhhh`/yd
        dho:.hhh${c6}.:+++/.${c1}hhh`-+yd
            ddhso+++++osyhd
EOF
        ;;

        "Regolith"*)
            set_colors 1
            read -rd '' ascii_data <<'EOF'
${c1}
                 ``....```
            `.:/++++++/::-.`
          -/+++++++:.`
        -++++++++:`
      `/++++++++-
     `/++++++++.                    -/+/
     /++++++++/             ``   .:+++:.
    -+++++++++/          ./++++:+++/-`
    :+++++++++/         `+++++++/-`
    :++++++++++`      .-/+++++++`
   `:++++++++++/``.-/++++:-:::-`      `
 `:+++++++++++++++++/:.`            ./`
:++/-:+++++++++/:-..              -/+.
+++++++++/::-...:/+++/-..````..-/+++.
`......``.::/+++++++++++++++++++++/.
         -/+++++++++++++++++++++/.
           .:/+++++++++++++++/-`
              `.-:://////:-.
EOF
        ;;

        "rocky_small"*)
            set_colors 2
                read -rd '' ascii_data <<'EOF'
${c1}    `-/+++++++++/-.`
 `-+++++++++++++++++-`
.+++++++++++++++++++++.
-+++++++++++++++++++++++.
+++++++++++++++/-/+++++++
+++++++++++++/.   ./+++++
+++++++++++:.       ./+++
+++++++++:`   `:/:`   .:/
-++++++:`   .:+++++:`
 .+++-`   ./+++++++++:`
  `-`   ./+++++++++++-
       -+++++++++:-.`
EOF
        ;;

        "rocky"*)
            set_colors 35
            read -rd '' ascii_data <<'EOF'
${c1}          __wgliliiligw_,
       _williiiiiiliilililw,
     _%iiiiiilililiiiiiiiiiii_
   .Qliiiililiiiiiiililililiilm.
  _iiiiiliiiiiililiiiiiiiiiiliil,
 .lililiiilililiiiilililililiiiii,
_liiiiiiliiiiiiiliiiiiF{iiiiiilili,
jliililiiilililiiili@`  ~ililiiiiiL
iiiliiiiliiiiiiili>`      ~liililii
liliiiliiilililii`         -9liiiil
iiiiiliiliiiiii~             "4lili
4ililiiiiilil~|      -w,       )4lf
-liiiiililiF'       _liig,       )'
 )iiiliii@`       _QIililig,
  )iiii>`       .Qliliiiililw
   )<>~       .mliiiiiliiiiiil,
            _gllilililiililii~
           giliiiiiiiiiiiiT`
          -^~$ililili@~~'
EOF
        ;;

        "Rosa"*)
            set_colors 4 7 1
            read -rd '' ascii_data <<'EOF'
${c1}           ROSAROSAROSAROSAR
        ROSA               AROS
      ROS   SAROSAROSAROSAR   AROS
    RO   ROSAROSAROSAROSAROSAR   RO
  ARO  AROSAROSAROSARO      AROS  ROS
 ARO  ROSAROS         OSAR   ROSA  ROS
 RO  AROSA   ROSAROSAROSA    ROSAR  RO
RO  ROSAR  ROSAROSAROSAR  R  ROSARO  RO
RO  ROSA  AROSAROSAROSA  AR  ROSARO  AR
RO AROS  ROSAROSAROSA   ROS  AROSARO AR
RO AROS  ROSAROSARO   ROSARO  ROSARO AR
RO  ROS  AROSAROS   ROSAROSA AROSAR  AR
RO  ROSA  ROS     ROSAROSAR  ROSARO  RO
 RO  ROS     AROSAROSAROSA  ROSARO  AR
 ARO  ROSA   ROSAROSAROS   AROSAR  ARO
  ARO  OROSA      R      ROSAROS  ROS
    RO   AROSAROS   AROSAROSAR   RO
     AROS   AROSAROSAROSARO   AROS
        ROSA               SARO
           ROSAROSAROSAROSAR
EOF
        ;;

        "sabotage"*)
            set_colors 4 7 1
            read -rd '' ascii_data <<'EOF'
${c2} .|'''.|      |     '||''|.    ..|''||
 ||..  '     |||     ||   ||  .|'    ||
  ''|||.    |  ||    ||'''|.  ||      ||
.     '||  .''''|.   ||    || '|.     ||
|'....|'  .|.  .||. .||...|'   ''|...|'

|''||''|     |      ..|'''.|  '||''''|
   ||       |||    .|'     '   ||  .
   ||      |  ||   ||    ....  ||''|
   ||     .''''|.  '|.    ||   ||
  .||.   .|.  .||.  ''|...'|  .||.....|
EOF
        ;;

        "Sabayon"*)
            set_colors 4 7 1
            read -rd '' ascii_data <<'EOF'
${c1}            ...........
         ..             ..
      ..                   ..
    ..           ${c2}o           ${c1}..
  ..            ${c2}:W'            ${c1}..
 ..             ${c2}.d.             ${c1}..
:.             ${c2}.KNO              ${c1}.:
:.             ${c2}cNNN.             ${c1}.:
:              ${c2}dXXX,              ${c1}:
:   ${c2}.          dXXX,       .cd,   ${c1}:
:   ${c2}'kc ..     dKKK.    ,ll;:'    ${c1}:
:     ${c2}.xkkxc;..dkkkc',cxkkl       ${c1}:
:.     ${c2}.,cdddddddddddddo:.       ${c1}.:
 ..         ${c2}:lllllll:           ${c1}..
   ..         ${c2}',,,,,          ${c1}..
     ..                     ..
        ..               ..
          ...............
EOF
        ;;

        "Sailfish"*)
            set_colors 4 5 7 6
            read -rd '' ascii_data <<'EOF'
${c1}                 _a@b
              _#b (b
            _@@   @_         _,
          _#^@ _#*^^*gg,aa@^^
          #- @@^  _a@^^
          @_  *g#b
          ^@_   ^@_
            ^@_   @
             @(b (b
            #b(b#^
          _@_#@^
       _a@a*^
   ,a@*^
EOF
        ;;

        "SalentOS"*)
            set_colors 2 1 3 7
            read -rd '' ascii_data <<'EOF'
${c1}                 ``..``
        .-:+oshdNMMMMMMNdhyo+:-.`
  -oydmMMMMMMMMMMMMMMMMMMMMMMMMMMNdhs/
${c4} +hdddm${c1}NMMMMMMMMMMMMMMMMMMMMMMMMN${c4}mdddh+`
${c2}`MMMMMN${c4}mdddddm${c1}MMMMMMMMMMMM${c4}mdddddm${c3}NMMMMM-
${c2} mMMMMMMMMMMMN${c4}ddddhyyhhddd${c3}NMMMMMMMMMMMM`
${c2} dMMMMMMMMMMMMMMMMM${c4}oo${c3}MMMMMMMMMMMMMMMMMN`
${c2} yMMMMMMMMMMMMMMMMM${c4}hh${c3}MMMMMMMMMMMMMMMMMd
${c2} +MMMMMMMMMMMMMMMMM${c4}hh${c3}MMMMMMMMMMMMMMMMMy
${c2} :MMMMMMMMMMMMMMMMM${c4}hh${c3}MMMMMMMMMMMMMMMMMo
${c2} .MMMMMMMMMMMMMMMMM${c4}hh${c3}MMMMMMMMMMMMMMMMM/
${c2} `NMMMMMMMMMMMMMMMM${c4}hh${c3}MMMMMMMMMMMMMMMMM-
${c2}  mMMMMMMMMMMMMMMMM${c4}hh${c3}MMMMMMMMMMMMMMMMN`
${c2}  hMMMMMMMMMMMMMMMM${c4}hh${c3}MMMMMMMMMMMMMMMMm
${c2}  /MMMMMMMMMMMMMMMM${c4}hh${c3}MMMMMMMMMMMMMMMMy
${c2}   .+hMMMMMMMMMMMMM${c4}hh${c3}MMMMMMMMMMMMMms:
${c2}      `:smMMMMMMMMM${c4}hh${c3}MMMMMMMMMNh+.
${c2}          .+hMMMMMM${c4}hh${c3}MMMMMMdo:
${c2}             `:smMM${c4}yy${c3}MMNy/`
                 ${c2}.- ${c4}`${c3}:.
EOF
        ;;

        "ShastraOS"*)
            set_colors 6
            read -rd '' ascii_data <<'EOF'
${c1}                          ..,;;,'.              
                       ':oo.     ;o:            
                     :o,           ol           
                   .oo        ..';co:           
                   ooo',;:looo;                 
               .;lddl                           
             cx   .xl     .c:'                  
            dd     xx     xx ,d;                
           .xd     cx.    xx   dd.              
            cx:    .xo    xx    ,x:             
             'xl    xx    cx'    .xl            
               xd,  xx    .xd     dx.           
                .xo:xx     xx    .xx            
                   'c      xx:.'lx:             
                      ..,;cxxxo                 
             .';:codxxl   lxo                   
           cd.           'xo                    
           :o,         'ld                      
            .oc'...';lo      
EOF
        ;;

        "Scientific"*)
            set_colors 4 7 1
            read -rd '' ascii_data <<'EOF'
${c1}                 =/;;/-
                +:    //
               /;      /;
              -X        H.
.//;;;:;;-,   X=        :+   .-;:=;:;#;.
M-       ,=;;;#:,      ,:#;;:=,       ,@
:#           :#.=/++++/=.$=           #=
 ,#;         #/:+/;,,/++:+/         ;+.
   ,+/.    ,;@+,        ,#H;,    ,/+,
      ;+;;/= @.  ${c3}.H${c2}#${c3}#X   ${c1}-X :///+;
      ;+=;;;.@,  ${c2}.X${c3}M${c2}@$.  ${c1}=X.//;=#/.
   ,;:      :@#=        =$H:     .+#-
 ,#=         #;-///==///-//         =#,
;+           :#-;;;:;;;;-X-           +:
@-      .-;;;;M-        =M/;;;-.      -X
 :;;::;;-.    #-        :+    ,-;;-;:==
              ,X        H.
               ;/      #=
                //    +;
                 '////'
EOF
        ;;

        "Septor"*)
            set_colors 4 7 4
            read -rd '' ascii_data <<'EOF'
${c1}ssssssssssssssssssssssssssssssssssssssss
ssssssssssssssssssssssssssssssssssssssss
ssssssssssssssssssssssssssssssssssssssss
ssssssssssssssssssssssssssssssssssssssss
ssssssssss${c2};okOOOOOOOOOOOOOOko;${c1}ssssssssss
sssssssss${c2}oNWWWWWWWWWWWWWWWWWWNo${c1}sssssssss
ssssssss${c2}:WWWWWWWWWWWWWWWWWWWWWW:${c1}ssssssss
ssssssss${c2}lWWWWWk${c1}ssssssssss${c2}lddddd:${c1}ssssssss
ssssssss${c2}cWWWWWNKKKKKKKKKKKKOx:${c1}ssssssssss
${c3}yy${c1}sssssss${c2}OWWWWWWWWWWWWWWWWWWWWx${c1}sssssss${c3}yy
yyyyyyyyyy${c2}:kKNNNNNNNNNNNNWWWWWW:${c3}yyyyyyyy
yyyyyyyy${c2}sccccc;${c3}yyyyyyyyyy${c2}kWWWWW:${c3}yyyyyyyy
yyyyyyyy${c2}:WWWWWWNNNNNNNNNNWWWWWW;${c3}yyyyyyyy
yyyyyyyy${c2}.dWWWWWWWWWWWWWWWWWWWNd${c3}yyyyyyyyy
yyyyyyyyyy${c2}sdO0KKKKKKKKKKKK0Od;${c3}yyyyyyyyyy
yyyyyyyyyyyyyyyyyyyyyyyyyyyyyyyyyyyyyyyy
yyyyyyyyyyyyyyyyyyyyyyyyyyyyyyyyyyyyyyyy
yyyyyyyyyyyyyyyyyyyyyyyyyyyyyyyyyyyyyyyy
yyyyyyyyyyyyyyyyyyyyyyyyyyyyyyyyyyyyyyyy
yyyyyyyyyyyyyyyyyyyyyyyyyyyyyyyyyyyyyyyy
EOF
        ;;

        "Serene"*)
            set_colors 6 6
            read -rd '' ascii_data <<'EOF'
${c1}              __---''''''---__
          .                      .
        :                          :
      -                       _______----_-
     s               __----'''     __----
 __h_            _-'           _-'     h
 '-._''--.._    ;           _-'         y
  :  ''-._  '-._/        _-'             :
  y       ':_       _--''                y
  m    .--'' '-._.;'                     m
  m   :        :                         m
  y    '.._     '-__                     y
  :        '--._    '''----___           :
   y            '--._         ''-- _    y
    h                '--._          :  h
     s                  __';         vs
      -         __..--''             -
        :_..--''                   :
          .                     _ .
            `''---______---''-``
EOF
        ;;

        "SharkLinux"*)
            set_colors 4 7
            read -rd '' ascii_data <<'EOF'
${c1}                              `:shd/
                          `:yNMMMMs
                       `-smMMMMMMN.
                     .+dNMMMMMMMMs
                   .smNNMMMMMMMMm`
                 .sNNNNNNNMMMMMM/
               `omNNNNNNNMMMMMMm
              /dNNNNNNNNMMMMMMM+
            .yNNNNNNNNNMMMMMMMN`
           +mNNNNNNNNNMMMMMMMMh
         .hNNNNNNNNNNMMMMMMMMMs
        +mMNNNNNNNNMMMMMMMMMMMs
      .hNMMNNNNMMMMMMMMMMMMMMMd
    .oNNNNNNNNNNMMMMMMMMMMMMMMMo
 `:+syyssoo++++ooooossssssssssso:
EOF
        ;;

        "Siduction"*)
            set_colors 4 4
            read -rd '' ascii_data <<'EOF'
${c1}                _aass,
               jQh: =$w
               QWmwawQW
               )$QQQQ@(   ..
         _a_a.   ~??^  syDY?Sa,
       _mW>-<$c       jWmi  imm.
       ]QQwayQE       4QQmgwmQQ`
        ?WWQWP'       -9QQQQQ@'._aas,
 _a%is.        .adYYs,. -"?!` aQB*~^3$c
_Qh;.nm       .QWc. {QL      ]QQp;..vmQ/
"QQmmQ@       -QQQggmQP      ]QQWmggmQQ(
 -???"         "$WQQQY`  __,  ?QQQQQQW!
        _yZ!?q,   -   .yWY!!Sw, "???^
       .QQa_=qQ       mQm>..vmm
        $QQWQQP       $QQQgmQQ@
         "???"   _aa, -9WWQQWY`
               _mB>~)$a  -~~
               mQms_vmQ.
               ]WQQQQQP
                -?T??"
EOF
        ;;

        "slackware_small"*)
            set_colors 4 7 1
            read -rd '' ascii_data <<'EOF'
${c1}   ________
  /  ______|
  | |______
  \\______  \\
   ______| |
| |________/
|____________
EOF
        ;;

        "Slackware"*)
            set_colors 4 7 1
            read -rd '' ascii_data <<'EOF'
${c1}                  :::::::
            :::::::::::::::::::
         :::::::::::::::::::::::::
       ::::::::${c2}cllcccccllllllll${c1}::::::
    :::::::::${c2}lc               dc${c1}:::::::
   ::::::::${c2}cl   clllccllll    oc${c1}:::::::::
  :::::::::${c2}o   lc${c1}::::::::${c2}co   oc${c1}::::::::::
 ::::::::::${c2}o    cccclc${c1}:::::${c2}clcc${c1}::::::::::::
 :::::::::::${c2}lc        cclccclc${c1}:::::::::::::
::::::::::::::${c2}lcclcc          lc${c1}::::::::::::
::::::::::${c2}cclcc${c1}:::::${c2}lccclc     oc${c1}:::::::::::
::::::::::${c2}o    l${c1}::::::::::${c2}l    lc${c1}:::::::::::
 :::::${c2}cll${c1}:${c2}o     clcllcccll     o${c1}:::::::::::
 :::::${c2}occ${c1}:${c2}o                  clc${c1}:::::::::::
  ::::${c2}ocl${c1}:${c2}ccslclccclclccclclc${c1}:::::::::::::
   :::${c2}oclcccccccccccccllllllllllllll${c1}:::::
    ::${c2}lcc1lcccccccccccccccccccccccco${c1}::::
      ::::::::::::::::::::::::::::::::
        ::::::::::::::::::::::::::::
           ::::::::::::::::::::::
                ::::::::::::
EOF
        ;;

        "SliTaz"*)
            set_colors 3 3
            read -rd '' ascii_data <<'EOF'
${c1}        @    @(               @
      @@   @@                  @    @/
     @@   @@                   @@   @@
    @@  %@@                     @@   @@
   @@  %@@@       @@@@@.       @@@@  @@
  @@@    @@@@    @@@@@@@    &@@@    @@@
   @@@@@@@ %@@@@@@@@@@@@ &@@@% @@@@@@@/
       ,@@@@@@@@@@@@@@@@@@@@@@@@@
  .@@@@@@@@@@@@@@@@@@@@@@@@@@@@@@@@@/
@@@@@@.  @@@@@@@@@@@@@@@@@@@@@  /@@@@@@
@@    @@@@@  @@@@@@@@@@@@,  @@@@@   @@@
@@ @@@@.    @@@@@@@@@@@@@%    #@@@@ @@.
@@ ,@@      @@@@@@@@@@@@@      @@@  @@
@   @@.     @@@@@@@@@@@@@     @@@  *@
@    @@     @@@@@@@@@@@@      @@   @
      @      @@@@@@@@@.     #@
       @      ,@@@@@       @
EOF
        ;;

        "SmartOS"*)
            set_colors 6 7
            read -rd '' ascii_data <<'EOF'
${c1}yyyyyyyyyyyyyyyyyyyyyyyyyyyyyyyyyyy
yyyyyyyyyyyyyyyyyyyyyyyyyyyyyyyyyyy
yyyys             oyyyyyyyyyyyyyyyy
yyyys  yyyyyyyyy  oyyyyyyyyyyyyyyyy
yyyys  yyyyyyyyy  oyyyyyyyyyyyyyyyy
yyyys  yyyyyyyyy  oyyyyyyyyyyyyyyyy
yyyys  yyyyyyyyy  oyyyyyyyyyyyyyyyy
yyyys  yyyyyyyyyyyyyyyyyyyyyyyyyyyy
yyyyy                         syyyy
yyyyyyyyyyyyyyyyyyyyyyyyyyyy  syyyy
yyyyyyyyyyyyyyyy  syyyyyyyyy  syyyy
yyyyyyyyyyyyyyyy  oyyyyyyyyy  syyyy
yyyyyyyyyyyyyyyy  oyyyyyyyyy  syyyy
yyyyyyyyyyyyyyyy  syyyyyyyyy  syyyy
yyyyyyyyyyyyyyyy              yyyyy
yyyyyyyyyyyyyyyyyyyyyyyyyyyyyyyyyyy
yyyyyyyyyyyyyyyyyyyyyyyyyyyyyyyyyyy
EOF
        ;;

        "SkiffOS"*)
            set_colors 4 7
            read -rd '' ascii_data <<'EOF'
${c2}
             ,@@@@@@@@@@@w,_
  ${c2}====~~~,,.${c2}A@@@@@@@@@@@@@@@@@W,_
  ${c1}`||||||||||||||L{${c2}"@$@@@@@@@@B"
   ${c1}`|||||||||||||||||||||L{${c2}"$D
     ${c2}@@@@@@@@@@@@@@@@@@@@@${c1}_||||}==,
      ${c2}*@@@@@@@@@@@@@@@@@@@@@@@@@p${c1}||||==,
        ${c1}`'||LLL{{""${c2}@$B@@@@@@@@@@@@@@@p${c1}||
            ${c1}`~=|||||||||||L"${c2}$@@@@@@@@@@@
                   ${c1}````'"""""""${c2}'""""""""
EOF
            ;;

        "Solus"*)
            set_colors 4 7 1
            read -rd '' ascii_data <<'EOF'
${c2}            -```````````
          `-+/------------.`
       .---:mNo---------------.
     .-----yMMMy:---------------.
   `------oMMMMMm/----------------`
  .------/MMMMMMMN+----------------.
 .------/NMMMMMMMMm-+/--------------.
`------/NMMMMMMMMMN-:mh/-------------`
.-----/NMMMMMMMMMMM:-+MMd//oso/:-----.
-----/NMMMMMMMMMMMM+--mMMMh::smMmyo:--
----+NMMMMMMMMMMMMMo--yMMMMNo-:yMMMMd/.
.--oMMMMMMMMMMMMMMMy--yMMMMMMh:-yMMMy-`
`-sMMMMMMMMMMMMMMMMh--dMMMMMMMd:/Ny+y.
`-/+osyhhdmmNNMMMMMm-/MMMMMMMmh+/ohm+
  .------------:://+-/++++++${c1}oshddys:
   -hhhhyyyyyyyyyyyhhhhddddhysssso-
    `:ossssssyysssssssssssssssso:`
      `:+ssssssssssssssssssss+-
         `-/+ssssssssssso+/-`
              `.-----..`
EOF
        ;;

        "Source Mage"* | "Source_Mage"*)
            set_colors 4 7 1
            read -rd '' ascii_data <<'EOF'
${c2}       :ymNMNho.
.+sdmNMMMMMMMMMMy`
.-::/yMMMMMMMMMMMm-
      sMMMMMMMMMMMm/
     /NMMMMMMMMMMMMMm:
    .MMMMMMMMMMMMMMMMM:
    `MMMMMMMMMMMMMMMMMN.
     NMMMMMMMMMMMMMMMMMd
     mMMMMMMMMMMMMMMMMMMo
     hhMMMMMMMMMMMMMMMMMM.
     .`/MMMMMMMMMMMMMMMMMs
        :mMMMMMMMMMMMMMMMN`
         `sMMMMMMMMMMMMMMM+
           /NMMMMMMMMMMMMMN`
             oMMMMMMMMMMMMM+
          ./sd.-hMMMMMMMMmmN`
      ./+oyyyh- `MMMMMMMMMmNh
                 sMMMMMMMMMmmo
                 `NMMMMMMMMMd:
                  -dMMMMMMMMMo
                    -shmNMMms.
EOF
        ;;

        "Sparky"*)
            set_colors 1 7
            read -rd '' ascii_data <<'EOF'
${c1}
           .            `-:-`
          .o`       .-///-`
         `oo`    .:/++:.
         os+`  -/+++:` ``.........```
        /ys+`./+++/-.-::::::----......``
       `syyo`++o+--::::-::/+++/-``
       -yyy+.+o+`:/:-:sdmmmmmmmmdy+-`
::-`   :yyy/-oo.-+/`ymho++++++oyhdmdy/`
`/yy+-`.syyo`+o..o--h..osyhhddhs+//osyy/`
  -ydhs+-oyy/.+o.-: ` `  :/::+ydhy+```-os-
   .sdddy::syo--/:.     `.:dy+-ohhho    ./:
     :yddds/:+oo+//:-`- /+ +hy+.shhy:     ``
      `:ydmmdysooooooo-.ss`/yss--oyyo
        `./ossyyyyo+:-/oo:.osso- .oys
       ``..-------::////.-oooo/   :so
    `...----::::::::--.`/oooo:    .o:
           ```````     ++o+:`     `:`
                     ./+/-`        `
                   `-:-.
                   ``
EOF
        ;;

        "Star"*)
            set_colors 7
            read -rd '' ascii_data <<'EOF'
${c1}                   ./
                  `yy-
                 `y.`y`
    ``           s-  .y            `
    +h//:..`    +/    /o    ``..:/so
     /o``.-::/:/+      o/://::-.`+o`
      :s`     `.        .`     `s/
       .y.                    .s-
        `y-                  :s`
      .-//.                  /+:.
   .:/:.                       .:/:.
-+o:.                             .:+:.
-///++///:::`              .-::::///+so-
       ``..o/              d-....```
           s.     `/.      d
           h    .+o-+o-    h.
           h  -o/`   `/o:  s:
          -s/o:`       `:o/+/
          /s-             -yo
EOF
        ;;

        "SteamOS"*)
            set_colors 5 7
            read -rd '' ascii_data <<'EOF'
${c1}              .,,,,.
        .,'onNMMMMMNNnn',.
     .'oNMANKMMMMMMMMMMMNNn'.
   .'ANMMMMMMMXKNNWWWPFFWNNMNn.
  ;NNMMMMMMMMMMNWW'' ,.., 'WMMM,
 ;NMMMMV+##+VNWWW' .+;'':+, 'WMW,
,VNNWP+${c2}######${c1}+WW,  ${c2}+:    ${c1}:+, +MMM,
'${c2}+#############,   +.    ,+' ${c1}+NMMM
${c2}  '*#########*'     '*,,*' ${c1}.+NMMMM.
${c2}     `'*###*'          ,.,;###${c1}+WNM,
${c2}         .,;;,      .;##########${c1}+W
${c2},',.         ';  ,+##############'
 '###+. :,. .,; ,###############'
  '####.. `'' .,###############'
    '#####+++################'
      '*##################*'
         ''*##########*''
              ''''''
EOF
        ;;

        "sunos_small" | "solaris_small")
            set_colors 3 7
            read -rd '' ascii_data <<'EOF'
${c1}       .   .;   .
   .   :;  ::  ;:   .
   .;. ..      .. .;.
..  ..             ..  ..
 .;,                 ,;.
EOF
        ;;

        "SunOS" | "Solaris")
            set_colors 3 7
            read -rd '' ascii_data <<'EOF'
${c1}                 `-     `
          `--    `+-    .:
           .+:  `++:  -/+-     .
    `.::`  -++/``:::`./+/  `.-/.
      `++/-`.`          ` /++:`
  ``   ./:`                .: `..`.-
``./+/:-                     -+++:-
    -/+`                      :.
EOF
        ;;

        "openSUSE Leap"* | "openSUSE_Leap"*)
            set_colors 2 7
            read -rd '' ascii_data <<'EOF'
${c2}                 `-++:`
               ./oooooo/-
            `:oooooooooooo:.
          -+oooooooooooooooo+-`
       ./oooooooooooooooooooooo/-
      :oooooooooooooooooooooooooo:
    `  `-+oooooooooooooooooooo/-   `
 `:oo/-   .:ooooooooooooooo+:`  `-+oo/.
`/oooooo:.   -/oooooooooo/.   ./oooooo/.
  `:+ooooo+-`  `:+oooo+-   `:oooooo+:`
     .:oooooo/.   .::`   -+oooooo/.
        -/oooooo:.    ./oooooo+-
          `:+ooooo+-:+oooooo:`
             ./oooooooooo/.
                -/oooo+:`
                  `:/.
EOF
        ;;

        "t2"*)
            set_colors 7 4
            read -rd '' ascii_data <<'EOF'
${c2}
TTTTTTTTTT
    tt   ${c1}222${c2}
    tt  ${c1}2   2${c2}
    tt     ${c1}2${c2}
    tt    ${c1}2${c2}
    tt  ${c1}22222${c2}
EOF
        ;;

        "openSUSE Tumbleweed"* | "openSUSE_Tumbleweed"*)
            set_colors 2 7
            read -rd '' ascii_data <<'EOF'
${c2}                                     ......
     .,cdxxxoc,.               .:kKMMMNWMMMNk:.
    cKMMN0OOOKWMMXo. ;        ;0MWk:.      .:OMMk.
  ;WMK;.       .lKMMNM,     :NMK,             .OMW;
 cMW;            'WMMMN   ,XMK,                 oMM'
.MMc               ..;l. xMN:                    KM0
'MM.                   'NMO                      oMM
.MM,                 .kMMl                       xMN
 KM0               .kMM0. .dl:,..               .WMd
 .XM0.           ,OMMK,    OMMMK.              .XMK
   oWMO:.    .;xNMMk,       NNNMKl.          .xWMx
     :ONMMNXMMMKx;          .  ,xNMWKkxllox0NMWk,
         .....                    .:dOOXXKOxl,
EOF
        ;;

        "opensuse_small" | "suse_small"*)
            set_colors 2 7
            read -rd '' ascii_data <<'EOF'
${c1}  _______
__|   __ \\
     / .\\ \\
     \\__/ |
   _______|
   \\_______
__________/
EOF
        ;;

        "openSUSE"* | "open SUSE"* | "SUSE"*)
            set_colors 2 7
            read -rd '' ascii_data <<'EOF'
${c2}           .;ldkO0000Okdl;.
       .;d00xl:^''''''^:ok00d;.
     .d00l'                'o00d.
   .d0Kd'${c1}  Okxol:;,.          ${c2}:O0d.
  .OK${c1}KKK0kOKKKKKKKKKKOxo:,      ${c2}lKO.
 ,0K${c1}KKKKKKKKKKKKKKK0P^${c2},,,${c1}^dx:${c2}    ;00,
.OK${c1}KKKKKKKKKKKKKKKk'${c2}.oOPPb.${c1}'0k.${c2}   cKO.
:KK${c1}KKKKKKKKKKKKKKK: ${c2}kKx..dd ${c1}lKd${c2}   'OK:
dKK${c1}KKKKKKKKKOx0KKKd ${c2}^0KKKO' ${c1}kKKc${c2}   dKd
dKK${c1}KKKKKKKKKK;.;oOKx,..${c2}^${c1}..;kKKK0.${c2}  dKd
:KK${c1}KKKKKKKKKK0o;...^cdxxOK0O/^^'  ${c2}.0K:
 kKK${c1}KKKKKKKKKKKKK0x;,,......,;od  ${c2}lKk
 '0K${c1}KKKKKKKKKKKKKKKKKKKK00KKOo^  ${c2}c00'
  'kK${c1}KKOxddxkOO00000Okxoc;''   ${c2}.dKk'
    l0Ko.                    .c00l'
     'l0Kk:.              .;xK0l'
        'lkK0xl:;,,,,;:ldO0kl'
            '^:ldxkkkkxdl:^'
EOF
        ;;

        "SwagArch"*)
            set_colors 4 7 1
            read -rd '' ascii_data <<'EOF'
${c2}        .;ldkOKXXNNNNXXK0Oxoc,.
   ,lkXMMNK0OkkxkkOKWMMMMMMMMMM;
 'K0xo  ..,;:c:.     `'lKMMMMM0
     .lONMMMMMM'         `lNMk'
${c2}    ;WMMMMMMMMMO.              ${c1}....::...
${c2}    OMMMMMMMMMMMMKl.       ${c1}.,;;;;;ccccccc,
${c2}    `0MMMMMMMMMMMMMM0:         ${c1}.. .ccccccc.
${c2}      'kWMMMMMMMMMMMMMNo.   ${c1}.,:'  .ccccccc.
${c2}        `c0MMMMMMMMMMMMMN,${c1},:c;    :cccccc:
${c2} ckl.      `lXMMMMMMMMMX${c1}occcc:.. ;ccccccc.
${c2}dMMMMXd,     `OMMMMMMWk${c1}ccc;:''` ,ccccccc:
${c2}XMMMMMMMWKkxxOWMMMMMNo${c1}ccc;     .cccccccc.
${c2} `':ldxO0KXXXXXK0Okdo${c1}cccc.     :cccccccc.
                    :ccc:'     `cccccccc:,
                                   ''
EOF
        ;;

        "Tails"*)
            set_colors 5 7
            read -rd '' ascii_data <<'EOF'
${c1}      ``
  ./yhNh
syy/Nshh         `:o/
N:dsNshh  █   `ohNMMd
N-/+Nshh      `yMMMMd
N-yhMshh       yMMMMd
N-s:hshh  █    yMMMMd so//.
N-oyNsyh       yMMMMd d  Mms.
N:hohhhd:.     yMMMMd  syMMM+
Nsyh+-..+y+-   yMMMMd   :mMM+
+hy-      -ss/`yMMMM     `+d+
  :sy/.     ./yNMMMMm      ``
    .+ys- `:+hNMMMMMMy/`
      `hNmmMMMMMMMMMMMMdo.
       dMMMMMMMMMMMMMMMMMNh:
       +hMMMMMMMMMMMMMMMMMmy.
         -oNMMMMMMMMMMmy+.`
           `:yNMMMds/.`
              .//`
EOF
        ;;

        "Trisquel"*)
            set_colors 4 6
            read -rd '' ascii_data <<'EOF'
${c1}                         ▄▄▄▄▄▄
                      ▄█████████▄
      ▄▄▄▄▄▄         ████▀   ▀████
   ▄██████████▄     ████▀   ▄▄ ▀███
 ▄███▀▀   ▀▀████     ███▄   ▄█   ███
▄███   ▄▄▄   ████▄    ▀██████   ▄███
███   █▀▀██▄  █████▄     ▀▀   ▄████
▀███      ███  ███████▄▄  ▄▄██████
${c1} ▀███▄   ▄███  █████████████${c2}████▀
${c1}  ▀█████████    ███████${c2}███▀▀▀
    ▀▀███▀▀     ██████▀▀
               ██████▀   ▄▄▄▄
              █████▀   ████████
              █████   ███▀  ▀███
               ████▄   ██▄▄▄  ███
                █████▄   ▀▀  ▄██
                  ██████▄▄▄████
                     ▀▀█████▀▀
EOF
        ;;

        "Ubuntu Cinnamon"* | "Ubuntu-Cinnamon"*)
            set_colors 1 7
            read -rd '' ascii_data <<'EOF'
${c1}            .-/+oooooooo+/-.
        `:+oooooooooooooooooo+:`
      -+oooooooooooooooooooooooo+-
    .ooooooooooooooooooo${c2}:ohNd${c1}oooooo.
   /oooooooooooo${c2}:/+oo++:/ohNd${c1}ooooooo/
  +oooooooooo${c2}:osNdhyyhdNNh+:+${c1}oooooooo+
 /ooooooooo${c2}/dN/${c1}ooooooooo${c2}/sNNo${c1}ooooooooo/
.ooooooooo${c2}oMd:${c1}oooooooooooo${c2}:yMy${c1}ooooooooo.
+ooooo${c2}:+o/Md${c1}oooooo${c2}:sm/${c1}oo/ooo${c2}yMo${c1}oooooooo+
ooo${c2}:sdMdosMo${c1}ooooo${c2}oNMd${c1}//${c2}dMd+${c1}o${c2}:so${c1}ooooooooo
oooo${c2}+ymdosMo${c1}ooo${c2}+mMm${c1}+/${c2}hMMMMMh+hs${c1}ooooooooo
+oooooo${c2}:${c1}:${c2}/Nm:${c1}/${c2}hMNo${c1}:y${c2}MMMMMMMMMM+${c1}oooooooo+
.ooooooooo${c2}/NNMNy${c1}:o${c2}NMMMMMMMMMMo${c1}ooooooooo.
/oooooooooo${c2}:yh:${c1}+m${c2}MMMMMMMMMMd/${c1}ooooooooo/
  +oooooooooo${c2}+${c1}/h${c2}mMMMMMMNds//o${c1}oooooooo+
   /oooooooooooo${c2}+:////:o/ymMd${c1}ooooooo/
    .oooooooooooooooooooo${c2}/sdh${c1}oooooo.
      -+oooooooooooooooooooooooo+-
        `:+oooooooooooooooooo+:`
            .-/+oooooooo+/-.
EOF
        ;;

        "Ubuntu Budgie"* | "Ubuntu-Budgie"*)
            set_colors 4 7 1
            read -rd '' ascii_data <<'EOF'
${c2}           ./oydmMMMMMMmdyo/.
        :smMMMMMMMMMMMhs+:++yhs:
     `omMMMMMMMMMMMN+`        `odo`
    /NMMMMMMMMMMMMN-            `sN/
  `hMMMMmhhmMMMMMMh               sMh`
 .mMmo-     /yMMMMm`              `MMm.
 mN/       yMMMMMMMd-              MMMm
oN-        oMMMMMMMMMms+//+o+:    :MMMMo
m/          +NMMMMMMMMMMMMMMMMm. :NMMMMm
M`           .NMMMMMMMMMMMMMMMNodMMMMMMM
M-            sMMMMMMMMMMMMMMMMMMMMMMMMM
mm`           mMMMMMMMMMNdhhdNMMMMMMMMMm
oMm/        .dMMMMMMMMh:      :dMMMMMMMo
 mMMNyo/:/sdMMMMMMMMM+          sMMMMMm
 .mMMMMMMMMMMMMMMMMMs           `NMMMm.
  `hMMMMMMMMMMM.oo+.            `MMMh`
    /NMMMMMMMMMo                sMN/
     `omMMMMMMMMy.            :dmo`
        :smMMMMMMMh+-`   `.:ohs:
           ./oydmMMMMMMdhyo/.
EOF
        ;;

        "Ubuntu-GNOME"*)
            set_colors 4 5 7 6
            read -rd '' ascii_data <<'EOF'
${c3}          ./o.
        .oooooooo
      .oooo```soooo
    .oooo`     `soooo
   .ooo`   ${c4}.o.${c3}   `\/ooo.
   :ooo   ${c4}:oooo.${c3}   `\/ooo.
    sooo    ${c4}`ooooo${c3}    \/oooo
     \/ooo    ${c4}`soooo${c3}    `ooooo
      `soooo    ${c4}`\/ooo${c3}    `soooo
${c4}./oo    ${c3}`\/ooo    ${c4}`/oooo.${c3}   `/ooo
${c4}`\/ooo.   ${c3}`/oooo.   ${c4}`/oooo.${c3}   ``
${c4}  `\/ooo.    ${c3}/oooo     ${c4}/ooo`
${c4}     `ooooo    ${c3}``    ${c4}.oooo
${c4}       `soooo.     .oooo`
         `\/oooooooooo`
            ``\/oo``
EOF
        ;;

        "Ubuntu Touch"*)
            set_colors 3 7
            read -rd '' ascii_data <<'EOF'
${c1}
     ###############
   ##               ##
  ##  ${c2}##${c1}         ${c2}##${c1}  ##
  ##  ${c2}##${c1}  ${c2}#${c1}   ${c2}#${c1}  ${c2}##${c1}  ##
  ##       ${c2}###${c1}       ##
   ##               ##
     ###############
EOF
        ;;

        "Ubuntu MATE"* | "Ubuntu-MATE"*)
            set_colors 2 7
            read -rd '' ascii_data <<'EOF'
${c1}            .:/+oossssoo+/:.`
        `:+ssssssssssssssssss+:`
      -+sssssssssssssss${c2}y${c1}ssssssss+-
    .osssssssssssss${c2}yy${c1}ss${c2}mMmh${c1}ssssssso.
   /sssssssss${c2}ydmNNNmmd${c1}s${c2}mMMMMNdy${c1}sssss/
 `+ssssssss${c2}hNNdy${c1}sssssss${c2}mMMMMNdy${c1}ssssss+`
 +sssssss${c2}yNNh${c1}ss${c2}hmNNNNm${c1}s${c2}mMmh${c1}s${c2}ydy${c1}sssssss+
-sssss${c2}y${c1}ss${c2}Nm${c1}ss${c2}hNNh${c1}ssssss${c2}y${c1}s${c2}hh${c1}ss${c2}mMy${c1}sssssss-
+ssss${c2}yMNdy${c1}ss${c2}hMd${c1}ssssssssss${c2}hMd${c1}ss${c2}NN${c1}sssssss+
sssss${c2}yMMMMMmh${c1}sssssssssssss${c2}NM${c1}ss${c2}dMy${c1}sssssss
sssss${c2}yMMMMMmhy${c1}ssssssssssss${c2}NM${c1}ss${c2}dMy${c1}sssssss
+ssss${c2}yMNdy${c1}ss${c2}hMd${c1}ssssssssss${c2}hMd${c1}ss${c2}NN${c1}sssssss+
-sssss${c2}y${c1}ss${c2}Nm${c1}ss${c2}hNNh${c1}ssssssss${c2}dh${c1}ss${c2}mMy${c1}sssssss-
 +sssssss${c2}yNNh${c1}ss${c2}hmNNNNm${c1}s${c2}mNmh${c1}s${c2}ymy${c1}sssssss+
  +ssssssss${c2}hNNdy${c1}sssssss${c2}mMMMMmhy${c1}ssssss+
   /sssssssss${c2}ydmNNNNmd${c1}s${c2}mMMMMNdh${c1}sssss/
    .osssssssssssss${c2}yy${c1}ss${c2}mMmdy${c1}sssssso.
      -+sssssssssssssss${c2}y${c1}ssssssss+-
        `:+ssssssssssssssssss+:`
            .:/+oossssoo+/:.

EOF
        ;;

        "ubuntu_old")
            set_colors 1 7 3
            read -rd '' ascii_data <<'EOF'
${c1}                         ./+o+-
${c2}                 yyyyy- ${c1}-yyyyyy+
${c2}              ${c2}://+//////${c1}-yyyyyyo
${c3}          .++ ${c2}.:/++++++/-${c1}.+sss/`
${c3}        .:++o:  ${c2}/++++++++/:--:/-
${c3}       o:+o+:++.${c2}`..```.-/oo+++++/
${c3}      .:+o:+o/.${c2}          `+sssoo+/
${c2} .++/+:${c3}+oo+o:`${c2}             /sssooo.
${c2}/+++//+:${c3}`oo+o${c2}               /::--:.
${c2}+/+o+++${c3}`o++o${c1}               ++////.
${c2} .++.o+${c3}++oo+:`${c1}             /dddhhh.
${c3}      .+.o+oo:.${c1}          `oddhhhh+
${c3}       +.++o+o`${c1}`-````.:ohdhhhhh+
${c3}        `:o+++ ${c1}`ohhhhhhhhyo++os:
${c3}          .o:${c1}`.syhhhhhhh/${c3}.oo++o`
${c1}              /osyyyyyyo${c3}++ooo+++/
${c1}                  ````` ${c3}+oo+++o:
${c3}                         `oo++.
EOF
        ;;

        "Ubuntu Studio"* | "Ubuntu-Studio")
            set_colors 6 7
            read -rd '' ascii_data <<'EOF'
${c1}              ..-::::::-.`
         `.:+++++++++++${c2}ooo${c1}++:.`
       ./+++++++++++++${c2}sMMMNdyo${c1}+/.
     .++++++++++++++++${c2}oyhmMMMMms${c1}++.
   `/+++++++++${c2}osyhddddhys${c1}+${c2}osdMMMh${c1}++/`
  `+++++++++${c2}ydMMMMNNNMMMMNds${c1}+${c2}oyyo${c1}++++`
  +++++++++${c2}dMMNhso${c1}++++${c2}oydNMMmo${c1}++++++++`
 :+${c2}odmy${c1}+++${c2}ooysoohmNMMNmyoohMMNs${c1}+++++++:
 ++${c2}dMMm${c1}+${c2}oNMd${c1}++${c2}yMMMmhhmMMNs+yMMNo${c1}+++++++
`++${c2}NMMy${c1}+${c2}hMMd${c1}+${c2}oMMMs${c1}++++${c2}sMMN${c1}++${c2}NMMs${c1}+++++++.
`++${c2}NMMy${c1}+${c2}hMMd${c1}+${c2}oMMMo${c1}++++${c2}sMMN${c1}++${c2}mMMs${c1}+++++++.
 ++${c2}dMMd${c1}+${c2}oNMm${c1}++${c2}yMMNdhhdMMMs${c1}+y${c2}MMNo${c1}+++++++
 :+${c2}odmy${c1}++${c2}oo${c1}+${c2}ss${c1}+${c2}ohNMMMMmho${c1}+${c2}yMMMs${c1}+++++++:
  +++++++++${c2}hMMmhs+ooo+oshNMMms${c1}++++++++
  `++++++++${c2}oymMMMMNmmNMMMMmy+oys${c1}+++++`
   `/+++++++++${c2}oyhdmmmmdhso+sdMMMs${c1}++/
     ./+++++++++++++++${c2}oyhdNMMMms${c1}++.
       ./+++++++++++++${c2}hMMMNdyo${c1}+/.
         `.:+++++++++++${c2}sso${c1}++:.
              ..-::::::-..
EOF
        ;;
        
        "Ubuntu Sway"* | "Ubuntu-Sway")
            set_colors 6 7
            read -rd '' ascii_data <<'EOF'
${c1}            .-/+oossssoo+\-.
        ´:+ssssssssssssssssss+:`
      -+ssssssssssssssssss${c2}yy${c1}ssss+-
    .ossssssssssssssssss${c2}dMMMNyy${c1}ssso.
   /sssssssssss${c2}hdmmNNmmyNMMMMh${c1}ssssss\
  +sssssssss${c2}hm${c1}ydMMMMMMMNdd${c2}ddy${c1}ssssssss+
 /ssssssss${c2}hN${c1}MM${c2}M${c1}yh${c2}hyyyyhmNM${c1}MM${c2}Nh${c1}ssssssss\
.ssssssss${c2}dM${c1}MM${c2}Nh${c1}ssssssssss${c2}hN${c1}MM${c2}Md${c1}ssssssss.
+sss${c2}yyyyyN${c1}MM${c2}Ny${c1}ssssssssssss${c2}yN${c1}MM${c2}My${c1}sssssss+
ossy${c2}NMMMNy${c1}MM${c2}h${c1}ssssssssssssss${c2}hm${c1}mm${c2}h${c1}ssssssso
ossy${c2}NMMMNy${c1}MM${c2}h${c1}sssssssssssssshmmmh${c1}ssssssso
+sss${c2}yyyyyN${c1}MM${c2}Ny${c1}ssssssssssss${c2}yN${c1}MM${c2}My${c1}sssssss+
.ssssssss${c2}dM${c1}MM${c2}Nh${c1}ssssssssss${c2}hN${c1}MM${c2}Md${c1}ssssssss.
 \ssssssss${c2}hN${c1}MM${c2}M${c1}yh${c2}hyyyyhdNM${c1}M${c2}MNh${c1}ssssssss/
  +sssssssss${c2}dm${c1}ydMMMMMMMMdd${c2}ddy${c1}ssssssss+
   \sssssssssss${c2}hdmNNNNmyNMMMMh${c1}ssssss/
    .ossssssssssssssssss${c2}dMMMNyy${c1}ssso.
      -+sssssssssssssssss${c2}yy${c1}sss+-
        `:+ssssssssssssssssss+:`
            .-\+oossssoo+/-.
EOF
        ;;
    
        "ubuntu_small")
            set_colors 1 7 3
            read -rd '' ascii_data <<'EOF'
${c1}         _
     ---(_)
 _/  ---  \\
(_) |   |
  \\  --- _/
     ---(_)
EOF
        ;;

        "Ubuntu"* | "i3buntu"*)
            set_colors 1 7 3
            read -rd '' ascii_data <<'EOF'
${c1}            .-/+oossssoo+\-.
        ´:+ssssssssssssssssss+:`
      -+ssssssssssssssssssyyssss+-
    .ossssssssssssssssss${c2}dMMMNy${c1}sssso.
   /sssssssssss${c2}hdmmNNmmyNMMMMh${c1}ssssss\
  +sssssssss${c2}hm${c1}yd${c2}MMMMMMMNddddy${c1}ssssssss+
 /ssssssss${c2}hNMMM${c1}yh${c2}hyyyyhmNMMMNh${c1}ssssssss\
.ssssssss${c2}dMMMNh${c1}ssssssssss${c2}hNMMMd${c1}ssssssss.
+ssss${c2}hhhyNMMNy${c1}ssssssssssss${c2}yNMMMy${c1}sssssss+
oss${c2}yNMMMNyMMh${c1}ssssssssssssss${c2}hmmmh${c1}ssssssso
oss${c2}yNMMMNyMMh${c1}sssssssssssssshmmmh${c1}ssssssso
+ssss${c2}hhhyNMMNy${c1}ssssssssssss${c2}yNMMMy${c1}sssssss+
.ssssssss${c2}dMMMNh${c1}ssssssssss${c2}hNMMMd${c1}ssssssss.
 \ssssssss${c2}hNMMM${c1}yh${c2}hyyyyhdNMMMNh${c1}ssssssss/
  +sssssssss${c2}dm${c1}yd${c2}MMMMMMMMddddy${c1}ssssssss+
   \sssssssssss${c2}hdmNNNNmyNMMMMh${c1}ssssss/
    .ossssssssssssssssss${c2}dMMMNy${c1}sssso.
      -+sssssssssssssssss${c2}yyy${c1}ssss+-
        `:+ssssssssssssssssss+:`
            .-\+oossssoo+/-.
EOF
        ;;
        "Ultramarine Linux"* | "ultramarine"*)
            set_colors 4 7
            read -rd '' ascii_data <<'EOF'
${c1}            .cd0NNNNNNNXOdc.            
        .:xKNNNNNNNNNNNNNNNNKd;.        
      ,dXNNNNNNNNNNNNNNNNNNNNNNNd,      
    'ONNNNNNNNNNNNNNNNNNNNNNNNNNNNO'    
  .xNNNNNNNNNNNNNNNNNNNNNNNNNNNNNNNNk.  
 .0NNNNNNNNNNNNNNNNNNNNNNNNNNNNNNNNNN0. 
.0NNNNNNNNNNNNNNNNNNNNNNNNNNNNNNNNNNNN0.
dNNNNNNNNNNNNWWWWWWWWNNNNNNNNNNNNNNNNNNd
NNNNNNNNNNNNNW${c2}MMMMMMMM${c1}WWNNNNNNNNNNNNNNNN
NNNNNNNNNNNNNNW${c2}MMMMMMMMM${c1}WWNNNNNNNNNNNNNN
NNNNNNNNNNNNNNW${c2}MMMMMMMMMMMM${c1}WNNNNNNNNNNNN
NNNNNNNNNNWWW${c2}MMMMMMMMMMMMMMMM${c1}WWWNNNNNNNX
oNWWWW${c2}MMMMMMMMMMMMMMMMMMMMMMMMMMMM${c1}WWWNNo
 OW${c2}MMMMMMMMMMMMMMMMMMMMMMMMMMMMMMMMMM${c1}WO 
 .OW${c2}MMMMMMMMMMMMMMMMMMMMMMMMMMMMMMMM${c1}WO. 
   lNW${c2}MMMMMMMMMMMMMMMMMMMMMMMMMMMM${c1}WNl   
    .dNW${c2}MMMMMMMMMMMMMMMMMMMMMMMM${c1}WNd.    
      .cKW${c2}MMMMMMMMMMMMMMMMMMMM${c1}WKc.      
         'oOXWWW${c2}MMMMMMMM${c1}WWWXOl.         
             ;lkXNNNNNNXkl'    
EOF
        ;;


        "Univalent"*)
            set_colors 6 6
            read -rd '' ascii_data <<'EOF'
${c1}
   UUUUUUU                   UUUUUUU
   UUUUUUU                   UUUUUUU
   UUUUUUU         A         UUUUUUU
   UUUUUUU        A|A        UUUUUUU
   UUUUUUU       A | A       UUUUUUU
   UUUUUUU      A  |  A      UUUUUUU
   UUUUUUU     A|  |  |A     UUUUUUU
   UUUUUUU    A |  |  | A    UUUUUUU
   UUUUUUU    A |  |  | A    UUUUUUU
   UUUUUUU    A |  |  | A    UUUUUUU
   UUUUUUU    A |  |  | A    UUUUUUU
   UUUUUUU    A |  |  | A    UUUUUUU
   UUUUUUU    A |  |  | A    UUUUUUU
    UUUUUUU   A |  |  | A   UUUUUUU
     UUUUUUU  A |  |  | A  UUUUUUU
       UUUUUUUAAAAAAAAAAAUUUUUUU
          UUUUUUUUUUUUUUUUUUU
             UUUUUUUUUUUUU
EOF
        ;;

        "Univention"*)
            set_colors 1 7
            read -rd '' ascii_data <<'EOF'
${c1}         ./osssssssssssssssssssssso+-
       `ohhhhhhhhhhhhhhhhhhhhhhhhhhhhy:
       shhhhhhhhhhhhhhhhhhhhhhhhhhhhhhh-
   `-//${c2}sssss${c1}/hhhhhhhhhhhhhh+${c2}s${c1}.hhhhhhhhh+
 .ohhhy${c2}sssss${c1}.hhhhhhhhhhhhhh.${c2}sss${c1}+hhhhhhh+
.yhhhhy${c2}sssss${c1}.hhhhhhhhhhhhhh.${c2}ssss${c1}:hhhhhh+
+hhhhhy${c2}sssss${c1}.hhhhhhhhhhhhhh.${c2}sssss${c1}yhhhhh+
+hhhhhy${c2}sssss${c1}.hhhhhhhhhhhhhh.${c2}sssss${c1}yhhhhh+
+hhhhhy${c2}sssss${c1}.hhhhhhhhhhhhhh.${c2}sssss${c1}yhhhhh+
+hhhhhy${c2}sssss${c1}.hhhhhhhhhhhhhh.${c2}sssss${c1}yhhhhh+
+hhhhhy${c2}sssss${c1}.hhhhhhhhhhhhhh.${c2}sssss${c1}yhhhhh+
+hhhhhy${c2}sssss${c1}.hhhhhhhhhhhhhh.${c2}sssss${c1}yhhhhh+
+hhhhhy${c2}sssss${c1}.hhhhhhhhhhhhhh.${c2}sssss${c1}yhhhhh+
+hhhhhy${c2}ssssss${c1}+yhhhhhhhhhhy/${c2}ssssss${c1}yhhhhh+
+hhhhhh:${c2}sssssss${c1}:hhhhhhh+${c2}.ssssssss${c1}yhhhhy.
+hhhhhhh+`${c2}ssssssssssssssss${c1}hh${c2}sssss${c1}yhhho`
+hhhhhhhhhs+${c2}ssssssssssss${c1}+hh+${c2}sssss${c1}/:-`
-hhhhhhhhhhhhhhhhhhhhhhhhhhhhhhho
 :yhhhhhhhhhhhhhhhhhhhhhhhhhhhh+`
   -+ossssssssssssssssssssss+:`
EOF
        ;;

        "uwuntu"*)
            set_colors 225 206 52
            read -rd '' ascii_data <<'EOF'
${c1}                                  &&
                               &&&&&&&&
   ,                  *&&&&&&  &&&&&&&&(
    &%%%%&&&&     &&&&&&&&&&&&  ,&&&&&
     %%${c2}%%%%&&${c1}&&&   ,&&&&&&&&&&&&&,   %&&&$&&&%%$%%%.
     &%%%${c2}%&&&&&${c1}&&#   &,       &&&&&&${c2}&&&&&&&%%%${c1}%%
      &%%&&${c2}&&&&${c1}&&&(               &&&${c2}&&&&&&%${c1}%%%
       &&&&&${c2}&&&${c1}&%                  *&&${c2}&&&&&${c1}&&%
    &&&/  &&&&${c3}\${c1}&                    ,${c3}/${c1}*.**
 %&&&&&&&&  &&&${c3}⟩${c1}.,                *.${c3}⟨${c1}
 %&&&&&&&&  &&${c3}/${c1}..      ${c3}/    \${c1}      ..${c3}\${c1}(&&&&&&
   #&&&#%%%%.%%%(      ${c3}\_/\_/${c1}      (%%%.%%%%/
        /%%%%%%%&&*              ,&&&%%%%%%&
           &&&&&&&&           &&&&&&&&&&&
            (&&&&&    &&&&&&&&&&&
            ${c2}%%${c1}  &   &&&&&&&&&&&&  &&&&&&&
           ${c2}%%%${c1}        #&&&&&&#   &&&&&&&&&
 ${c2}%%%%%     %%${c1}                     #&&&&&(
${c2}&%.      %%%${c1}
  ${c2}%%%%%%%
EOF
        ;;

        "Venom"*)
            set_colors 8 4
            read -rd '' ascii_data <<'EOF'
${c1}   :::::::          :::::::
   mMMMMMMm        dMMMMMMm
   /MMMMMMMo      +MMMMMMM/
    yMMMMMMN      mMMMMMMy
     NMMMMMMs    oMMMMMMm
     +MMMMMMN:   NMMMMMM+
      hMMMMMMy  sMMMMMMy
      :NMMMMMM::NMMMMMN:
       oMMMMMMyyMMMMMM+
        dMMMMMMMMMMMMh
        /MMMMMMMMMMMN:
         sMMMMMMMMMMo
          mMMMMMMMMd
          +MMMMMMMN:
            ::::::
EOF
        ;;

        "void_small")
            set_colors 2 8
            read -rd '' ascii_data <<'EOF'
${c1}    _______
 _ \\______ -
| \\  ___  \\ |
| | /   \ | |
| | \___/ | |
| \\______ \\_|
 -_______\\
EOF
        ;;

        "Void"*)
            set_colors 8 2 7
            read -rd '' ascii_data <<'EOF'
${c1}                        ..........
                   .::::::::::::::::::..
               ..:::::::::::::::::::::::::.
                '::::::::::::::::::::::::::::.
                  ':::::''      '':::::::::::::.
${c3}         ..         ${c1}'                '':::::::::.
${c3}        .||.                            ${c1}':::::::::
${c3}       .|||||.                            ${c1}'::::::::
${c3}      .|||||||:                             ${c1}::::::::
${c3}      |||||||:          ${c1}.::::::::.           ::::::::
${c2} ######${c3}||||||'   ${c2}##^ v##########v${c1}::. ${c2}#####  #############v
${c2}  ######${c3}||||| ${c2}##^ v####${c1}::::::${c2}####v${c1}::${c2}#####  #####${c1}:::::${c2}#####
${c2}   ######${c3}||${c2}##^   #####${c1}::::::${c2}#####${c1}::${c2}#####  #####${c1}:::::${c2}######
${c2}    ######^${c3}||    ${c2}#####${c1}:::::${c2}####^${c1}::${c2}#####  #####${c1}:::::${c2}#####^
${c2}     ##^${c3}|||||    ${c2}^###########^${c1}:::${c2}#####  ##############^
${c3}      |||||||:          ${c1}'::::::::'          .::::::::
${c3}      '|||||||:                            ${c1}.::::::::'
${c3}       '|||||||:.                           ${c1}'::::::
${c3}        '||||||||:.                           ${c1}':::
${c3}         ':|||||||||.                .          ${c1}'
${c3}           '|||||||||||:...    ...:||||.
${c3}             ':||||||||||||||||||||||||||.
${c3}                ':|||||||||||||||||||||||''
${c3}                   '':||||||||||||||:''
${c3}                          ''''''
EOF
        ;;

        "VNux"*)
        set_colors 11 8 15 1 7
            read -rd '' ascii_data <<'EOF'
${c1}              `
           ^[XOx~.
        ^_nwdbbkp0ti'
        <vJCZw0LQ0Uj>
${c2}          _j>!vC1,,
     ${c4},${c2}   ,CY${c3}O${c2}t${c3}O${c2}1(l;"
`${c4}~-{r(1I${c2} ^${c1}/zmwJuc:${c2}I^
'${c4}?)|${c1}U${c4}/}-${c2} ^${c3}f${c1}OCLLOw${c3}_${c2},;
 ,${c4}i,``. ${c2}",${c3}k%ooW@$d"${c2}I,'
  '    ;^${c3}u$$$$$$$$^<${c2}:^
   ` .>>${c3}($$${c5}$@@@@$$${c3}$nl${c2}[::
    `!}?${c3}B$${c5}%&WMMW&%$${c3}$1}-${c2}}":
    ^?j${c3}Z$${c5}WMMWWWWMMW$${c3}ofc${c2};;`
    <~x&${c3}$${c5}&MWWWWWWWWp${c3}-${c5}l>[<
${c1} 'ljmwn${c2}~tk8${c5}MWWWWM8O${c2}X${c1}r${c2}+]nC${c1}[
!JZqwwdX${c2}:^C8${c5}#MMMM@${c2}X${c1}Odpdpq0<
<wwwwmmpO${c2}1${c3}0@%%%%8${c2}d${c1}nqmwmqqqJl
?QOZmqqqpb${c2}t[run/?!${c1}0pwqqQj-,
 ^:l<{nUUv>      ^x00J("
                   ^"
EOF

        ;;

        "LangitKetujuh"*)
            set_colors 7 4
            read -rd '' ascii_data <<'EOF'
${c1}
   L7L7L7L7L7L7L7L7L7L7L7L7L7L7L7L7L7L7L7L7L7L
      'L7L7L7L7L7L7L7L7L7L7L7L7L7L7L7L7L7L7L7L
   L7L.   'L7L7L7L7L7L7L7L7L7L7L7L7L7L7L7L7L7L
   L7L7L7L                             L7L7L7L
   L7L7L7L                             L7L7L7L
   L7L7L7L             L7L7L7L7L7L7L7L7L7L7L7L
   L7L7L7L                'L7L7L7L7L7L7L7L7L7L
   L7L7L7L                    'L7L7L7L7L7L7L7L
   L7L7L7L                             L7L7L7L
   L7L7L7L                             L7L7L7L
   L7L7L7L7L7L7L7L7L7L7L7L7L7L7L7L7L7L.   'L7L
   L7L7L7L7L7L7L7L7L7L7L7L7L7L7L7L7L7L7L7L.
   L7L7L7L7L7L7L7L7L7L7L7L7L7L7L7L7L7L7L7L7L7L
${c2}
EOF
        ;;

       "semc"*)
            set_colors 2 8 1
            read -rd '' ascii_data <<'EOF'
${c1}            /\
     ______/  \
    /      |()| ${c2}E M C
${c1}   |   (-- |  |
    \   \  |  |
.----)   | |__|
|_______/ / ${c3}"${c1}  \
              ${c3}"
            "
EOF

        ;;

        "Obarun"*)
            set_colors 6 6 7 1
            read -rd '' ascii_data <<'EOF'
${c1}                    ,;::::;
                ;cooolc;,
             ,coool;
           ,loool,
          loooo;
        :ooool
       cooooc            ,:ccc;
      looooc           :oooooool
     cooooo          ;oooooooooo,
    :ooooo;         :ooooooooooo
    oooooo          oooooooooooc
   :oooooo         :ooooooooool
   loooooo         ;oooooooool
   looooooc        .coooooooc
   cooooooo:           ,;co;
   ,ooooooool;       ,:loc
    cooooooooooooloooooc
     ;ooooooooooooool;
       ;looooooolc;
EOF
        ;;

        *"[Windows 11]"*|*"on Windows 11"*|\
        "Windows 11"* |"windows11")
            set_colors 4 6 
            read -rd '' ascii_data <<'EOF'
${c1}
################  ################
################  ################
################  ################
################  ################
################  ################
################  ################
################  ################

################  ################
################  ################
################  ################
################  ################
################  ################
################  ################
################  ################
EOF
        ;;

        *"[Windows 10]"*|*"on Windows 10"*|"Windows 8"*|\
        "Windows 10"* |"windows10"|"windows8")
            set_colors 6 7
            read -rd '' ascii_data <<'EOF'
${c1}                                ..,
                    ....,,:;+ccllll
      ...,,+:;  cllllllllllllllllll
,cclllllllllll  lllllllllllllllllll
llllllllllllll  lllllllllllllllllll
llllllllllllll  lllllllllllllllllll
llllllllllllll  lllllllllllllllllll
llllllllllllll  lllllllllllllllllll
llllllllllllll  lllllllllllllllllll

llllllllllllll  lllllllllllllllllll
llllllllllllll  lllllllllllllllllll
llllllllllllll  lllllllllllllllllll
llllllllllllll  lllllllllllllllllll
llllllllllllll  lllllllllllllllllll
`'ccllllllllll  lllllllllllllllllll
       `' \\*::  :ccllllllllllllllll
                       ````''*::cll
                                 ``
EOF
        ;;

        "Windows"*)
            set_colors 1 2 4 3
            read -rd '' ascii_data <<'EOF'
${c1}        ,.=:!!t3Z3z.,
       :tt:::tt333EE3
${c1}       Et:::ztt33EEEL${c2} @Ee.,      ..,
${c1}      ;tt:::tt333EE7${c2} ;EEEEEEttttt33#
${c1}     :Et:::zt333EEQ.${c2} $EEEEEttttt33QL
${c1}     it::::tt333EEF${c2} @EEEEEEttttt33F
${c1}    ;3=*^```"*4EEV${c2} :EEEEEEttttt33@.
${c3}    ,.=::::!t=., ${c1}`${c2} @EEEEEEtttz33QF
${c3}   ;::::::::zt33)${c2}   "4EEEtttji3P*
${c3}  :t::::::::tt33.${c4}:Z3z..${c2}  ``${c4} ,..g.
${c3}  i::::::::zt33F${c4} AEEEtttt::::ztF
${c3} ;:::::::::t33V${c4} ;EEEttttt::::t3
${c3} E::::::::zt33L${c4} @EEEtttt::::z3F
${c3}{3=*^```"*4E3)${c4} ;EEEtttt:::::tZ`
${c3}             `${c4} :EEEEtttt::::z7
                 "VEzjt:;;z>*`
EOF
        ;;

        "Xubuntu"*)
            set_colors 4 7 1
            read -rd '' ascii_data <<'EOF'
${c1}           `.:/ossyyyysso/:.
        `.yyyyyyyyyyyyyyyyyyyy.`
      `yyyyyyyyyyyyyyyyyyyyyyyyyy`
    `yyyyyyyyyyyyyyyyyyyy${c2}::${c1}yyyyyyyy`
   .yyyyyyyyyyy${c2}/+:${c1}yyyyyyy${c2}ds${c1}yyy${c2}+y${c1}yyyy.
  yyyyyyy${c2}:o/${c1}yy${c2}dMMM+${c1}yyyyy${c2}/M+${c1}y${c2}:hM+${c1}yyyyyy
 yyyyyyy${c2}+MMMy${c1}y${c2}mMMMh${c1}yyyyy${c2}yM::mM+${c1}yyyyyyyy
`yyyyyyy${c2}+MMMMysMMMd${c1}yyyyy${c2}dh:mN+${c1}yyyyyyyyy`
yyyyyyyy${c2}:NMMMMmMMMMmmdhyy+/y:${c1}yyyyyyyyyyy
yyyyyyyy${c2}+MMMMMMMMMMMMMMMMMMNho:${c1}yyyyyyyyy
yyyyyyyy${c2}mMMMMMMMMMMMMMMMMMMMMMMy${c1}yyyyyyyy
yyyyyyy${c2}+MMMMMMMMMMMMMMMMMMMMMMMM/${c1}yyyyyyy
`yyyyyy${c2}sMMMMMMMMMMMMMMMMMMMMMMmo${c1}yyyyyyy`
 yyyyyy${c2}oMMMMMMMMMMMMMMMMMMMmy+${c1}yyyyyyyyy
  yyyyy${c2}:mMMMMMMMMMMMMMMNho/${c1}yyyyyyyyyyy
   .yyyy${c2}:yNMMMMMMMNdyo:${c1}yyyyyyyyyyyyy.
    `yyyyyy${c2}:/++/::${c1}yyyyyyyyyyyyyyyyy`
      `yyyyyyyyyyyyyyyyyyyyyyyyyy`
        `.yyyyyyyyyyyyyyyyyyyy.`
           `.:/oosyyyysso/:.`
EOF
        ;;
                "IRIX"*)
                    set_colors 4 7
                    read -rd '' ascii_data <<'EOF'
${c1}           ./ohmNd/  +dNmho/-
     `:+ydNMMMMMMMM.-MMMMMMMMMdyo:.
   `hMMMMMMNhs/sMMM-:MMM+/shNMMMMMMh`
   -NMMMMMmo-` /MMM-/MMM- `-omMMMMMN.
 `.`-+hNMMMMMNhyMMM-/MMMshmMMMMMmy+...`
+mMNds:-:sdNMMMMMMMyyMMMMMMMNdo:.:sdMMm+
dMMMMMMmy+.-/ymNMMMMMMMMNmy/-.+hmMMMMMMd
oMMMMmMMMMNds:.+MMMmmMMN/.-odNMMMMmMMMM+
.MMMM-/ymMMMMMmNMMy..hMMNmMMMMMmy/-MMMM.
 hMMM/ `/dMMMMMMMN////NMMMMMMMd/. /MMMh
 /MMMdhmMMMmyyMMMMMMMMMMMMhymMMMmhdMMM:
 `mMMMMNho//sdMMMMM//NMMMMms//ohNMMMMd
  `/so/:+ymMMMNMMMM` mMMMMMMMmh+::+o/`
     `yNMMNho-yMMMM` NMMMm.+hNMMNh`
     -MMMMd:  oMMMM. NMMMh  :hMMMM-
      -yNMMMmooMMMM- NMMMyomMMMNy-
        .omMMMMMMMM-`NMMMMMMMmo.
          `:hMMMMMM. NMMMMMh/`
             .odNm+  /dNms.
EOF
                ;;
        "Zorin"*)
            set_colors 4 6
            read -rd '' ascii_data <<'EOF'
${c1}        `osssssssssssssssssssso`
       .osssssssssssssssssssssso.
      .+oooooooooooooooooooooooo+.


  `::::::::::::::::::::::.         .:`
 `+ssssssssssssssssss+:.`     `.:+ssso`
.ossssssssssssssso/.       `-+ossssssso.
ssssssssssssso/-`      `-/osssssssssssss
.ossssssso/-`      .-/ossssssssssssssso.
 `+sss+:.      `.:+ssssssssssssssssss+`
  `:.         .::::::::::::::::::::::`


      .+oooooooooooooooooooooooo+.
       -osssssssssssssssssssssso-
        `osssssssssssssssssssso`
EOF
        ;;

        *)
            case $kernel_name in
                *"BSD")
                    set_colors 1 7 4 3 6
                    read -rd '' ascii_data <<'EOF'
${c1}             ,        ,
            /(        )`
            \ \___   / |
            /- _  `-/  '
           (${c2}/\/ \ ${c1}\   /\
           ${c2}/ /   | `    ${c1}\
           ${c3}O O   ${c2}) ${c1}/    |
           ${c2}`-^--'${c1}`<     '
          (_.)  _  )   /
           `.___/`    /
             `-----' /
${c4}<----.     __ / __   \
${c4}<----|====${c1}O)))${c4}==${c1}) \) /${c4}====|
<----'    ${c1}`--' `.__,' \
             |        |
              \       /       /\
         ${c5}______${c1}( (_  / \______/
       ${c5},'  ,-----'   |
       `--{__________)
EOF
                ;;

                "Darwin")
                    set_colors 2 3 1 1 5 4
                    read -rd '' ascii_data <<'EOF'
${c1}                    c.'
                 ,xNMM.
               .OMMMMo
               lMMM"
     .;loddo:.  .olloddol;.
   cKMMMMMMMMMMNWMMMMMMMMMM0:
${c2} .KMMMMMMMMMMMMMMMMMMMMMMMWd.
 XMMMMMMMMMMMMMMMMMMMMMMMX.
${c3};MMMMMMMMMMMMMMMMMMMMMMMM:
:MMMMMMMMMMMMMMMMMMMMMMMM:
${c4}.MMMMMMMMMMMMMMMMMMMMMMMMX.
 kMMMMMMMMMMMMMMMMMMMMMMMMWd.
 ${c5}'XMMMMMMMMMMMMMMMMMMMMMMMMMMk
  'XMMMMMMMMMMMMMMMMMMMMMMMMK.
    ${c6}kMMMMMMMMMMMMMMMMMMMMMMd
     ;KMMMMMMMWXXWMMMMMMMk.
       "cooc*"    "*coo'"
EOF
                ;;

                "GNU"*)
                    set_colors fg 7
                    read -rd '' ascii_data <<'EOF'
${c1}    _-`````-,           ,- '- .
  .'   .- - |          | - -.  `.
 /.'  /                     `.   \
:/   :      _...   ..._      ``   :
::   :     /._ .`:'_.._\.    ||   :
::    `._ ./  ,`  :    \ . _.''   .
`:.      /   |  -.  \-. \\_      /
  \:._ _/  .'   .@)  \@) ` `\ ,.'
     _/,--'       .- .\,-.`--`.
       ,'/''     (( \ `  )
        /'/'  \    `-'  (
         '/''  `._,-----'
          ''/'    .,---'
           ''/'      ;:
             ''/''  ''/
               ''/''/''
                 '/'/'
                  `;
EOF
                ;;

                "Linux")
                    set_colors fg 8 3
                    read -rd '' ascii_data <<'EOF'
${c2}        #####
${c2}       #######
${c2}       ##${c1}O${c2}#${c1}O${c2}##
${c2}       #${c3}#####${c2}#
${c2}     ##${c1}##${c3}###${c1}##${c2}##
${c2}    #${c1}##########${c2}##
${c2}   #${c1}############${c2}##
${c2}   #${c1}############${c2}###
${c3}  ##${c2}#${c1}###########${c2}##${c3}#
${c3}######${c2}#${c1}#######${c2}#${c3}######
${c3}#######${c2}#${c1}#####${c2}#${c3}#######
${c3}  #####${c2}#######${c3}#####
EOF
                ;;
        "Profelis SambaBOX"* | "SambaBOX"*)
            set_colors 3 6
            read -rd '' ascii_data <<'EOF'
${c1}
                    #
               *////#####
           /////////#########(
      .((((((/////    ,####(#(((((
  /#######(((*             (#(((((((((.
//((#(#(#,        ((##(        ,((((((//
//////        #(##########(       //////
//////    ((#(#(#(#(##########(/////////
/////(    (((((((#########(##((((((/////
/(((#(                             ((((/
####(#                             ((###
#########(((/////////(((((((((,    (#(#(
########(   /////////(((((((*      #####
####///,        *////(((         (((((((
.///////////                .//(((((((((
     ///////////,       *(/////((((*
         ,/(((((((((##########/.
             .((((((#######
                  ((##*
EOF
        ;;

                "SunOS")
                    set_colors 3 7
                    read -rd '' ascii_data <<'EOF'
${c1}                 `-     `
          `--    `+-    .:
           .+:  `++:  -/+-     .
    `.::`  -++/``:::`./+/  `.-/.
      `++/-`.`          ` /++:`
  ``   ./:`                .: `..`.-
``./+/:-                     -+++:-
    -/+`                      :.
EOF
                ;;

                "IRIX"*)
                    set_colors 4 7
                    read -rd '' ascii_data <<'EOF'
${c1}           ./ohmNd/  +dNmho/-
     `:+ydNMMMMMMMM.-MMMMMMMMMdyo:.
   `hMMMMMMNhs/sMMM-:MMM+/shNMMMMMMh`
   -NMMMMMmo-` /MMM-/MMM- `-omMMMMMN.
 `.`-+hNMMMMMNhyMMM-/MMMshmMMMMMmy+...`
+mMNds:-:sdNMMMMMMMyyMMMMMMMNdo:.:sdMMm+
dMMMMMMmy+.-/ymNMMMMMMMMNmy/-.+hmMMMMMMd
oMMMMmMMMMNds:.+MMMmmMMN/.-odNMMMMmMMMM+
.MMMM-/ymMMMMMmNMMy..hMMNmMMMMMmy/-MMMM.
 hMMM/ `/dMMMMMMMN////NMMMMMMMd/. /MMMh
 /MMMdhmMMMmyyMMMMMMMMMMMMhymMMMmhdMMM:
 `mMMMMNho//sdMMMMM//NMMMMms//ohNMMMMd
  `/so/:+ymMMMNMMMM` mMMMMMMMmh+::+o/`
     `yNMMNho-yMMMM` NMMMm.+hNMMNh`
     -MMMMd:  oMMMM. NMMMh  :hMMMM-
      -yNMMMmooMMMM- NMMMyomMMMNy-
        .omMMMMMMMM-`NMMMMMMMmo.
          `:hMMMMMM. NMMMMMh/`
             .odNm+  /dNms.
EOF
                ;;

            esac
        ;;
    esac

    # Overwrite distro colors if '$ascii_colors' doesn't
    # equal 'distro'.
    [[ ${ascii_colors[0]} != distro ]] && {
        color_text=off
        set_colors "${ascii_colors[@]}"
    }
}

main() {
    cache_uname
    get_os

    # Load default config.
    eval "$config"

    get_args "$@"
    [[ $verbose != on ]] && exec 2>/dev/null
    get_simple "$@"
    get_distro
    get_bold
    get_distro_ascii
    [[ $stdout == on ]] && stdout

    # Minix doesn't support these sequences.
    [[ $TERM != minix && $stdout != on ]] && {
        # If the script exits for any reason, unhide the cursor.
        trap 'printf "\e[?25h\e[?7h"' EXIT

        # Hide the cursor and disable line wrap.
        printf '\e[?25l\e[?7l'
    }

    image_backend
    get_cache_dir
    old_functions
    print_info
    dynamic_prompt

    # w3m-img: Draw the image a second time to fix
    # rendering issues in specific terminal emulators.
    [[ $image_backend == *w3m* ]] && display_image
    [[ $image_backend == *ueberzug* ]] && display_image

    # Add neofetch info to verbose output.
    err "Neofetch command: $0 $*"
    err "Neofetch version: $version"

    [[ $verbose == on ]] && printf '%b\033[m' "$err" >&2

    # If `--loop` was used, constantly redraw the image.
    while [[ $image_loop == on && $image_backend == w3m ]]; do
        display_image
        sleep 1
    done

    return 0
}

get_ascii_distro_name() {
    get_distro
    echo "$ascii_distro"
}

get_print_ascii() {
    cache_uname
    get_os
    get_distro
    get_bold
    get_distro_ascii
    echo "$ascii_data"
}

get_print_custom_ascii() {
    distro="$CUSTOM_DISTRO"
    ascii_distro=$distro
    get_distro_ascii
    echo "$ascii_data"
}

main "$@"<|MERGE_RESOLUTION|>--- conflicted
+++ resolved
@@ -788,17 +788,10 @@
 #       Chapeau, Chrom*, Cleanjaro, ClearOS, Clear_Linux, Clover, Condres,
 #       Container_Linux, Crystal Linux, CRUX, Cucumber, dahlia, Debian, Deepin,
 #       DesaOS, Devuan, DracOS, DarkOs, Itc, DragonFly, Drauger, Elementary,
-<<<<<<< HEAD
 #       EndeavourOS, EncryptOS, Endless, EuroLinux, Exherbo, Fedora, Feren, Finnix, FreeBSD,
 #       FreeMiNT, Frugalware, Funtoo, FusionX, GalliumOS, Garuda, Gentoo, Pentoo,
-#       gNewSense, GNOME, GNU, GoboLinux, GrapheneOS, Grombyang, Guix, Haiku, Huayra,
+#       Glaucus, gNewSense, GNOME, GNU, GoboLinux, GrapheneOS, Grombyang, Guix, Haiku, Huayra,
 #       HydroOS, Hyperbola, iglunix, janus, Kali, KaOS, KDE_neon, Kibojoe, Kogaion, Korora,
-=======
-#       EndeavourOS, Endless, EuroLinux, Exherbo, Fedora, Feren, FreeBSD,
-#       FreeMiNT, Frugalware, Funtoo, GalliumOS, Garuda, Gentoo, Pentoo,
-#       Glaucus, gNewSense, GNOME, GNU, GoboLinux, Grombyang, Guix, Haiku, Huayra, HydroOS
-#       Hyperbola, iglunix, janus, Kali, KaOS, KDE_neon, Kibojoe, Kogaion, Korora,
->>>>>>> 3383b88d
 #       KSLinux, Kubuntu, LEDE, LaxerOS, LibreELEC, LFS, Linux_Lite, LMDE,
 #       Lubuntu, Lunar, macos, Mageia, MagpieOS, Mandriva, Manjaro, TeArch, Maui,
 #       Mer, Minix, MIRACLE_LINUX, LinuxMint, Live_Raizo, MX_Linux, Namib, Neptune, NetBSD,
@@ -5281,19 +5274,11 @@
                                 BlackArch, BLAG, BlankOn, BlueLight, Bodhi, bonsai, BSD, BunsenLabs,
                                 Calculate, Carbs, CentOS, Chakra, ChaletOS, Chapeau, Chrom,
                                 Cleanjaro, ClearOS, Clear_Linux, Clover, Condres, Container_Linux,
-<<<<<<< HEAD
                                 Crystal Linux, CRUX, Cucumber, CutefishOS, dahlia, Debian, Deepin, DesaOS, Devuan,
                                 DracOS, DarkOs, Itc, DragonFly, Drauger, Elementary, EndeavourOS, EncryptOS, Endless,
                                 EuroLinux, Exherbo, Fedora, Feren, Finnix, FreeBSD, FreeMiNT, Frugalware,
-                                Funtoo, FusionX, GalliumOS, Garuda, Gentoo, Pentoo, gNewSense, GNOME, GNU,
+                                Funtoo, FusionX, GalliumOS, Garuda, Gentoo, Pentoo, Glaucus, gNewSense, GNOME, GNU,
                                 GoboLinux, GrapheneOS, Grombyang, Guix, Haiku, Huayra, Hyperbola, iglunix, janus, Kali,
-=======
-                                Crystal Linux, CRUX, Cucumber, dahlia, Debian, Deepin, DesaOS, Devuan,
-                                DracOS, DarkOs, Itc, DragonFly, Drauger, Elementary, EndeavourOS, Endless,
-                                EuroLinux, Exherbo, Fedora, Feren, FreeBSD, FreeMiNT, Frugalware,
-                                Funtoo, GalliumOS, Garuda, Gentoo, Pentoo, Glaucus, gNewSense, GNOME, GNU,
-                                GoboLinux, Grombyang, Guix, Haiku, Huayra, Hyperbola, iglunix, janus, Kali,
->>>>>>> 3383b88d
                                 KaOS, KDE_neon, Kibojoe, Kogaion, Korora, KSLinux, Kubuntu, LEDE,
                                 LaxerOS, LibreELEC, LFS, Linux_Lite, LMDE, Lubuntu, Lunar, macos,
                                 Mageia, MagpieOS, Mandriva, Manjaro, TeArch, Maui, Mer, Minix, MIRACLE_LINUX, LinuxMint,
